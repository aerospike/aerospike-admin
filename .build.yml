--- conflicted
+++ resolved
@@ -10,9 +10,4 @@
       - make
       - tar -C /work/source/build/bin -czf /work/source/build/bin/asadm.tgz asadm/
     artifact:
-<<<<<<< HEAD
-      - /work/source/build/bin/asadm
-      - /work/source/build/bin/asinfo
-=======
-      - /work/source/build/bin/asadm.tgz
->>>>>>> b412ed66
+      - /work/source/build/bin/asadm.tgz