--- conflicted
+++ resolved
@@ -152,9 +152,6 @@
 
 # cursor
 .cursor
-<<<<<<< HEAD
 
 docker_logs
-=======
-test/e2e/work/*
->>>>>>> a09177e9
+test/e2e/work/*