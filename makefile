# Copyright 2013-2021 Aerospike, Inc.
#
# Licensed under the Apache License, Version 2.0 (the "License");
# you may not use this file except in compliance with the License.
# You may obtain a copy of the License at
#
# http://www.apache.org/licenses/LICENSE-2.0
#
# Unless required by applicable law or agreed to in writing, software
# distributed under the License is distributed on an "AS IS" BASIS,
# WITHOUT WARRANTIES OR CONDITIONS OF ANY KIND, either express or implied.
# See the License for the specific language governing permissions and
# limitations under the License.

OS = $(shell uname)
SOURCE_ROOT = $(realpath .)
BUILD_ROOT = $(SOURCE_ROOT)/build/
SYMLINK_ASADM = /usr/local/bin/asadm
<<<<<<< HEAD
SYMLINK_ASINFO = /usr/local/bin/asinfo
=======
>>>>>>> b412ed66
INSTALL_USER = aerospike
INSTALL_GROUP = aerospike

ifneq (,$(filter $(OS),Darwin))
INSTALL_ROOT = /usr/local/aerospike/bin/
else
INSTALL_ROOT = /opt/aerospike/bin/
endif

SHELL := /bin/bash

define make_build
	mkdir -p $(BUILD_ROOT)tmp
	mkdir -p $(BUILD_ROOT)bin
	make clean
	cp -f *.spec $(BUILD_ROOT)tmp/
	cp -f *.py $(BUILD_ROOT)tmp/
<<<<<<< HEAD
	cp -rf asinfo/* $(BUILD_ROOT)tmp/
=======
>>>>>>> b412ed66
	rsync -aL lib $(BUILD_ROOT)tmp/

	$(if $(filter $(OS),Darwin),
	(git describe && sed -i "" s/[$$][$$]__version__[$$][$$]/`git describe`/g $(BUILD_ROOT)tmp/asadm.py) || true ,
	(sed -i'' "s/[$$][$$]__version__[$$][$$]/`git describe`/g" $(BUILD_ROOT)tmp/asadm.py) || true
	)
	

	$(if $(filter $(OS),Darwin),
	(git describe && sed -i "" s/[$$][$$]__version__[$$][$$]/`git describe`/g $(BUILD_ROOT)tmp/asinfo.py) || true ,
	(sed -i'' "s/[$$][$$]__version__[$$][$$]/`git describe`/g" $(BUILD_ROOT)tmp/asinfo.py) || true
	)
	

endef

.PHONY: default
<<<<<<< HEAD
default: one-file

.PHONY: one-file
one-file: init
	$(call make_build)
	pipenv run bash -c "(cd $(BUILD_ROOT)tmp && pyinstaller asadm-asinfo.spec --distpath $(BUILD_ROOT)bin)"
	@echo Check $(BUILD_ROOT)bin for asadm and asinfo executables

# For macOS but can be used for any OS.
.PHONY: one-dir
one-dir: init
	$(call make_build)
	pipenv run bash -c "(cd $(BUILD_ROOT)tmp && pyinstaller asadm-asinfo-one-dir.spec --distpath $(BUILD_ROOT)bin)"
	mv $(BUILD_ROOT)bin/asinfo/asinfo $(BUILD_ROOT)bin/asadm/asinfo 
	rm -r $(BUILD_ROOT)bin/asinfo
=======
default: one-dir

.PHONY: one-file
one-file: init
	$(call make_build)
	pipenv run bash -c "(cd $(BUILD_ROOT)tmp && pyinstaller asadm-one-file.spec --distpath $(BUILD_ROOT)bin)"
	@echo Check $(BUILD_ROOT)bin for asadm executable

# For macOS but can be used for any OS.
.PHONY: one-dir
one-dir: init
	$(call make_build)
	pipenv run bash -c "(cd $(BUILD_ROOT)tmp && pyinstaller asadm-one-dir.spec --distpath $(BUILD_ROOT)bin)"
>>>>>>> b412ed66
	@echo Check $(BUILD_ROOT)bin for bundle

.PHONY: init
init:
	pipenv clean
	pipenv install --dev
	pipenv graph

.PHONY: install
install: uninstall
	install -d -m 755 $(INSTALL_ROOT)
ifneq ($(wildcard $(BUILD_ROOT)bin/asadm/*),)
<<<<<<< HEAD
	@echo "Asadm and Asinfo were built in one-dir mode"
	cp -r $(BUILD_ROOT)bin/asadm $(INSTALL_ROOT)asadm
	ln -sf $(INSTALL_ROOT)asadm/asadm $(SYMLINK_ASADM)
	ln -sf $(INSTALL_ROOT)asadm/asinfo $(SYMLINK_ASINFO)
else
	@echo "Asadm and Asinfo were built in one-file mode"
	install -m 755 $(BUILD_ROOT)bin/asadm $(INSTALL_ROOT)asadm
	install -m 755 $(BUILD_ROOT)bin/asinfo $(INSTALL_ROOT)asinfo
	ln -sf $(INSTALL_ROOT)asadm $(SYMLINK_ASADM)
	ln -sf $(INSTALL_ROOT)asinfo $(SYMLINK_ASINFO)
=======
	@echo "Asadm was built in one-dir mode"
	cp -r $(BUILD_ROOT)bin/asadm $(INSTALL_ROOT)asadm
	ln -sf $(INSTALL_ROOT)asadm/asadm $(SYMLINK_ASADM)
else
	@echo "Asadm was built in one-file mode"
	install -m 755 $(BUILD_ROOT)bin/asadm $(INSTALL_ROOT)asadm
	ln -sf $(INSTALL_ROOT)asadm $(SYMLINK_ASADM)

>>>>>>> b412ed66
endif

.PHONY: uninstall
uninstall:
	rm -r $(INSTALL_ROOT)asadm || true
<<<<<<< HEAD
	rm -r $(INSTALL_ROOT)asinfo || true
	rm $(SYMLINK_ASADM) || true
	rm $(SYMLINK_ASINFO) || true
=======
	rm $(SYMLINK_ASADM) || true
>>>>>>> b412ed66
	

.PHONY: clean
clean:
	rm -rf $(BUILD_ROOT)tmp/*
	rm -rf $(BUILD_ROOT)bin/*
	rm -f `find . -type f -name '*.pyc' | xargs`<|MERGE_RESOLUTION|>--- conflicted
+++ resolved
@@ -16,10 +16,7 @@
 SOURCE_ROOT = $(realpath .)
 BUILD_ROOT = $(SOURCE_ROOT)/build/
 SYMLINK_ASADM = /usr/local/bin/asadm
-<<<<<<< HEAD
 SYMLINK_ASINFO = /usr/local/bin/asinfo
-=======
->>>>>>> b412ed66
 INSTALL_USER = aerospike
 INSTALL_GROUP = aerospike
 
@@ -37,10 +34,6 @@
 	make clean
 	cp -f *.spec $(BUILD_ROOT)tmp/
 	cp -f *.py $(BUILD_ROOT)tmp/
-<<<<<<< HEAD
-	cp -rf asinfo/* $(BUILD_ROOT)tmp/
-=======
->>>>>>> b412ed66
 	rsync -aL lib $(BUILD_ROOT)tmp/
 
 	$(if $(filter $(OS),Darwin),
@@ -58,7 +51,6 @@
 endef
 
 .PHONY: default
-<<<<<<< HEAD
 default: one-file
 
 .PHONY: one-file
@@ -74,21 +66,6 @@
 	pipenv run bash -c "(cd $(BUILD_ROOT)tmp && pyinstaller asadm-asinfo-one-dir.spec --distpath $(BUILD_ROOT)bin)"
 	mv $(BUILD_ROOT)bin/asinfo/asinfo $(BUILD_ROOT)bin/asadm/asinfo 
 	rm -r $(BUILD_ROOT)bin/asinfo
-=======
-default: one-dir
-
-.PHONY: one-file
-one-file: init
-	$(call make_build)
-	pipenv run bash -c "(cd $(BUILD_ROOT)tmp && pyinstaller asadm-one-file.spec --distpath $(BUILD_ROOT)bin)"
-	@echo Check $(BUILD_ROOT)bin for asadm executable
-
-# For macOS but can be used for any OS.
-.PHONY: one-dir
-one-dir: init
-	$(call make_build)
-	pipenv run bash -c "(cd $(BUILD_ROOT)tmp && pyinstaller asadm-one-dir.spec --distpath $(BUILD_ROOT)bin)"
->>>>>>> b412ed66
 	@echo Check $(BUILD_ROOT)bin for bundle
 
 .PHONY: init
@@ -101,7 +78,6 @@
 install: uninstall
 	install -d -m 755 $(INSTALL_ROOT)
 ifneq ($(wildcard $(BUILD_ROOT)bin/asadm/*),)
-<<<<<<< HEAD
 	@echo "Asadm and Asinfo were built in one-dir mode"
 	cp -r $(BUILD_ROOT)bin/asadm $(INSTALL_ROOT)asadm
 	ln -sf $(INSTALL_ROOT)asadm/asadm $(SYMLINK_ASADM)
@@ -112,28 +88,14 @@
 	install -m 755 $(BUILD_ROOT)bin/asinfo $(INSTALL_ROOT)asinfo
 	ln -sf $(INSTALL_ROOT)asadm $(SYMLINK_ASADM)
 	ln -sf $(INSTALL_ROOT)asinfo $(SYMLINK_ASINFO)
-=======
-	@echo "Asadm was built in one-dir mode"
-	cp -r $(BUILD_ROOT)bin/asadm $(INSTALL_ROOT)asadm
-	ln -sf $(INSTALL_ROOT)asadm/asadm $(SYMLINK_ASADM)
-else
-	@echo "Asadm was built in one-file mode"
-	install -m 755 $(BUILD_ROOT)bin/asadm $(INSTALL_ROOT)asadm
-	ln -sf $(INSTALL_ROOT)asadm $(SYMLINK_ASADM)
-
->>>>>>> b412ed66
 endif
 
 .PHONY: uninstall
 uninstall:
 	rm -r $(INSTALL_ROOT)asadm || true
-<<<<<<< HEAD
 	rm -r $(INSTALL_ROOT)asinfo || true
 	rm $(SYMLINK_ASADM) || true
 	rm $(SYMLINK_ASINFO) || true
-=======
-	rm $(SYMLINK_ASADM) || true
->>>>>>> b412ed66
 	
 
 .PHONY: clean
