[[source]]
url = "https://pypi.org/simple"
verify_ssl = true
name = "pypi"

[packages]
bcrypt = "4.0.1"
<<<<<<< HEAD
cryptography = "==39.0.2"
=======
cryptography = "==41.0.2"
>>>>>>> d7dac56b
pyOpenSSL = "==23.2.0"
distro = "==1.8.0"
jsonschema = "==4.17.3"
pexpect = "==4.8.0"
ply = "==3.11"
pyasn1 = "==0.4.8"
toml = "==0.10.2"
yappi = "==1.4.0"
setuptools = "*"
aiohttp = "==3.8.5"
python-dateutil = "2.8.2"
msgpack = "1.0.4"
parameterized = "*"
typing-extensions = "*"

[dev-packages]
parameterized = "*"
pyinstaller = "==4.10"
black = "*"
flake8 = "*"
pytest = "*"
mock = "*"
coverage = "*"
macholib = {version = "*", sys_platform = "== 'darwin'"}
asynctest = "*"
aerospike = "*"
docker = "*"

[requires]
python_full_version = "3.10.11"

[pipenv]
allow_prereleases = true<|MERGE_RESOLUTION|>--- conflicted
+++ resolved
@@ -5,11 +5,7 @@
 
 [packages]
 bcrypt = "4.0.1"
-<<<<<<< HEAD
-cryptography = "==39.0.2"
-=======
-cryptography = "==41.0.2"
->>>>>>> d7dac56b
+cryptography = "==41.0.3"
 pyOpenSSL = "==23.2.0"
 distro = "==1.8.0"
 jsonschema = "==4.17.3"
