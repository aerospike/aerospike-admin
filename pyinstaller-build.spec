# Copyright 2022-2025 Aerospike, Inc.
#
# Licensed under the Apache License, Version 2.0 (the "License");
# you may not use this file except in compliance with the License.
# You may obtain a copy of the License at
#
# http://www.apache.org/licenses/LICENSE-2.0
#
# Unless required by applicable law or agreed to in writing, software
# distributed under the License is distributed on an "AS IS" BASIS,
# WITHOUT WARRANTIES OR CONDITIONS OF ANY KIND, either express or implied.
# See the License for the specific language governing permissions and
# limitations under the License.

# -*- mode: python ; coding: utf-8 -*-
import platform
from os import path
import argparse

parser = argparse.ArgumentParser()
parser.add_argument("--one-file", action="store_true")
parser.add_argument("--exclude-asinfo", action="store_true")
options = parser.parse_args()

#
# Creates a bundled directory as apposed to a single executable file. This allows for
# faster startup but is a bit more difficult to distribute. On Linux, the performance at 
# startup is negligible, however on MacOS the benefits are substantial. This is because
# MacOS codesign verification phones home when a new executable is ran.  In onefile mode
# the OS can not determine whether asadm/asinfo were previously verified so it will
# verify again.
#
# TLDR; Use onedir for MacOS.
#

datas = [('lib/live_cluster/client/schemas/json/aerospike', './lib/live_cluster/client/schemas/json/aerospike')]
binaries = [('/usr/bin/less','.')]
hiddenimports = [] # If something fails to import add it here like "pkg_resources.extern"

'''
RHEL9 removed libcrypt (different from libcrypto) from its default distribution.
It is possible to build Python without libcrypt but we would need to move away from
using pyenv on our build machine since pyenv relies on libcrypt to run `pyenv install`.
'''

if "darwin" not in platform.system().lower() and path.isfile('/usr/lib64/libcrypt.so.1'):
    binaries.append(('/usr/lib64/libcrypt.so.1', '.'))

<<<<<<< HEAD
# Exclude system libraries to prevent glibc version conflicts
# These will be loaded from the target system at runtime
excludes_binaries = [
    'libgcc_s.so.1',
    'libc.so.6',
    'libm.so.6',
    'libpthread.so.0',
    'libdl.so.2',
    'librt.so.1',
]

=======
# Exclude system libraries to prevent glibc/libstdc++ version conflicts
# These will be loaded from the target system at runtime
excludes_binaries = [
    'libgcc_s.so',
    'libc.so',
    'libm.so',
    'libpthread.so',
    'libdl.so',
    'librt.so',
    'libz.so',
    'libstdc++.so',
]

def should_exclude_library(binary_tuple):
    """
    Check if a binary should be excluded from the bundle.
    
    Args:
        binary_tuple: PyInstaller binary tuple (name, source_path, type)
    
    Returns:
        True if should be excluded, False otherwise
    """
    if not binary_tuple or not binary_tuple[0]:
        return False
    
    binary_name = path.basename(binary_tuple[0])
    
    for exclude_pattern in excludes_binaries:
        if binary_name.startswith(exclude_pattern):
            return True
    
    return False

>>>>>>> 1561e6ed
block_cipher = None

asadm_a = Analysis(['asadm.py'],
             pathex=[],
             binaries=binaries,
             datas=datas,
             hiddenimports=hiddenimports,
             hookspath=[],
             hooksconfig={},
             runtime_hooks=[],
             excludes=['coverage', 'pytest', 'unittest', 'test', 'mock', 'asynctest', 
                       'black', 'flake8', 'docker', 'aerospike', 'tox'],
             win_no_prefer_redirects=False,
             win_private_assemblies=False,
             cipher=block_cipher,
             noarchive=False)

<<<<<<< HEAD
# Filter out excluded system libraries
asadm_a.binaries = [x for x in asadm_a.binaries if not any(exc in x[0] for exc in excludes_binaries)]
=======

asadm_a.binaries = [x for x in asadm_a.binaries if not should_exclude_library(x)]
>>>>>>> 1561e6ed

if not options.exclude_asinfo:
    asinfo_a = Analysis(['asinfo.py'],
                pathex=[],
                binaries=[],
                datas=[],
                hiddenimports=[],
                hookspath=[],
                hooksconfig={},
                runtime_hooks=[],
                excludes=['coverage', 'pytest', 'unittest', 'test', 'mock', 'asynctest', 
                          'black', 'flake8', 'docker', 'aerospike', 'tox'],
                win_no_prefer_redirects=False,
                win_private_assemblies=False,
                cipher=block_cipher,
                noarchive=False)
    asinfo_a.binaries = [x for x in asinfo_a.binaries if not should_exclude_library(x)]

    MERGE((asadm_a, "asadm", "asadm"), (asinfo_a, "asinfo", "asinfo"))

if options.one_file:
    asadm_pyz = PYZ(asadm_a.pure)

    asadm_exe = EXE(asadm_pyz,
            asadm_a.scripts,
            asadm_a.binaries,
            asadm_a.zipfiles,
            asadm_a.datas,  
            asadm_a.dependencies,
            name='asadm',
            debug=False,
            bootloader_ignore_signals=False,
            strip=False,
            upx=True,
            upx_exclude=[],
            runtime_tmpdir=None,
            console=True,
            disable_windowed_traceback=False,
            target_arch=None,
            codesign_identity=None,
            entitlements_file=None )

    if not options.exclude_asinfo:
        asinfo_pyz = PYZ(asinfo_a.pure)

        asinfo_exe = EXE(asinfo_pyz,
                asinfo_a.scripts,
                asinfo_a.binaries,
                asinfo_a.zipfiles,
                asinfo_a.datas,  
                asinfo_a.dependencies,
                name='asinfo',
                debug=False,
                bootloader_ignore_signals=False,
                strip=False,
                upx=True,
                upx_exclude=[],
                runtime_tmpdir=None,
                console=True,
                disable_windowed_traceback=False,
                target_arch=None,
                codesign_identity=None,
                entitlements_file=None )
else:
    asadm_pyz = PYZ(asadm_a.pure, asadm_a.zipped_data,
                cipher=block_cipher)

    asadm_exe = EXE(asadm_pyz,
            asadm_a.scripts, 
            [],
            exclude_binaries=True,
            name='asadm',
            debug=False,
            bootloader_ignore_signals=False,
            strip=False,
            upx=True,
            console=True,
            disable_windowed_traceback=False,
            target_arch=None,
            codesign_identity=None,
            entitlements_file=None )

    asadm_coll = COLLECT(asadm_exe,
                asadm_a.binaries,
                asadm_a.zipfiles,
                asadm_a.datas, 
                strip=False,
                upx=True,
                upx_exclude=[],
                name='asadm')

    if not options.exclude_asinfo:
        asinfo_pyz = PYZ(asinfo_a.pure, asinfo_a.zipped_data,
                    cipher=block_cipher)

        asinfo_exe = EXE(asinfo_pyz,
                asinfo_a.scripts, 
                [],
                exclude_binaries=True,
                name='asinfo',
                debug=False,
                bootloader_ignore_signals=False,
                strip=False,
                upx=True,
                console=True,
                disable_windowed_traceback=False,
                target_arch=None,
                codesign_identity=None,
                entitlements_file=None )

    asinfo_coll = COLLECT(asinfo_exe,
                asinfo_a.binaries,
                asinfo_a.zipfiles,
                asinfo_a.datas, 
                strip=False,
                upx=True,
                upx_exclude=[],
                name='asinfo')
<|MERGE_RESOLUTION|>--- conflicted
+++ resolved
@@ -46,19 +46,6 @@
 if "darwin" not in platform.system().lower() and path.isfile('/usr/lib64/libcrypt.so.1'):
     binaries.append(('/usr/lib64/libcrypt.so.1', '.'))
 
-<<<<<<< HEAD
-# Exclude system libraries to prevent glibc version conflicts
-# These will be loaded from the target system at runtime
-excludes_binaries = [
-    'libgcc_s.so.1',
-    'libc.so.6',
-    'libm.so.6',
-    'libpthread.so.0',
-    'libdl.so.2',
-    'librt.so.1',
-]
-
-=======
 # Exclude system libraries to prevent glibc/libstdc++ version conflicts
 # These will be loaded from the target system at runtime
 excludes_binaries = [
@@ -93,7 +80,6 @@
     
     return False
 
->>>>>>> 1561e6ed
 block_cipher = None
 
 asadm_a = Analysis(['asadm.py'],
@@ -111,13 +97,8 @@
              cipher=block_cipher,
              noarchive=False)
 
-<<<<<<< HEAD
-# Filter out excluded system libraries
-asadm_a.binaries = [x for x in asadm_a.binaries if not any(exc in x[0] for exc in excludes_binaries)]
-=======
 
 asadm_a.binaries = [x for x in asadm_a.binaries if not should_exclude_library(x)]
->>>>>>> 1561e6ed
 
 if not options.exclude_asinfo:
     asinfo_a = Analysis(['asinfo.py'],
