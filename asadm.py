--- conflicted
+++ resolved
@@ -40,105 +40,7 @@
 
 # Setup logger before anything
 
-<<<<<<< HEAD
-
-class BaseLogger(logging.Logger, object):
-    execute_only_mode = False
-
-    def __init__(self, name, level=logging.WARNING):
-        return super(BaseLogger, self).__init__(name, level=level)
-
-    def _handle_exception(self, msg):
-        if (
-            isinstance(msg, Exception)
-            and not isinstance(msg, ShellException)
-            and not isinstance(msg, info.ASProtocolError)
-            and not isinstance(msg, ASInfoError)
-        ):
-            traceback.print_exc()
-
-    def _print_message(self, msg, level, red_color=False, *args, **kwargs):
-        try:
-            message = str(msg).format(*args, **kwargs)
-        except Exception:
-            message = str(msg)
-
-        message = level + ": " + message
-
-        if red_color:
-            message = terminal.fg_red() + message + terminal.fg_clear()
-
-        print(message)
-
-    def debug(self, msg, *args, **kwargs):
-        if self.level <= logging.DEBUG:
-            self._log(self.level, msg, args, **kwargs)
-
-    def info(self, msg, *args, **kwargs):
-        if self.level <= logging.INFO:
-            self._print_message(msg, "INFO", False, *args, **kwargs)
-
-    def warning(self, msg, *args, **kwargs):
-        if self.level <= logging.WARNING:
-            self._print_message(msg, "WARNING", True, *args, **kwargs)
-
-    def error(self, msg, *args, **kwargs):
-        if self.level <= logging.ERROR:
-            self._print_message(msg, "ERROR", True, *args, **kwargs)
-            self._handle_exception(msg)
-
-            if self.execute_only_mode:
-                sys.exit(2)
-
-    def critical(self, msg, *args, **kwargs):
-        if self.level <= logging.CRITICAL:
-            self._print_message(msg, "ERROR", True, *args, **kwargs)
-            self._handle_exception(msg)
-        sys.exit(1)
-
-
-class LogFormatter(logging.Formatter):
-    def __init__(self, fmt="%(levelno)s: %(msg)s"):
-        super().__init__(fmt=fmt, datefmt=None, style="%")
-
-    def format(self, record):
-        original_fmt = self._style._fmt
-
-        if record.levelno == logging.DEBUG:
-            path_split = record.pathname.split("lib")
-
-            if len(path_split) > 1:
-                record.pathname = "lib" + record.pathname.split("lib")[1]
-                self._style._fmt = (
-                    "{%(pathname)s:%(lineno)d} %(levelname)s - %(message)s"
-                )
-            else:
-                self._style._fmt = (
-                    "{%(filename)s:%(lineno)d} %(levelname)s - %(message)s"
-                )
-
-        formatter = logging.Formatter(self._style._fmt)
-        result = formatter.format(record)
-
-        self._style._fmt = original_fmt
-
-        return result
-
-
-logging.setLoggerClass(BaseLogger)
-logging.basicConfig(level=logging.WARNING)
-logger = logging.getLogger("asadm")
-logger.propagate = False
-logger.setLevel(logging.INFO)
-logging_handler = logging.StreamHandler()
-logging_handler.setLevel(logging.INFO)
-logging_handler.setFormatter(LogFormatter())
-logger.addHandler(logging_handler)
-
-
-=======
 from lib.utils.logger import logger
->>>>>>> a285887f
 from lib.collectinfo_analyzer.collectinfo_root_controller import (
     CollectinfoRootController,
 )
