--- conflicted
+++ resolved
@@ -159,13 +159,6 @@
                             password = getpass.getpass("Enter Password:")
                         else:
                             password = sys.stdin.readline().strip()
-<<<<<<< HEAD
-
-                    if not info.hasbcrypt:
-                        self.do_exit('')
-                        logger.critical("Authentication failed: bcrypt not installed.")
-=======
->>>>>>> e6f617b3
 
                     if not info.hasbcrypt:
                         self.do_exit('')
@@ -504,21 +497,12 @@
                 password = getpass.getpass("Enter Password:")
             else:
                 password = sys.stdin.readline().strip()
-<<<<<<< HEAD
 
         if not info.hasbcrypt:
             logger.critical("Authentication failed: bcrypt not installed.")
 
-    assock = ASSocket(seed[0], seed[1], seed[2], user, password, ssl_context)
-    if not assock.connect(try_ldap_login=True):
-=======
-
-        if not info.hasbcrypt:
-            logger.critical("Authentication failed: bcrypt not installed.")
-
     assock = ASSocket(seed[0], seed[1], seed[2], user, password, auth_mode, ssl_context)
     if not assock.connect():
->>>>>>> e6f617b3
         logger.critical("Not able to connect any cluster with " + str(seed) + ".")
         return
 
