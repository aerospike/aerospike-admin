--- conflicted
+++ resolved
@@ -708,7 +708,68 @@
         # Restore original mock behavior
         Node._info_cinfo.side_effect = original_side_effect
 
-<<<<<<< HEAD
+    async def test_has_admin_nodes_visual_cue_functionality(self):
+        """Test has_admin_nodes() method for admin port visual cue functionality"""
+        cl = await self.get_cluster_mock(2)
+
+        # Test with no admin nodes
+        self.assertFalse(cl.has_admin_nodes())
+
+        # Add admin node
+        admin_node = await self.get_info_mock(
+            "ADMIN000000000", ip="127.0.0.1", port=3003
+        )
+        admin_node.is_admin_node = True
+        cl.update_node(admin_node)
+
+        # Test with admin nodes
+        self.assertTrue(cl.has_admin_nodes())
+
+    async def test_get_admin_nodes_visual_cue_functionality(self):
+        """Test get_admin_nodes() method for admin port visual cue functionality"""
+        cl = await self.get_cluster_mock(2)
+
+        # Test empty list initially
+        admin_nodes = cl.get_admin_nodes()
+        self.assertEqual(len(admin_nodes), 0)
+
+        # Add admin node
+        admin_node = await self.get_info_mock(
+            "ADMIN000000000", ip="127.0.0.1", port=3003
+        )
+        admin_node.is_admin_node = True
+        cl.update_node(admin_node)
+
+        # Test returns admin nodes
+        admin_nodes = cl.get_admin_nodes()
+        self.assertEqual(len(admin_nodes), 1)
+        self.assertTrue(getattr(admin_nodes[0], "is_admin_node", False))
+
+    async def test_cluster_str_admin_port_visual_cue(self):
+        """Test cluster string representation shows admin port visual cue"""
+        cl = await self.get_cluster_mock(2)
+
+        # Test without admin nodes - no admin message
+        cluster_str = str(cl)
+        self.assertNotIn("Connected via admin port", cluster_str)
+
+        # Add alive admin node
+        admin_node = await self.get_info_mock(
+            "ADMIN000000000", ip="127.0.0.1", port=3003
+        )
+        admin_node.is_admin_node = True
+        admin_node.alive = True
+        cl.update_node(admin_node)
+
+        # Test with alive admin nodes - shows admin message
+        cluster_str = str(cl)
+        self.assertIn(constants.ADMIN_PORT_VISUAL_CUE_MSG, cluster_str)
+
+        # Test with dead admin node - no admin message
+        admin_node.alive = False
+        cluster_str = str(cl)
+        self.assertNotIn(constants.ADMIN_PORT_VISUAL_CUE_MSG, cluster_str)
+
 
 class ClusterRefreshTest(asynctest.TestCase):
     """Test cases for cluster refresh and socket reuse optimization"""
@@ -1037,66 +1098,4 @@
             node.refresh_connection.call_count for node in nodes.values()
         )
         self.assertEqual(total_refresh_calls, 2)  # Only odd-numbered indices (1, 3)
-=======
-    async def test_has_admin_nodes_visual_cue_functionality(self):
-        """Test has_admin_nodes() method for admin port visual cue functionality"""
-        cl = await self.get_cluster_mock(2)
-
-        # Test with no admin nodes
-        self.assertFalse(cl.has_admin_nodes())
-
-        # Add admin node
-        admin_node = await self.get_info_mock(
-            "ADMIN000000000", ip="127.0.0.1", port=3003
-        )
-        admin_node.is_admin_node = True
-        cl.update_node(admin_node)
-
-        # Test with admin nodes
-        self.assertTrue(cl.has_admin_nodes())
-
-    async def test_get_admin_nodes_visual_cue_functionality(self):
-        """Test get_admin_nodes() method for admin port visual cue functionality"""
-        cl = await self.get_cluster_mock(2)
-
-        # Test empty list initially
-        admin_nodes = cl.get_admin_nodes()
-        self.assertEqual(len(admin_nodes), 0)
-
-        # Add admin node
-        admin_node = await self.get_info_mock(
-            "ADMIN000000000", ip="127.0.0.1", port=3003
-        )
-        admin_node.is_admin_node = True
-        cl.update_node(admin_node)
-
-        # Test returns admin nodes
-        admin_nodes = cl.get_admin_nodes()
-        self.assertEqual(len(admin_nodes), 1)
-        self.assertTrue(getattr(admin_nodes[0], "is_admin_node", False))
-
-    async def test_cluster_str_admin_port_visual_cue(self):
-        """Test cluster string representation shows admin port visual cue"""
-        cl = await self.get_cluster_mock(2)
-
-        # Test without admin nodes - no admin message
-        cluster_str = str(cl)
-        self.assertNotIn("Connected via admin port", cluster_str)
-
-        # Add alive admin node
-        admin_node = await self.get_info_mock(
-            "ADMIN000000000", ip="127.0.0.1", port=3003
-        )
-        admin_node.is_admin_node = True
-        admin_node.alive = True
-        cl.update_node(admin_node)
-
-        # Test with alive admin nodes - shows admin message
-        cluster_str = str(cl)
-        self.assertIn(constants.ADMIN_PORT_VISUAL_CUE_MSG, cluster_str)
-
-        # Test with dead admin node - no admin message
-        admin_node.alive = False
-        cluster_str = str(cl)
-        self.assertNotIn(constants.ADMIN_PORT_VISUAL_CUE_MSG, cluster_str)
->>>>>>> d579cf09
+    