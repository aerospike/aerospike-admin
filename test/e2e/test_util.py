--- conflicted
+++ resolved
@@ -70,28 +70,13 @@
         
 
 def get_separate_output(in_str = ''):
-<<<<<<< HEAD
-    _regex = re.compile("((?<=^{).*?(?=^}))", re.MULTILINE | re.DOTALL)
-=======
     _regex = re.compile(r"((?<=^{).*?(?=^}))", re.MULTILINE | re.DOTALL)
->>>>>>> 417e80f5
     out = re.findall(_regex, in_str)
     ls = []
     for item in out:
         item = remove_escape_sequence(item)
-<<<<<<< HEAD
         item = "{" + item + "}"
         ls.append(json.loads(item))
-=======
-        item = '{' + item + '}'
-        try:
-            ls.append(json.loads(item))
-        except Exception:
-            print(out)
-            print(item)
-            # print(item[52:54])
-
->>>>>>> 417e80f5
 
     return ls
 
