# Copyright 2013-2021 Aerospike, Inc.
#
# Licensed under the Apache License, Version 2.0 (the "License");
# you may not use this file except in compliance with the License.
# You may obtain a copy of the License at
#
# http://www.apache.org/licenses/LICENSE-2.0
#
# Unless required by applicable law or agreed to in writing, software
# distributed under the License is distributed on an "AS IS" BASIS,
# WITHOUT WARRANTIES OR CONDITIONS OF ANY KIND, either express or implied.
# See the License for the specific language governing permissions and
# limitations under the License.

import os
import sys
import time
import unittest

import lib.basiccontroller as controller
import lib.utils.util as util
from test.e2e import test_util

sys.path.insert(1, os.getcwd())

from lib.view.sheet import set_style_json

set_style_json()
<<<<<<< HEAD
=======

def print_header(actual_header):
    for item in actual_header:
        print("\"" + item + "\",")
>>>>>>> 417e80f5

class TestShowConfig(unittest.TestCase):
    real_stdout = None
    output_list = list()
    service_config = ""
    network_config = ""
    test_namespace_config = ""
    bar_namespace_config = ""
    xdr_config = ""

    @classmethod
    def setUpClass(cls):
        cls.real_stdout = sys.stdout
        TestShowConfig.rc = controller.BasicRootController(user='admin', password='admin')

        actual_out = util.capture_stdout(TestShowConfig.rc.execute, ["show", "config"])
        actual_out += (
            util.capture_stdout(TestShowConfig.rc.execute, ["show", "config", "xdr"])
        )
        TestShowConfig.output_list = test_util.get_separate_output(
            actual_out
        )
        TestShowConfig.is_bar_present = False

        for item in TestShowConfig.output_list:
            title = item['title']

            if "Service Configuration" in title:
                TestShowConfig.service_config = item
            elif "Network Configuration" in title:
                TestShowConfig.network_config = item
            elif "test Namespace Configuration" in title:
                TestShowConfig.test_namespace_config = item
            elif "bar Namespace Configuration" in title:
                TestShowConfig.bar_namespace_config = item
                TestShowConfig.is_bar_present = True
            elif "XDR Configuration" in title:
                TestShowConfig.xdr_config = item

    @classmethod
    def tearDownClass(cls):
        cls.rc = None
        sys.stdout = cls.real_stdout

    def test_network(self):
        """
        This test will assert network output on heading, header, parameters.
        TODO: test for values as well
        """

        exp_heading = "Network Configuration"
        exp_header = [
            "Node",
            "fabric.channel-bulk-fds",
            "fabric.channel-bulk-recv-threads",
            "fabric.channel-ctrl-fds",
            "fabric.channel-ctrl-recv-threads",
            "fabric.channel-meta-fds",
            "fabric.channel-meta-recv-threads",
            "fabric.channel-rw-fds",
            "fabric.channel-rw-recv-pools",
            "fabric.channel-rw-recv-threads",
            "fabric.keepalive-enabled",
            "fabric.keepalive-intvl",
            "fabric.keepalive-probes",
            "fabric.keepalive-time",
            "fabric.latency-max-ms",
            "fabric.port",
            "fabric.recv-rearm-threshold",
            "fabric.send-threads",
            "fabric.tls-name",
            "fabric.tls-port",
            "heartbeat.interval",
            "heartbeat.mode",
            "heartbeat.mtu",
            "heartbeat.multicast-group",
            "heartbeat.port",
            "heartbeat.protocol",
            "heartbeat.timeout",
            "info.port",
            "service.access-port",
            "service.address",
            "service.alternate-access-port",
            "service.port",
            "service.tls-access-port",
            "service.tls-alternate-access-port",
            "service.tls-name",
            "service.tls-port",
        ]

        actual_heading, actual_description, actual_header, actual_data, num_records = test_util.parse_output(
            TestShowConfig.network_config
        )

        self.assertTrue(exp_heading in actual_heading)
        self.assertListEqual(exp_header,actual_header)

    def test_service(self):
        """
        Asserts service config output with heading, header & parameters.
        TODO: test for values as well
        """

        exp_heading = "Service Configuration"
        exp_header = [
            "Node",
            "paxos-single-replica-limit",
            "pidfile",
            "proto-fd-max",
            "advertise-ipv6",
            "auto-pin",
            "batch-index-threads",
            "batch-max-buffers-per-queue",
            "batch-max-requests",
            "batch-max-unused-buffers",
            "batch-without-digests",
            "cluster-name",
            "disable-udf-execution",
            "enable-benchmarks-fabric",
            "enable-health-check",
            "enable-hist-info",
            "feature-key-file",
            "info-threads",
            "keep-caps-ssd-health",
            "log-local-time",
            "log-millis",
            "microsecond-histograms",
            "migrate-fill-delay",
            "migrate-max-num-incoming",
            "migrate-threads",
            "min-cluster-size",
            "node-id",
            "node-id-interface",
            "proto-fd-idle-ms",
            "proto-slow-netio-sleep-ms",
            "query-batch-size",
            "query-buf-size",
            "query-bufpool-size",
            "query-in-transaction-thread",
            "query-long-q-max-size",
            "query-microbenchmark",
            "query-pre-reserve-partitions",
            "query-priority",
            "query-priority-sleep-us",
            "query-rec-count-bound",
            "query-req-in-query-thread",
            "query-req-max-inflight",
            "query-short-q-max-size",
            "query-threads",
            "query-threshold",
            "query-untracked-time-ms",
            "query-worker-threads",
            "run-as-daemon",
            "scan-max-done",
            "scan-threads-limit",
            "service-threads",
            "sindex-builder-threads",
            "sindex-gc-max-rate",
            "sindex-gc-period",
            "stay-quiesced",
            "ticker-interval",
            "transaction-max-ms",
            "transaction-retry-ms",
            "vault-ca",
            "vault-path",
            "vault-token-file",
            "vault-url",
            "work-directory",
            "debug-allocations",
            "indent-allocations",
            "service.port",
            "service.address",
            "service.access-port",
            "service.alternate-access-port",
            "service.tls-port",
            "service.tls-access-port",
            "service.tls-alternate-access-port",
            "service.tls-name",
            "heartbeat.mode",
            "heartbeat.multicast-group",
            "heartbeat.port",
            "heartbeat.interval",
            "heartbeat.timeout",
            "heartbeat.mtu",
            "heartbeat.protocol",
            "fabric.port",
            "fabric.tls-port",
            "fabric.tls-name",
            "fabric.channel-bulk-fds",
            "fabric.channel-bulk-recv-threads",
            "fabric.channel-ctrl-fds",
            "fabric.channel-ctrl-recv-threads",
            "fabric.channel-meta-fds",
            "fabric.channel-meta-recv-threads",
            "fabric.channel-rw-fds",
            "fabric.channel-rw-recv-pools",
            "fabric.channel-rw-recv-threads",
            "fabric.keepalive-enabled",
            "fabric.keepalive-intvl",
            "fabric.keepalive-probes",
            "fabric.keepalive-time",
            "fabric.latency-max-ms",
            "fabric.recv-rearm-threshold",
            "fabric.send-threads",
            "info.port",
            "enable-ldap",
            "enable-security",
            "ldap-login-threads",
            "privilege-refresh-period",
            "ldap.disable-tls",
            "ldap.polling-period",
            "ldap.query-base-dn",
            "ldap.query-user-dn",
            "ldap.query-user-password-file",
            "ldap.role-query-base-dn",
            "ldap.role-query-search-ou",
            "ldap.server",
            "ldap.session-ttl",
            "ldap.tls-ca-file",
            "ldap.token-hash-method",
            "ldap.user-dn-pattern",
            "ldap.user-query-pattern",
            "report-authentication-sinks",
            "report-data-op-sinks",
            "report-sys-admin-sinks",
            "report-user-admin-sinks",
            "report-violation-sinks",
            "syslog-local",
        ]

        actual_heading, actual_description, actual_header, actual_data, num_records = test_util.parse_output(
            TestShowConfig.service_config
        )

        self.assertTrue(exp_heading in actual_heading)
        self.assertTrue(actual_header, exp_header)

    def test_test_namespace(self):
        """
        Asserts namespace config output with heading, header & parameters.
        TODO: test for values as well
        """
        exp_heading = "test Namespace Configuration"
        exp_header_test = [
            "Node",
            "allow-ttl-without-nsup",
            "background-scan-max-rps",
            "conflict-resolution-policy",
            "data-in-index",
            "default-ttl",
            "disable-cold-start-eviction",
            "disable-write-dup-res",
            "disallow-null-setname",
            "enable-benchmarks-batch-sub",
            "enable-benchmarks-ops-sub",
            "enable-benchmarks-read",
            "enable-benchmarks-udf",
            "enable-benchmarks-udf-sub",
            "enable-benchmarks-write",
            "enable-hist-proxy",
            "evict-hist-buckets",
            "evict-tenths-pct",
            "geo2dsphere-within.earth-radius-meters",
            "geo2dsphere-within.level-mod",
            "geo2dsphere-within.max-cells",
            "geo2dsphere-within.max-level",
            "geo2dsphere-within.min-level",
            "geo2dsphere-within.strict",
            "high-water-disk-pct",
            "high-water-memory-pct",
            "ignore-migrate-fill-delay",
            "index-stage-size",
            "index-type",
            "memory-size",
            "migrate-order",
            "migrate-retransmit-ms",
            "migrate-sleep",
            "nsid",
            "nsup-hist-period",
            "nsup-period",
            "nsup-threads",
            "partition-tree-sprigs",
            "prefer-uniform-balance",
            "rack-id",
            "read-consistency-level-override",
            "reject-non-xdr-writes",
            "reject-xdr-writes",
            "replication-factor",
            "single-bin",
            "single-scan-threads",
            "stop-writes-pct",
            "strong-consistency",
            "strong-consistency-allow-expunge",
            "tomb-raider-eligible-age",
            "tomb-raider-period",
            "transaction-pending-limit",
            "truncate-threads",
            "write-commit-level-override",
            "xdr-bin-tombstone-ttl",
            "xdr-tomb-raider-period",
            "xdr-tomb-raider-threads",
            "storage-engine",
            "sindex.num-partitions",
        ]

        actual_heading, actual_description, actual_header, actual_data, num_records = test_util.parse_output(
            TestShowConfig.test_namespace_config
        )

        self.assertTrue(exp_heading in actual_heading)
        self.assertTrue(test_util.check_for_subset(actual_header, exp_header_test))

    def test_bar_namespace(self):
        """
        Asserts namespace config output with heading, header & parameters.
        TODO: test for values as well
        """
        if not TestShowConfig.is_bar_present:
            return

        exp_heading = "bar Namespace Configuration"
        exp_header_bar = [
            "Node",
            "allow-ttl-without-nsup",
            "background-scan-max-rps",
            "conflict-resolution-policy",
            "data-in-index",
            "default-ttl",
            "disable-cold-start-eviction",
            "disable-write-dup-res",
            "disallow-null-setname",
            "enable-benchmarks-batch-sub",
            "enable-benchmarks-ops-sub",
            "enable-benchmarks-read",
            "enable-benchmarks-udf",
            "enable-benchmarks-udf-sub",
            "enable-benchmarks-write",
            "enable-hist-proxy",
            "evict-hist-buckets",
            "evict-tenths-pct",
            "geo2dsphere-within.earth-radius-meters",
            "geo2dsphere-within.level-mod",
            "geo2dsphere-within.max-cells",
            "geo2dsphere-within.max-level",
            "geo2dsphere-within.min-level",
            "geo2dsphere-within.strict",
            "high-water-disk-pct",
            "high-water-memory-pct",
            "ignore-migrate-fill-delay",
            "index-stage-size",
            "index-type",
            "memory-size",
            "migrate-order",
            "migrate-retransmit-ms",
            "migrate-sleep",
            "nsid",
            "nsup-hist-period",
            "nsup-period",
            "nsup-threads",
            "partition-tree-sprigs",
            "prefer-uniform-balance",
            "rack-id",
            "read-consistency-level-override",
            "reject-non-xdr-writes",
            "reject-xdr-writes",
            "replication-factor",
            "sindex.num-partitions",
            "single-bin",
            "single-scan-threads",
            "stop-writes-pct",
            "storage-engine",
            "strong-consistency",
            "strong-consistency-allow-expunge",
            "tomb-raider-eligible-age",
            "tomb-raider-period",
            "transaction-pending-limit",
            "truncate-threads",
            "write-commit-level-override",
            "xdr-bin-tombstone-ttl",
            "xdr-tomb-raider-period",
            "xdr-tomb-raider-threads",
        ]

        actual_heading, actual_description, actual_header, actual_data, num_records = test_util.parse_output(
            TestShowConfig.bar_namespace_config
        )
        self.assertTrue(exp_heading in actual_heading)
        self.assertListEqual(exp_header_bar, actual_header)

    # Needs updating after XDR config parsing has been fixed.
    # Tracked here: https://aerospike.atlassian.net/browse/TOOLS-1521
    @unittest.skip("Will enable only when xdr is configuired")
    def test_xdr(self):
        """
        Asserts XDR config output with heading, header & parameters.
        TODO: test for values as well
        """
        exp_heading = "~XDR Configuration"
        exp_header = "NODE"
        exp_params = [
            "enable-xdr",
            "forward",
            "xdr-batch-num-retry",
            "xdr-batch-retry-sleep",
            "xdr-check-data-before-delete",
            "xdr-compression-threshold",
            "xdr-digestlog-size",
            "xdr-forward-with-gencheck",
            "xdr-hotkey-maxskip",
            "xdr-info-timeout",
            "xdr-local-port",
            "xdr-max-recs-inflight",
            "xdr-namedpipe-path",
            "xdr-nw-timeout",
            "xdr-read-mode",
            "xdr-read-threads",
            "xdr-ship-delay",
            "xdr-shipping-enabled",
            "xdr-timeout",
            "xdr-write-batch-size",
        ]

        actual_heading, actual_description, actual_header, actual_data = test_util.parse_output(
            TestShowConfig.xdr_config
        )
        self.assertTrue(exp_heading in actual_heading)
        self.assertTrue(exp_header in actual_header)
        self.assertTrue(set(exp_params).issubset(set(actual_data)))


class TestShowLatenciesDefault(unittest.TestCase):
    output_list = list()

    @classmethod
    def setUpClass(cls):
        TestShowLatenciesDefault.rc = controller.BasicRootController(user='admin', password='admin')
        actual_out = util.capture_stdout(
            TestShowLatenciesDefault.rc.execute, ["show", "latencies", "-v"]
        )
        TestShowLatenciesDefault.output_list = test_util.get_separate_output(
            actual_out
        )

    @classmethod
    def tearDownClass(cls):
        cls.rc = None

    def test_latencies(self):
        """
        Asserts <b> read latencies <b> output with heading, header & no of node processed(based on row count).
        """
        exp_heading = "Latency"
        exp_header = ["Namespace", "Histogram", "Node", "ops/sec", ">1ms", ">8ms", ">64ms"]
        exp_data = [
            ('bar', 'test'),
            (
                'read',
                'read-dup-res', 
                "read-local", 
                "read-repl-ping", 
                "read-response", 
                "read-restart", 
                "read-start",
                'write',
                'write-dup-res',
                'write-master',
                'write-repl-write',
                'write-response',
                'write-restart',
                'write-start'
            ),
        ]
        exp_data_types = [str, str, str, float, float, float, float]

        (
            actual_heading, 
            actual_description,
            actual_header,
            actual_data,
            actual_no_of_rows,
        ) = test_util.parse_output(
            TestShowLatenciesDefault.output_list[0], horizontal=True, header_len=1
        )
        self.assertTrue(exp_heading in actual_heading)
        self.assertEqual(exp_header, actual_header)
        self.assertTrue(
            test_util.check_for_types(actual_data, exp_data_types),
            "%s returned the wrong data types" % exp_heading,
        )

        for data in actual_data:
            self.assertTrue(
                test_util.check_for_subset(data, exp_data)
            )

class TestShowLatenciesWithArguments(unittest.TestCase):
    @classmethod
    def setUpClass(cls):
<<<<<<< HEAD
        TestShowLatenciesWithArguments.rc = controller.BasicRootController(user='admin', password='admin')
=======
        TestShowLatenciesWithArguments.rc = controller.BasicRootController()
>>>>>>> 417e80f5

    def test_latencies_e_1_b_17(self):
        """
        Asserts <b> show latencies <b> tables with arguments -e 1 -b 17 display the correct header
        and that each row of data has the corresponding data type.
        """

        # exp_heading = "~read Latency"
        exp_header = [
            "Namespace",
            "Histogram",
            "Node",
            "ops/sec",
            ">1ms",
            ">2ms",
            ">4ms",
            ">8ms",
            ">16ms",
            ">32ms",
            ">64ms",
            ">128ms",
            ">256ms",
            ">512ms",
            ">1024ms",
            ">2048ms",
            ">4096ms",
            ">8192ms",
            ">16384ms",
            ">32768ms",
            ">65536ms",
        ]
        exp_data_types = [
            str,
            str,
            str,
            float,
            float,
            float,
            float,
            float,
            float,
            float,
            float,
            float,
            float,
            float,
            float,
            float,
            float,
            float,
            float,
            float,
            float,
        ]

        actual_out = util.capture_stdout(
            TestShowLatenciesWithArguments.rc.execute,
            ["show", "latencies", "-e", "1", "-b", "17"],
        )
        output_list = test_util.get_separate_output(actual_out)

        for output in output_list:
            (
                actual_heading,
                actual_description,
                actual_header,
                actual_data,
                actual_no_of_rows,
            ) = test_util.parse_output(output, horizontal=True, header_len=1)
            self.assertEqual(exp_header, actual_header)
            self.assertTrue(
                test_util.check_for_types(actual_data, exp_data_types),
                "returned the wrong data types",
            )

    def test_latencies_e_1_b_18(self):
        """
        Asserts <b> show latencies <b> tables with arguments -e 1 -b 18 display the correct header
        and that each row of data has the corresponding data type.
<<<<<<< HEAD
        """

        # exp_heading = "~read Latency"
        exp_header = [
            "Namespace",
            "Histogram",
            "Node",
            "ops/sec",
            ">1ms",
            ">2ms",
            ">4ms",
            ">8ms",
            ">16ms",
            ">32ms",
            ">64ms",
            ">128ms",
            ">256ms",
            ">512ms",
            ">1024ms",
            ">2048ms",
            ">4096ms",
            ">8192ms",
            ">16384ms",
            ">32768ms",
            ">65536ms",
        ]
        exp_data_types = [
            str,
            str,
            str,
            float,
            float,
            float,
            float,
            float,
            float,
            float,
            float,
            float,
            float,
            float,
            float,
            float,
            float,
            float,
            float,
            float,
            float,
        ]

        actual_out = util.capture_stdout(
            TestShowLatenciesWithArguments.rc.execute,
            ["show", "latencies", "-e", "1", "-b", "18"],
        )
        output_list = test_util.get_separate_output(actual_out)

        for output in output_list:
            (
                actual_heading,
                actual_description,
                actual_header,
                actual_data,
                actual_no_of_rows,
            ) = test_util.parse_output(output, horizontal=True, header_len=1)
            self.assertEqual(exp_header, actual_header)
            self.assertTrue(
                test_util.check_for_types(actual_data, exp_data_types),
                "returned the wrong data types",
            )

    def test_latencies_e_0_b_17(self):
        """
        Asserts <b> show latencies <b> tables with arguments -e 0 -b 17 display the correct header
        and that each row of data has the corresponding data type.
        """

        # exp_heading = "~read Latency"
        exp_header = [
            "Namespace",
            "Histogram",
            "Node",
            "ops/sec",
            ">1ms",
            ">2ms",
            ">4ms",
            ">8ms",
            ">16ms",
            ">32ms",
            ">64ms",
            ">128ms",
            ">256ms",
            ">512ms",
            ">1024ms",
            ">2048ms",
            ">4096ms",
            ">8192ms",
            ">16384ms",
            ">32768ms",
            ">65536ms",
        ]
        exp_data_types = [
            str,
            float,
            float,
            float,
            float,
            float,
            float,
            float,
            float,
            float,
            float,
            float,
            float,
            float,
            float,
            float,
            float,
            float,
            float,
        ]

        exp_no_of_rows = len(TestShowLatenciesWithArguments.rc.cluster._live_nodes)
        actual_out = util.capture_stdout(
            TestShowLatenciesWithArguments.rc.execute,
            ["show", "latencies", "-e", "0", "-b", "17"],
        )
        output_list = test_util.get_separate_output(actual_out)

        for output in output_list:
            (
                actual_heading,
                actual_description,
                actual_header,
                actual_data,
                actual_no_of_rows,
            ) = test_util.parse_output(output, horizontal=True, header_len=1)
            self.assertEqual(exp_header, actual_header)
            self.assertTrue(
                test_util.check_for_types(actual_data, exp_data_types),
                "returned the wrong data types",
            )
            self.assertEqual(exp_no_of_rows, int(actual_no_of_rows.strip()))

    def test_latencies_e_17_b_1(self):
        """
        Asserts <b> show latencies <b> tables with arguments -e 17 -b 1 display the correct header
        and that each row of data has the corresponding data type.
        """

        # exp_heading = "~read Latency"
        exp_header = ["Namespace",
            "Histogram",
            "Node",
            "ops/sec", 
            ">1ms"]
        exp_data_types = [str, str, str, float, float]

        actual_out = util.capture_stdout(
            TestShowLatenciesWithArguments.rc.execute,
            ["show", "latencies", "-e", "17", "-b", "1"],
        )
        output_list = test_util.get_separate_output(actual_out)

        for output in output_list:
            (
                actual_heading,
                actual_description,
                actual_header,
                actual_data,
                actual_no_of_rows,
            ) = test_util.parse_output(output, horizontal=True, header_len=1)
            self.assertEqual(exp_header, actual_header)
            self.assertTrue(
                test_util.check_for_types(actual_data, exp_data_types),
                "returned the wrong data types",
            )

    def test_latencies_e_100_b_200(self):
        """
        Asserts <b> show latencies <b> tables with arguments -e 100 -b 200 display the correct header
        and that each row of data has the corresponding data type.
        """

        # exp_heading = "~read Latency"
        exp_header = ["Namespace", "Histogram", "Node", "ops/sec", ">1ms"]
        exp_data_types = [
            str,
            str,
=======
        """

        # exp_heading = "~read Latency"
        exp_header = [
            "Namespace",
            "Histogram",
            "Node",
            "ops/sec",
            ">1ms",
            ">2ms",
            ">4ms",
            ">8ms",
            ">16ms",
            ">32ms",
            ">64ms",
            ">128ms",
            ">256ms",
            ">512ms",
            ">1024ms",
            ">2048ms",
            ">4096ms",
            ">8192ms",
            ">16384ms",
            ">32768ms",
            ">65536ms",
        ]
        exp_data_types = [
            str,
            str,
            str,
            float,
            float,
            float,
            float,
            float,
            float,
            float,
            float,
            float,
            float,
            float,
            float,
            float,
            float,
            float,
            float,
            float,
            float,
        ]

        actual_out = util.capture_stdout(
            TestShowLatenciesWithArguments.rc.execute,
            ["show", "latencies", "-e", "1", "-b", "18"],
        )
        output_list = test_util.get_separate_output(actual_out)

        for output in output_list:
            (
                actual_heading,
                actual_description,
                actual_header,
                actual_data,
                actual_no_of_rows,
            ) = test_util.parse_output(output, horizontal=True, header_len=1)
            self.assertEqual(exp_header, actual_header)
            self.assertTrue(
                test_util.check_for_types(actual_data, exp_data_types),
                "returned the wrong data types",
            )

    def test_latencies_e_0_b_17(self):
        """
        Asserts <b> show latencies <b> tables with arguments -e 0 -b 17 display the correct header
        and that each row of data has the corresponding data type.
        """

        # exp_heading = "~read Latency"
        exp_header = [
            "Namespace",
            "Histogram",
            "Node",
            "ops/sec",
            ">1ms",
            ">2ms",
            ">4ms",
            ">8ms",
            ">16ms",
            ">32ms",
            ">64ms",
            ">128ms",
            ">256ms",
            ">512ms",
            ">1024ms",
            ">2048ms",
            ">4096ms",
            ">8192ms",
            ">16384ms",
            ">32768ms",
            ">65536ms",
        ]
        exp_data_types = [
            str,
            float,
            float,
            float,
            float,
            float,
            float,
            float,
            float,
            float,
            float,
            float,
            float,
            float,
            float,
            float,
            float,
            float,
            float,
        ]

        exp_no_of_rows = len(TestShowLatenciesWithArguments.rc.cluster._live_nodes)
        actual_out = util.capture_stdout(
            TestShowLatenciesWithArguments.rc.execute,
            ["show", "latencies", "-e", "0", "-b", "17"],
        )
        output_list = test_util.get_separate_output(actual_out)

        for output in output_list:
            (
                actual_heading,
                actual_description,
                actual_header,
                actual_data,
                actual_no_of_rows,
            ) = test_util.parse_output(output, horizontal=True, header_len=1)
            self.assertEqual(exp_header, actual_header)
            self.assertTrue(
                test_util.check_for_types(actual_data, exp_data_types),
                "returned the wrong data types",
            )
            self.assertEqual(exp_no_of_rows, int(actual_no_of_rows.strip()))

    def test_latencies_e_17_b_1(self):
        """
        Asserts <b> show latencies <b> tables with arguments -e 17 -b 1 display the correct header
        and that each row of data has the corresponding data type.
        """

        # exp_heading = "~read Latency"
        exp_header = ["Namespace",
            "Histogram",
            "Node",
            "ops/sec", 
            ">1ms"]
        exp_data_types = [str, str, str, float, float]

        actual_out = util.capture_stdout(
            TestShowLatenciesWithArguments.rc.execute,
            ["show", "latencies", "-e", "17", "-b", "1"],
        )
        output_list = test_util.get_separate_output(actual_out)

        for output in output_list:
            (
                actual_heading,
                actual_description,
                actual_header,
                actual_data,
                actual_no_of_rows,
            ) = test_util.parse_output(output, horizontal=True, header_len=1)
            self.assertEqual(exp_header, actual_header)
            self.assertTrue(
                test_util.check_for_types(actual_data, exp_data_types),
                "returned the wrong data types",
            )

    def test_latencies_e_100_b_200(self):
        """
        Asserts <b> show latencies <b> tables with arguments -e 100 -b 200 display the correct header
        and that each row of data has the corresponding data type.
        """

        # exp_heading = "~read Latency"
        exp_header = ["Namespace", "Histogram", "Node", "ops/sec", ">1ms"]
        exp_data_types = [
>>>>>>> 417e80f5
            str,
            str,
            str,
            float,
            float,
        ]

        actual_out = util.capture_stdout(
            TestShowLatenciesWithArguments.rc.execute,
            ["show", "latencies", "-e", "100", "-b", "200"],
        )
        output_list = test_util.get_separate_output(actual_out)

        for output in output_list:
            (
                actual_heading,
                actual_description,
                actual_header,
                actual_data,
                actual_no_of_rows,
            ) = test_util.parse_output(output, horizontal=True, header_len=1)
            self.assertEqual(exp_header, actual_header)
            self.assertTrue(
                test_util.check_for_types(actual_data, exp_data_types),
                "returned the wrong data types",
            )

    def test_latencies_e_16_b_2(self):
        """
        Asserts <b> show latencies <b> tables with arguments -e 16 -b 2 display the correct header
        and that each row of data has the corresponding data type.
        """

        # exp_heading = "~read Latency"
        exp_header = ["Namespace", "Histogram", "Node", "ops/sec", ">1ms", ">65536ms"]
        exp_data_types = [str, str, str, float, float, float]

        actual_out = util.capture_stdout(
            TestShowLatenciesWithArguments.rc.execute,
            ["show", "latencies", "-e", "16", "-b", "2"],
        )
        output_list = test_util.get_separate_output(actual_out)

        for output in output_list:
            (
                actual_heading,
                actual_description,
                actual_header,
                actual_data,
                actual_no_of_rows,
            ) = test_util.parse_output(output, horizontal=True, header_len=1)
            self.assertEqual(exp_header, actual_header)
            self.assertTrue(
                test_util.check_for_types(actual_data, exp_data_types),
                "returned the wrong data types",
            )

    def test_latencies_e_4_b_7(self):
        """
        Asserts <b> show latencies <b> tables with arguments -e 4 -b 7 display the correct header
        and that each row of data has the corresponding data type.
        """

        # exp_heading = "~read Latency"
        exp_header = [
            "Namespace",
            "Histogram",
            "Node",
            "ops/sec",
            ">1ms",
            ">16ms",
            ">256ms",
            ">4096ms",
            ">65536ms",
        ]
        exp_data_types = [str, str, str, float, float, float, float, float, float]

        actual_out = util.capture_stdout(
            TestShowLatenciesWithArguments.rc.execute,
            ["show", "latencies", "-e", "4", "-b", "7"],
        )
        output_list = test_util.get_separate_output(actual_out)

        for output in output_list:
            (
                actual_heading,
                actual_description,
                actual_header,
                actual_data,
                actual_no_of_rows,
            ) = test_util.parse_output(output, horizontal=True, header_len=1)
            self.assertListEqual(exp_header, actual_header)
            self.assertTrue(
                test_util.check_for_types(actual_data, exp_data_types),
                "returned the wrong data types",
            )

    def test_latencies_group_by_machine_name(self):
        """
        Asserts <b> show latencies <b> with a -m argument which groups tables by machine name
        """
        exp_header = ["Namespace", "Histogram", "Node", "ops/sec", ">1ms", ">8ms", ">64ms"]
        exp_data_types = [str, str, str, float, float, float, float]

        actual_out = util.capture_stdout(
            TestShowLatenciesWithArguments.rc.execute, ["show", "latencies", "-m"]
        )
        output_list = test_util.get_separate_output(actual_out)

        for output in output_list:
            actual_heading,  actual_description, actual_header, actual_data, _ = test_util.parse_output(
                output
            )
            self.assertEqual(exp_header, actual_header)
            self.assertTrue(
                test_util.check_for_types(actual_data, exp_data_types),
                "returned the wrong data types",
            )

    def test_latencies_group_by_machine_name_e_2_8(self):
        """
        Asserts <b> show latencies <b> with a -m argument which groups tables by machine name
        """
        exp_header = [
            "Namespace",
            "Histogram",
            "Node",
            "ops/sec",
            ">1ms",
            ">4ms",
            ">16ms",
            ">64ms",
            ">256ms",
            ">1024ms",
            ">4096ms",
            ">16384ms",
        ]
        exp_data_types = [
            str,
            str,
            str,
            float,
            float,
            float,
            float,
            float,
            float,
            float,
            float,
            float,
        ]

        actual_out = util.capture_stdout(
            TestShowLatenciesWithArguments.rc.execute,
            ["show", "latencies", "-m", "-e", "2", "-b", "8"],
        )
        output_list = test_util.get_separate_output(actual_out)

        for output in output_list:
            actual_heading, actual_description, actual_header, actual_data, _ = test_util.parse_output(
                output, horizontal=True, header_len=1
            )
            self.assertEqual(exp_header, actual_header)
            self.assertTrue(
                test_util.check_for_types(actual_data, exp_data_types),
                "returned the wrong data types",
            )


class TestShowDistribution(unittest.TestCase):
    output_list = list()
    test_ttl_distri = ""
    bar_ttl_distri = ""

    @classmethod
    def setUpClass(cls):
        rc = controller.BasicRootController(user='admin', password='admin')
        actual_out = util.capture_stdout(rc.execute, ["show", "distribution"])
        # use regex in get_separate_output(~.+Distribution.*~.+)
        # if you are changing below Distribution keyword
        TestShowDistribution.output_list = test_util.get_separate_output(
            actual_out
        )
        TestShowDistribution.is_bar_present = False
        for item in TestShowDistribution.output_list:
            title = item['title']
            if "test - TTL Distribution in Seconds" in title:
                TestShowDistribution.test_ttl_distri = item
            elif "bar - TTL Distribution in Seconds" in title:
                TestShowDistribution.bar_ttl_distri = item
                TestShowDistribution.is_bar_present = True
            elif "~~~~" in item:
                TestShowDistribution.test_namespace_config = item

    @classmethod
    def tearDownClass(cls):
        cls.rc = None

    def test_test_ttl(self):
        """
        Asserts TTL Distribution in Seconds for test namespace with heading, header & parameters.
        TODO: test for values as well
        """
        exp_heading = "test - TTL Distribution in Seconds"
        exp_description = """Percentage of records having ttl less than or equal to value measured in Seconds"""
        
        exp_header = [
            "Node",
            "10%",   
            "20%",   
            "30%",   
            "40%",   
            "50%",   
            "60%",   
            "70%",   
            "80%",   
            "90%",   
            "100%"
        ]

        actual_heading, actual_description, actual_header, actual_data, num_records = test_util.parse_output(
            TestShowDistribution.test_ttl_distri, horizontal=True, merge_header=False
        )

        self.assertTrue(exp_heading in actual_heading)
        self.assertEqual(exp_description, actual_description)
        self.assertListEqual(exp_header, actual_header)

    def test_bar_ttl(self):
        """
        Asserts TTL Distribution in Seconds for bar namespace with heading, header & parameters.
        TODO: test for values as well
        """
        if not TestShowDistribution.is_bar_present:
            return
        exp_heading = "bar - TTL Distribution in Seconds"
        exp_description = """Percentage of records having ttl less than or equal to value measured in Seconds"""
        exp_header = [
            "Node",
            "10%",   
            "20%",   
            "30%",   
            "40%",   
            "50%",   
            "60%",   
            "70%",   
            "80%",   
            "90%",   
            "100%"
        ]
        exp_types = [
            str,
            int,
            int,
            int,
            int,
            int,
            int,
            int,
            int,
            int,
            int
        ]

        actual_heading, actual_description, actual_header, actual_data, num_records = test_util.parse_output(
            TestShowDistribution.bar_ttl_distri, horizontal=True, merge_header=False
        )

        self.assertTrue(exp_heading in actual_heading)
        self.assertEqual(exp_description, actual_description)
        self.assertListEqual(exp_header, actual_header)
        self.assertTrue(
            test_util.check_for_types(actual_data, exp_types)
        )


class TestShowStatistics(unittest.TestCase):
    output_list = list()
    test_bin_stats = ""
    bar_bin_stats = ""
    service_stats = ""
    bar_namespace_stats = ""
    test_namespace_stats = ""
    xdr_stats = ""

    @classmethod
    def setUpClass(cls):
        rc = controller.BasicRootController(user='admin', password='admin')
        actual_out = util.capture_stdout(rc.execute, ["show", "statistics"])
        actual_out += util.capture_stdout(rc.execute, ["show", "statistics", "xdr"])
        TestShowStatistics.output_list = test_util.get_separate_output(
            actual_out
        )
        TestShowStatistics.is_bar_present = False

        for item in TestShowStatistics.output_list:
            title = item['title']
            if "test Bin Statistics" in title:
                TestShowStatistics.test_bin_stats = item
            elif "bar Bin Statistics" in title:
                TestShowStatistics.bar_bin_stats = item
                TestShowStatistics.is_bar_present = True
            elif "Service Statistics" in title:
                TestShowStatistics.service_stats = item
            elif "bar Namespace Statistics" in title:
                TestShowStatistics.bar_namespace_stats = item
                TestShowStatistics.is_bar_present = True
            elif "test Namespace Statistics" in title:
                TestShowStatistics.test_namespace_stats = item
            elif "XDR Statistics" in title:
                TestShowStatistics.xdr_stats = item
            # TODO: Add missing tests
            # else:
            #     raise Exception('A statistics table is unaccounted for in test setUp', item)

    @classmethod
    def tearDownClass(cls):
        cls.rc = None

    def test_test_bin(self):
        """
        This test will assert <b> test Bin Statistics </b> output for heading, header and parameters.
        TODO: test for values as well
        """
        exp_heading = "test Bin Statistics"
        exp_header = [
            ('Node'),
            ("bin-names-quota", "bin_names_quota"),
            ("num-bin-names", "bin_names"),
        ]

        actual_heading, actual_description, actual_header, actual_data, num_records = test_util.parse_output(
            TestShowStatistics.test_bin_stats
        )

        self.assertTrue(exp_heading in actual_heading)
        self.assertTrue(test_util.check_for_subset(actual_header, exp_header))

    def test_bar_bin(self):
        """
        This test will assert <b> bar Bin Statistics </b> output for heading, header and parameters.
        TODO: test for values as well
        """
        if not TestShowStatistics.is_bar_present:
            return
        exp_heading = "bar Bin Statistics"
        exp_header = [
            ("Node"),
            ("bin-names-quota", "bin_names_quota"),
            ("num-bin-names", "bin_names"),
        ]

        actual_heading, actual_description, actual_header, actual_data, num_records = test_util.parse_output(
            TestShowStatistics.bar_bin_stats
        )

        self.assertTrue(exp_heading in actual_heading)
        self.assertTrue(test_util.check_for_subset(actual_header, exp_header))

    def test_service(self):
        """
        This test will assert <b> Service Statistics </b> output for heading, header and parameters.
        TODO: test for values as well
        """
        exp_heading = "Service Statistics"


        # TODO: Add possibly missing params.  This is only verified as a subset
        exp_header = [
            "Node",
            "client_connections",
            "cluster_integrity",
            "cluster_key",
            "cluster_size",
            "heartbeat_received_foreign",
            "heartbeat_received_self",
            "info_queue",
            "objects",
            "paxos_principal",
            "proxy_in_progress",
            "query_long_running",
            "query_short_running",
            "reaped_fds",
            "sindex_gc_garbage_cleaned",
            "sindex_gc_garbage_found",
            "sindex_gc_list_creation_time",
            "sindex_gc_list_deletion_time",
            "sindex_gc_objects_validated",
            "sindex_ucgarbage_found",
            "uptime",
        ]

        actual_heading, actual_description, actual_header, actual_data, num_records = test_util.parse_output(
            TestShowStatistics.service_stats
        )
        self.assertTrue(exp_heading in actual_heading)
        self.assertTrue(test_util.check_for_subset(actual_header, exp_header))

    def test_bar_namespace(self):
        """
        This test will assert <b> bar Namespace Statistics </b> output for heading, header and parameters.
        TODO: test for values as well
        """
        if not TestShowStatistics.is_bar_present:
            return
        exp_heading = "bar Namespace Statistics"

        # TODO: Add possibly missing params.  This is only verified as a subset
        exp_header = [
            "Node",
            "reject-non-xdr-writes",
            "reject-xdr-writes",
            "available_bin_names",
            "conflict-resolution-policy",
            "current_time",
            "memory_used_data_bytes",
            "default-ttl",
            "disallow-null-setname",
            "evict-tenths-pct",
            "evicted_objects",
            "expired_objects",
            "memory_free_pct",
            "high-water-disk-pct",
            "high-water-memory-pct",
            "hwm_breached",
            "memory_used_index_bytes",
            "master_objects",
            "memory-size",
            "non_expirable_objects",
            "nsup_cycle_duration",
            "objects",
            "prole_objects",
            "read-consistency-level-override",
            "replication-factor",
            "memory_used_sindex_bytes",
            "single-bin",
            "stop_writes",
            "stop-writes-pct",
            "memory_used_bytes",
            "write-commit-level-override",
        ]

        actual_heading, actual_description, actual_header, actual_data, num_records = test_util.parse_output(
            TestShowStatistics.bar_namespace_stats
        )

        self.assertTrue(exp_heading in actual_heading)
        self.assertTrue(test_util.check_for_subset(actual_header, exp_header))

    def test_test_namespace(self):
        """
        This test will assert <b> test Namespace Statistics </b> output for heading, header and parameters.
        TODO: test for values as well
        """
        exp_heading = "test Namespace Statistics"

        # TODO: Add possibly missing params.  This is only verified as a subset
        exp_header = [
            'Node',
            "allow-ttl-without-nsup",
            "appeals_records_exonerated",
            "appeals_rx_active",
            "appeals_tx_active",
            "appeals_tx_remaining",
            "available_bin_names",
            "background-scan-max-rps",
            "batch_sub_proxy_complete",
            "batch_sub_proxy_error",
            "batch_sub_proxy_timeout",
            "batch_sub_read_error",
            "batch_sub_read_filtered_out",
            "batch_sub_read_not_found",
            "batch_sub_read_success",
            "batch_sub_read_timeout",
            "batch_sub_tsvc_error",
            "batch_sub_tsvc_timeout",
            "cache_read_pct",
            "client_delete_error",
            "client_delete_filtered_out",
            "client_delete_not_found",
            "client_delete_success",
            "client_delete_timeout",
            "client_lang_delete_success",
            "client_lang_error",
            "client_lang_read_success",
            "client_lang_write_success",
            "client_proxy_complete",
            "client_proxy_error",
            "client_proxy_timeout",
            "client_read_error",
            "client_read_filtered_out",
            "client_read_not_found",
            "client_read_success",
            "client_read_timeout",
            "client_tsvc_error",
            "client_tsvc_timeout",
            "client_udf_complete",
            "client_udf_error",
            "client_udf_filtered_out",
            "client_udf_timeout",
            "client_write_error",
            "client_write_filtered_out",
            "client_write_success",
            "client_write_timeout",
            "clock_skew_stop_writes",
            "conflict-resolution-policy",
            "current_time",
            "data-in-index",
            "dead_partitions",
            "default-ttl",
            "deleted_last_bin",
            "device_available_pct",
            "device_compression_ratio",
            "device_free_pct",
            "device_total_bytes",
            "device_used_bytes",
            "disable-cold-start-eviction",
            "disable-write-dup-res",
            "disallow-null-setname",
            "effective_is_quiesced",
            "effective_prefer_uniform_balance",
            "effective_replication_factor",
            "enable-benchmarks-batch-sub",
            "enable-benchmarks-ops-sub",
            "enable-benchmarks-read",
            "enable-benchmarks-udf",
            "enable-benchmarks-udf-sub",
            "enable-benchmarks-write",
            "enable-hist-proxy",
            "evict-hist-buckets",
            "evict-tenths-pct",
            "evict_ttl",
            "evict_void_time",
            "evicted_objects",
            "expired_objects",
            "fail_generation",
            "fail_key_busy",
            "fail_record_too_big",
            "fail_xdr_forbidden",
            "from_proxy_batch_sub_read_error",
            "from_proxy_batch_sub_read_filtered_out",
            "from_proxy_batch_sub_read_not_found",
            "from_proxy_batch_sub_read_success",
            "from_proxy_batch_sub_read_timeout",
            "from_proxy_batch_sub_tsvc_error",
            "from_proxy_batch_sub_tsvc_timeout",
            "from_proxy_delete_error",
            "from_proxy_delete_filtered_out",
            "from_proxy_delete_not_found",
            "from_proxy_delete_success",
            "from_proxy_delete_timeout",
            "from_proxy_lang_delete_success",
            "from_proxy_lang_error",
            "from_proxy_lang_read_success",
            "from_proxy_lang_write_success",
            "from_proxy_read_error",
            "from_proxy_read_filtered_out",
            "from_proxy_read_not_found",
            "from_proxy_read_success",
            "from_proxy_read_timeout",
            "from_proxy_tsvc_error",
            "from_proxy_tsvc_timeout",
            "from_proxy_udf_complete",
            "from_proxy_udf_error",
            "from_proxy_udf_filtered_out",
            "from_proxy_udf_timeout",
            "from_proxy_write_error",
            "from_proxy_write_filtered_out",
            "from_proxy_write_success",
            "from_proxy_write_timeout",
            "geo2dsphere-within.earth-radius-meters",
            "geo2dsphere-within.level-mod",
            "geo2dsphere-within.max-cells",
            "geo2dsphere-within.max-level",
            "geo2dsphere-within.min-level",
            "geo2dsphere-within.strict",
            "geo_region_query_cells",
            "geo_region_query_falsepos",
            "geo_region_query_points",
            "geo_region_query_reqs",
            "high-water-disk-pct",
            "high-water-memory-pct",
            "hwm_breached",
            "ignore-migrate-fill-delay",
            "index-stage-size",
            "index-type",
            "master_objects",
            "master_tombstones",
            "memory-size",
            "memory_free_pct",
            "memory_used_bytes",
            "memory_used_data_bytes",
            "memory_used_index_bytes",
            "memory_used_sindex_bytes",
            "migrate-order",
            "migrate-retransmit-ms",
            "migrate-sleep",
            "migrate_record_receives",
            "migrate_record_retransmits",
            "migrate_records_skipped",
            "migrate_records_transmitted",
            "migrate_rx_instances",
            "migrate_rx_partitions_active",
            "migrate_rx_partitions_initial",
            "migrate_rx_partitions_remaining",
            "migrate_signals_active",
            "migrate_signals_remaining",
            "migrate_tx_instances",
            "migrate_tx_partitions_active",
            "migrate_tx_partitions_imbalance",
            "migrate_tx_partitions_initial",
            "migrate_tx_partitions_lead_remaining",
            "migrate_tx_partitions_remaining",
            "nodes_quiesced",
            "non_expirable_objects",
            "non_replica_objects",
            "non_replica_tombstones",
            "ns_cluster_size",
            "nsup-hist-period",
            "nsup-period",
            "nsup-threads",
            "nsup_cycle_duration",
            "objects",
            "ops_sub_tsvc_error",
            "ops_sub_tsvc_timeout",
            "ops_sub_write_error",
            "ops_sub_write_filtered_out",
            "ops_sub_write_success",
            "ops_sub_write_timeout",
            "partition-tree-sprigs",
            "pending_quiesce",
            "prefer-uniform-balance",
            "prole_objects",
            "prole_tombstones",
            "query_agg",
            "query_agg_abort",
            "query_agg_avg_rec_count",
            "query_agg_error",
            "query_agg_success",
            "query_fail",
            "query_long_queue_full",
            "query_long_reqs",
            "query_lookup_abort",
            "query_lookup_avg_rec_count",
            "query_lookup_error",
            "query_lookup_success",
            "query_lookups",
            "query_ops_bg_failure",
            "query_ops_bg_success",
            "query_proto_compression_ratio",
            "query_proto_uncompressed_pct",
            "query_reqs",
            "query_short_queue_full",
            "query_short_reqs",
            "query_udf_bg_failure",
            "query_udf_bg_success",
            "rack-id",
            "re_repl_error",
            "re_repl_success",
            "re_repl_timeout",
            "read-consistency-level-override",
            "record_proto_compression_ratio",
            "record_proto_uncompressed_pct",
            "reject-non-xdr-writes",
            "reject-xdr-writes",
            "replication-factor",
            "retransmit_all_batch_sub_dup_res",
            "retransmit_all_delete_dup_res",
            "retransmit_all_delete_repl_write",
            "retransmit_all_read_dup_res",
            "retransmit_all_udf_dup_res",
            "retransmit_all_udf_repl_write",
            "retransmit_all_write_dup_res",
            "retransmit_all_write_repl_write",
            "retransmit_ops_sub_dup_res",
            "retransmit_ops_sub_repl_write",
            "retransmit_udf_sub_dup_res",
            "retransmit_udf_sub_repl_write",
            "scan_aggr_abort",
            "scan_aggr_complete",
            "scan_aggr_error",
            "scan_basic_abort",
            "scan_basic_complete",
            "scan_basic_error",
            "scan_ops_bg_abort",
            "scan_ops_bg_complete",
            "scan_ops_bg_error",
            "scan_proto_compression_ratio",
            "scan_proto_uncompressed_pct",
            "scan_udf_bg_abort",
            "scan_udf_bg_complete",
            "scan_udf_bg_error",
            "sindex.num-partitions",
            "single-bin",
            "single-scan-threads",
            "smd_evict_void_time",
            "stop-writes-pct",
            "stop_writes",
            "storage-engine",
            "strong-consistency",
            "strong-consistency-allow-expunge",
            "tomb-raider-eligible-age",
            "tomb-raider-period",
            "tombstones",
            "transaction-pending-limit",
            "truncate-threads",
            "truncate_lut",
            "truncated_records",
            "udf_sub_lang_delete_success",
            "udf_sub_lang_error",
            "udf_sub_lang_read_success",
            "udf_sub_lang_write_success",
            "udf_sub_tsvc_error",
            "udf_sub_tsvc_timeout",
            "udf_sub_udf_complete",
            "udf_sub_udf_error",
            "udf_sub_udf_filtered_out",
            "udf_sub_udf_timeout",
            "unavailable_partitions",
            "write-commit-level-override",
            "xdr-bin-tombstone-ttl",
            "xdr-tomb-raider-period",
            "xdr-tomb-raider-threads",
            "xdr_client_delete_error",
            "xdr_client_delete_not_found",
            "xdr_client_delete_success",
            "xdr_client_delete_timeout",
            "xdr_client_write_error",
            "xdr_client_write_success",
            "xdr_client_write_timeout",
            "xdr_from_proxy_delete_error",
            "xdr_from_proxy_delete_not_found",
            "xdr_from_proxy_delete_success",
            "xdr_from_proxy_delete_timeout",
            "xdr_from_proxy_write_error",
            "xdr_from_proxy_write_success",
            "xdr_from_proxy_write_timeout",
            "xdr_tombstones",
            "xmem_id",
        ]

        actual_heading, actual_description, actual_header, actual_data, num_records = test_util.parse_output(
            TestShowStatistics.test_namespace_stats
        )

        self.assertTrue(exp_heading in actual_heading)
        self.assertTrue(test_util.check_for_subset(actual_header, exp_header))

    # @unittest.skip("Will enable only when xdr is configuired")
    def test_xdr(self):
        """
        This test will assert <b> xdr Statistics </b> output for heading, header and parameters.
        TODO: test for values as well
        """
        exp_heading = "XDR Statistics"

        # 5.0+
        exp_header = [
            "Node",
            "abandoned",
            "compression_ratio",
            "filtered_out",
            "hot_keys",
            "in_progress",
            "in_queue",
            "lag",
            "lap_us",
            "latency_ms",
            "not_found",
            "recoveries",
            "recoveries_pending",
            "retry_conn_reset",
            "retry_dest",
            "retry_no_node",
            "success",
            "throughput",
            "uncompressed_pct",
        ]
        actual_heading, actual_description, actual_header, actual_data, num_records = test_util.parse_output(
            TestShowStatistics.xdr_stats
        )

        self.assertTrue(exp_heading in actual_heading)
        self.assertListEqual(exp_header, actual_header)
        # self.assertTrue(test_util.check_for_subset(actual_data, exp_header))
<<<<<<< HEAD

class TestShowStatistics(unittest.TestCase):
    output_list = list()

    @classmethod
    def setUpClass(cls):
        rc = controller.BasicRootController(user='admin', password='admin')
        actual_out = util.capture_stdout(rc.execute, ["show", "statistics"])
        actual_out += util.capture_stdout(rc.execute, ["show", "statistics", "xdr"])
        TestShowStatistics.output_list = test_util.get_separate_output(
            actual_out
        )
        TestShowStatistics.is_bar_present = False

        for item in TestShowStatistics.output_list:
            title = item['title']
            if "test Bin Statistics" in title:
                TestShowStatistics.test_bin_stats = item
            elif "bar Bin Statistics" in title:
                TestShowStatistics.bar_bin_stats = item
                TestShowStatistics.is_bar_present = True
            elif "Service Statistics" in title:
                TestShowStatistics.service_stats = item
            elif "bar Namespace Statistics" in title:
                TestShowStatistics.bar_namespace_stats = item
                TestShowStatistics.is_bar_present = True
            elif "test Namespace Statistics" in title:
                TestShowStatistics.test_namespace_stats = item
            elif "XDR Statistics" in title:
                TestShowStatistics.xdr_stats = item
            # TODO: Add missing tests
            # else:
            #     raise Exception('A statistics table is unaccounted for in test setUp', item)

    @classmethod
    def tearDownClass(cls):
        cls.rc = None

    def test_test_bin(self):
        """
        This test will assert <b> test Bin Statistics </b> output for heading, header and parameters.
        TODO: test for values as well
        """
        exp_heading = "test Bin Statistics"
        exp_header = [
            ('Node'),
            ("bin-names-quota", "bin_names_quota"),
            ("num-bin-names", "bin_names"),
        ]

        actual_heading, actual_description, actual_header, actual_data, num_records = test_util.parse_output(
            TestShowStatistics.test_bin_stats
        )

        self.assertTrue(exp_heading in actual_heading)
        self.assertTrue(test_util.check_for_subset(actual_header, exp_header))

def capture_separate_and_parse_output(rc, commands):
    actual_stdout = util.capture_stdout(rc.execute, commands)
    separated_stdout = test_util.get_separate_output(actual_stdout)
    result = test_util.parse_output(
        separated_stdout[0]
    )

    return result

def get_data(exp_first, data):
    found_values = None

    for values in data:
        if len(data) and values.pop(0) == exp_first:
            found_values = values
            break

    return found_values
class TestShowUsers(unittest.TestCase):

    @classmethod
    def setUpClass(cls):
        cls.rc = controller.BasicRootController(user='admin', password='admin')

    @classmethod
    def tearDownClass(cls):
        cls.rc = None

    @classmethod
    def setUp(cls):
        # Added since tests were failing.  I assume because the server response
        # comes before the request is commited to SMD or security layer.
        time.sleep(.25)
        util.capture_stdout_and_stderr(cls.rc.execute, ['manage', 'acl', 'delete', 'user', 'foo'])
    
    def test_show_users(self):
        exp_title = 'Users'
        exp_header = [
            'User',
            'Roles'
        ]

        actual_title, _, actual_header, _, _ = capture_separate_and_parse_output(self.rc,
            ['show', 'users']
        )

        self.assertEqual(exp_title, actual_title)
        self.assertListEqual(exp_header, actual_header)

    def test_create_user_with_no_roles(self):
        exp_user = 'foo'
        exp_roles = ['--']
        exp_title = 'Users'
        exp_header = [
            'User',
            'Roles'
        ]

        _, _, _, _, num_records = capture_separate_and_parse_output(self.rc, 
            ['show', 'users']
        )

        exp_num_rows = num_records + 1

        util.capture_stdout(self.rc.execute, ['manage', 'acl', 'create', 'user', exp_user, 'password', 'bar'])

        actual_title, _, actual_header, actual_data, actual_num_records = capture_separate_and_parse_output(self.rc, 
            ['show', 'users']
        )

        actual_roles = get_data(exp_user, actual_data)

        self.assertEqual(exp_num_rows, actual_num_records)
        self.assertEqual(exp_title, actual_title)
        self.assertListEqual(exp_header, actual_header)
        self.assertListEqual(exp_roles, actual_roles)

    def test_create_user_with_roles(self):
        exp_user = 'foo'
        exp_roles = ['sys-admin', 'user-admin']
        exp_title = 'Users'
        exp_header = [
            'User',
            'Roles'
        ]

        _, _, _, _, num_records = capture_separate_and_parse_output(self.rc, 
            ['show', 'users']
        )

        exp_num_rows = num_records + 1

        time.sleep(.5)
        util.capture_stdout(self.rc.execute, ['manage', 'acl', 'create', 'user', exp_user, 'password', 'bar', 'roles', *exp_roles])
        time.sleep(2)

        actual_title, _, actual_header, actual_data, actual_num_records = capture_separate_and_parse_output(self.rc, 
            ['show', 'users']
        )

        actual_roles = get_data(exp_user, actual_data)

        self.assertEqual(exp_num_rows, actual_num_records)
        self.assertEqual(exp_title, actual_title)
        self.assertListEqual(exp_header, actual_header)
        self.assertListEqual([', '.join(exp_roles)], actual_roles)

    def test_delete_a_user(self):
        exp_user = 'foo'
        exp_roles = ['sys-admin', 'user-admin']
        exp_title = 'Users'
        exp_header = [
            'User',
            'Roles'
        ]

        _, _, _, _, num_records = capture_separate_and_parse_output(self.rc, 
            ['show', 'users']
        )


        util.capture_stdout(self.rc.execute, ['manage', 'acl', 'create', 'user', exp_user, 'password', 'bar', 'roles', *exp_roles])

        _, _, _, _, num_records = capture_separate_and_parse_output(self.rc, 
            ['show', 'users']
        )

        exp_num_rows = num_records - 1

        util.capture_stdout(self.rc.execute, ['manage', 'acl', 'delete', 'user', exp_user])

        actual_title, _, actual_header, actual_data, actual_num_records = capture_separate_and_parse_output(self.rc, 
            ['show', 'users']
        )

        for data in actual_data:
            self.assertNotIn(exp_user, data)

        self.assertEqual(exp_num_rows, actual_num_records)
        self.assertEqual(exp_title, actual_title)
        self.assertListEqual(exp_header, actual_header)

    def test_revoke_user_role(self):
        exp_user = 'foo'
        exp_roles = ['sys-admin', 'user-admin']
        exp_title = 'Users'
        exp_header = [
            'User',
            'Roles'
        ]

        util.capture_stdout(self.rc.execute, ['manage', 'acl', 'create', 'user', exp_user, 'password', 'bar', 'roles', *exp_roles, 'to-remove'])
        time.sleep(.25)
        util.capture_stdout(self.rc.execute, ['manage', 'acl', 'revoke', 'user', exp_user, 'roles', 'to-remove'])
        time.sleep(.25)

        actual_title, _, actual_header, actual_data, _ = capture_separate_and_parse_output(self.rc, 
            ['show', 'users']
        )

        actual_roles = get_data(exp_user, actual_data)

        self.assertEqual(exp_title, actual_title)
        self.assertListEqual(exp_header, actual_header)
        self.assertEqual(', '.join(exp_roles), actual_roles[0])

class TestShowRoles(unittest.TestCase):

    @classmethod
    def setUpClass(cls):
        cls.rc = controller.BasicRootController(user='admin', password='admin')
        util.capture_stdout_and_stderr(cls.rc.execute, ['manage', 'acl', 'create', 'role', 'temp', 'priv', 'sys-admin', 'allow', '1.1.1.1'])

    @classmethod
    def tearDownClass(cls):
        util.capture_stdout_and_stderr(cls.rc.execute, ['manage', 'acl', 'delete', 'role', 'foo'])
        util.capture_stdout_and_stderr(cls.rc.execute, ['manage', 'acl', 'delete', 'role', 'temp'])
        cls.rc = None

    @classmethod
    def setUp(cls):
        # Added since tests were failing.  I assume because the server response
        # comes before the request is commited to SMD or security layer.
        time.sleep(.25)
        util.capture_stdout_and_stderr(cls.rc.execute, ['manage', 'acl', 'delete', 'role', 'foo'])
        time.sleep(.25)

    def test_show_roles(self):
        exp_title = 'Roles'
        exp_header = [
            'Role',
            'Privileges',
            'Allowlist',
            
        ]

        actual_title, _, actual_header, _, _ = capture_separate_and_parse_output(self.rc, 
            ['show', 'roles']
        )

        self.assertEqual(exp_title, actual_title)
        self.assertListEqual(exp_header, actual_header)

    def test_create_role_with_privileges(self):
        exp_role = 'foo'
        exp_privilege = 'sys-admin'
        exp_allowlist = ['--']
        exp_data = [exp_privilege, ', '.join(exp_allowlist)]
        exp_title = 'Roles'
        exp_header = [
            'Role',
            'Privileges',
            'Allowlist'
        ]

        _, _, _, _, num_records = capture_separate_and_parse_output(self.rc, 
            ['show', 'roles']
        )

        exp_num_rows = num_records + 1

        util.capture_stdout(self.rc.execute, ['manage', 'acl', 'create', 'role', exp_role, 'priv', exp_privilege])
        time.sleep(.5)

        actual_title, _, actual_header, actual_data, actual_num_records = capture_separate_and_parse_output(self.rc, 
            ['show', 'roles']
        )

        actual_data = get_data(exp_role, actual_data)

        self.assertEqual(exp_num_rows, actual_num_records)
        self.assertEqual(exp_title, actual_title)
        self.assertListEqual(exp_header, actual_header)
        self.assertListEqual(exp_data, actual_data)

    def test_create_role_with_allowlist(self):
        exp_role = 'foo'
        exp_privileges = '--'
        exp_allowlist = ['1.1.1.1', '2.2.2.2']
        exp_data = [exp_privileges, ', '.join(exp_allowlist)]
        exp_title = 'Roles'
        exp_header = [
            'Role',
            'Privileges',
            'Allowlist'
        ]

        _, _, _, _, num_records = capture_separate_and_parse_output(self.rc, 
            ['show', 'roles']
        )

        exp_num_rows = num_records + 1

        util.capture_stdout(self.rc.execute, ['manage', 'acl', 'create', 'role', exp_role, 'allow', *exp_allowlist])
        time.sleep(.25)

        actual_title, _, actual_header, actual_data, actual_num_records = capture_separate_and_parse_output(self.rc, 
            ['show', 'roles']
        )

        actual_data = get_data(exp_role, actual_data)

        self.assertEqual(exp_num_rows, actual_num_records)
        self.assertEqual(exp_title, actual_title)
        self.assertListEqual(exp_header, actual_header)
        self.assertListEqual(exp_data, actual_data)

    def test_delete_a_role(self):
        exp_role = 'foo'
        exp_privilege = 'sys-admin'
        exp_title = 'Roles'
        exp_header = [
            'Role',
            'Privileges',
            'Allowlist'
        ]

        _, _, _, _, num_records = capture_separate_and_parse_output(self.rc, 
            ['show', 'roles']
        )


        util.capture_stdout(self.rc.execute, ['manage', 'acl', 'create', 'role', exp_role, 'priv', exp_privilege])
        time.sleep(.25)

        _, _, _, _, num_records = capture_separate_and_parse_output(self.rc, 
            ['show', 'roles']
        )

        exp_num_rows = num_records - 1

        util.capture_stdout(self.rc.execute, ['manage', 'acl', 'delete', 'role', exp_role])
        time.sleep(.25)

        actual_title, _, actual_header, actual_data, actual_num_records = capture_separate_and_parse_output(self.rc, 
            ['show', 'roles']
        )

        for data in actual_data:
            self.assertNotIn(exp_role, data)

        self.assertEqual(exp_num_rows, actual_num_records)
        self.assertEqual(exp_title, actual_title)
        self.assertListEqual(exp_header, actual_header)

    def test_revoke_role(self):
        exp_role = 'foo'
        exp_privilege = 'read'
        exp_title = 'Roles'
        exp_header = [
            'Role',
            'Privileges',
            'Allowlist'
        ]

        util.capture_stdout(self.rc.execute, ['manage', 'acl', 'create', 'role', exp_role, 'priv', exp_privilege])
        util.capture_stdout(self.rc.execute, ['manage', 'acl', 'grant', 'role', exp_role, 'priv', 'write'])
        time.sleep(.5)
        util.capture_stdout(self.rc.execute, ['manage', 'acl', 'revoke', 'role', exp_role, 'priv', 'write'])
        time.sleep(.5)

        actual_title, _, actual_header, actual_data, _ = capture_separate_and_parse_output(self.rc, 
            ['show', 'roles']
        )

        actual_privileges = get_data(exp_role, actual_data)
        
        self.assertEqual(exp_title, actual_title)
        self.assertListEqual(exp_header, actual_header)
        self.assertEqual(exp_privilege, actual_privileges[0])

class TestShowUdfs(unittest.TestCase):
    exp_module = 'test__.lua'
    path = 'test/e2e/test.lua'

    @classmethod
    def setUpClass(cls):
        cls.rc = controller.BasicRootController(user='admin', password='admin')
        util.capture_stdout_and_stderr(cls.rc.execute, ['manage', 'udfs', 'add', 'filler_.lua', 'path', cls.path])

    @classmethod
    def tearDownClass(cls):
        util.capture_stdout_and_stderr(cls.rc.execute, ['manage', 'udfs', 'remove', cls.exp_module])
        util.capture_stdout_and_stderr(cls.rc.execute, ['manage', 'udfs', 'remove', 'filler_.lua'])
        cls.rc = None

    @classmethod
    def setUp(cls):
        util.capture_stdout_and_stderr(cls.rc.execute, ['manage', 'udfs', 'remove', cls.exp_module])

    def test_show_udfs(self):
        exp_title = 'UDF Modules'
        exp_header = [
            'Filename',
            'Hash',
            'Type'
        ]

        actual_title, _, actual_header, _, _ = capture_separate_and_parse_output(self.rc, 
            ['show', 'udfs']
        )

        self.assertEqual(exp_title, actual_title)
        self.assertListEqual(exp_header, actual_header)

    def test_add_udf(self):
        exp_title = 'UDF Modules'
        exp_header = [
            'Filename',
            'Hash',
            'Type'
        ]
        exp_module = [
            '3896d2c19a10415d7e358d38ff133b1157f1d0c9',
            'LUA'
        ]

        _, _, _, _, num_rows = capture_separate_and_parse_output(self.rc, 
            ['show', 'udfs']
        )

        exp_num_rows = num_rows + 1

        util.capture_stdout(self.rc.execute, ['manage', 'udfs', 'add', self.exp_module, 'path', self.path])

        time.sleep(1)

        actual_title, _, actual_header, actual_data, actual_num_rows = capture_separate_and_parse_output(self.rc, 
            ['show', 'udfs']
        )

        actual_module = get_data(self.exp_module, actual_data)

        self.assertEqual(exp_title, actual_title)
        self.assertListEqual(exp_header, actual_header)
        self.assertEqual(exp_num_rows, actual_num_rows)
        self.assertListEqual(exp_module, actual_module)

    def test_remove_udf(self):
        exp_title = 'UDF Modules'
        exp_header = [
            'Filename',
            'Hash',
            'Type'
        ]

        util.capture_stdout(self.rc.execute, ['manage', 'udfs', 'add', self.exp_module, 'path', self.path])
        time.sleep(.50
        )
        _, _, _, _, num_rows = capture_separate_and_parse_output(self.rc, 
            ['show', 'udfs']
        )

        exp_num_rows = num_rows - 1

        util.capture_stdout(self.rc.execute, ['manage', 'udfs', 'remove', self.exp_module])
        time.sleep(.50)

        actual_title, _, actual_header, actual_data, actual_num_rows = capture_separate_and_parse_output(self.rc, 
            ['show', 'udfs']
        )

        self.assertEqual(exp_title, actual_title)
        self.assertListEqual(exp_header, actual_header)
        self.assertEqual(exp_num_rows, actual_num_rows)
=======
>>>>>>> 417e80f5

        
        

if __name__ == "__main__":
    unittest.main()<|MERGE_RESOLUTION|>--- conflicted
+++ resolved
@@ -26,13 +26,10 @@
 from lib.view.sheet import set_style_json
 
 set_style_json()
-<<<<<<< HEAD
-=======
 
 def print_header(actual_header):
     for item in actual_header:
         print("\"" + item + "\",")
->>>>>>> 417e80f5
 
 class TestShowConfig(unittest.TestCase):
     real_stdout = None
@@ -531,11 +528,7 @@
 class TestShowLatenciesWithArguments(unittest.TestCase):
     @classmethod
     def setUpClass(cls):
-<<<<<<< HEAD
         TestShowLatenciesWithArguments.rc = controller.BasicRootController(user='admin', password='admin')
-=======
-        TestShowLatenciesWithArguments.rc = controller.BasicRootController()
->>>>>>> 417e80f5
 
     def test_latencies_e_1_b_17(self):
         """
@@ -615,7 +608,6 @@
         """
         Asserts <b> show latencies <b> tables with arguments -e 1 -b 18 display the correct header
         and that each row of data has the corresponding data type.
-<<<<<<< HEAD
         """
 
         # exp_heading = "~read Latency"
@@ -805,195 +797,6 @@
         exp_data_types = [
             str,
             str,
-=======
-        """
-
-        # exp_heading = "~read Latency"
-        exp_header = [
-            "Namespace",
-            "Histogram",
-            "Node",
-            "ops/sec",
-            ">1ms",
-            ">2ms",
-            ">4ms",
-            ">8ms",
-            ">16ms",
-            ">32ms",
-            ">64ms",
-            ">128ms",
-            ">256ms",
-            ">512ms",
-            ">1024ms",
-            ">2048ms",
-            ">4096ms",
-            ">8192ms",
-            ">16384ms",
-            ">32768ms",
-            ">65536ms",
-        ]
-        exp_data_types = [
-            str,
-            str,
-            str,
-            float,
-            float,
-            float,
-            float,
-            float,
-            float,
-            float,
-            float,
-            float,
-            float,
-            float,
-            float,
-            float,
-            float,
-            float,
-            float,
-            float,
-            float,
-        ]
-
-        actual_out = util.capture_stdout(
-            TestShowLatenciesWithArguments.rc.execute,
-            ["show", "latencies", "-e", "1", "-b", "18"],
-        )
-        output_list = test_util.get_separate_output(actual_out)
-
-        for output in output_list:
-            (
-                actual_heading,
-                actual_description,
-                actual_header,
-                actual_data,
-                actual_no_of_rows,
-            ) = test_util.parse_output(output, horizontal=True, header_len=1)
-            self.assertEqual(exp_header, actual_header)
-            self.assertTrue(
-                test_util.check_for_types(actual_data, exp_data_types),
-                "returned the wrong data types",
-            )
-
-    def test_latencies_e_0_b_17(self):
-        """
-        Asserts <b> show latencies <b> tables with arguments -e 0 -b 17 display the correct header
-        and that each row of data has the corresponding data type.
-        """
-
-        # exp_heading = "~read Latency"
-        exp_header = [
-            "Namespace",
-            "Histogram",
-            "Node",
-            "ops/sec",
-            ">1ms",
-            ">2ms",
-            ">4ms",
-            ">8ms",
-            ">16ms",
-            ">32ms",
-            ">64ms",
-            ">128ms",
-            ">256ms",
-            ">512ms",
-            ">1024ms",
-            ">2048ms",
-            ">4096ms",
-            ">8192ms",
-            ">16384ms",
-            ">32768ms",
-            ">65536ms",
-        ]
-        exp_data_types = [
-            str,
-            float,
-            float,
-            float,
-            float,
-            float,
-            float,
-            float,
-            float,
-            float,
-            float,
-            float,
-            float,
-            float,
-            float,
-            float,
-            float,
-            float,
-            float,
-        ]
-
-        exp_no_of_rows = len(TestShowLatenciesWithArguments.rc.cluster._live_nodes)
-        actual_out = util.capture_stdout(
-            TestShowLatenciesWithArguments.rc.execute,
-            ["show", "latencies", "-e", "0", "-b", "17"],
-        )
-        output_list = test_util.get_separate_output(actual_out)
-
-        for output in output_list:
-            (
-                actual_heading,
-                actual_description,
-                actual_header,
-                actual_data,
-                actual_no_of_rows,
-            ) = test_util.parse_output(output, horizontal=True, header_len=1)
-            self.assertEqual(exp_header, actual_header)
-            self.assertTrue(
-                test_util.check_for_types(actual_data, exp_data_types),
-                "returned the wrong data types",
-            )
-            self.assertEqual(exp_no_of_rows, int(actual_no_of_rows.strip()))
-
-    def test_latencies_e_17_b_1(self):
-        """
-        Asserts <b> show latencies <b> tables with arguments -e 17 -b 1 display the correct header
-        and that each row of data has the corresponding data type.
-        """
-
-        # exp_heading = "~read Latency"
-        exp_header = ["Namespace",
-            "Histogram",
-            "Node",
-            "ops/sec", 
-            ">1ms"]
-        exp_data_types = [str, str, str, float, float]
-
-        actual_out = util.capture_stdout(
-            TestShowLatenciesWithArguments.rc.execute,
-            ["show", "latencies", "-e", "17", "-b", "1"],
-        )
-        output_list = test_util.get_separate_output(actual_out)
-
-        for output in output_list:
-            (
-                actual_heading,
-                actual_description,
-                actual_header,
-                actual_data,
-                actual_no_of_rows,
-            ) = test_util.parse_output(output, horizontal=True, header_len=1)
-            self.assertEqual(exp_header, actual_header)
-            self.assertTrue(
-                test_util.check_for_types(actual_data, exp_data_types),
-                "returned the wrong data types",
-            )
-
-    def test_latencies_e_100_b_200(self):
-        """
-        Asserts <b> show latencies <b> tables with arguments -e 100 -b 200 display the correct header
-        and that each row of data has the corresponding data type.
-        """
-
-        # exp_heading = "~read Latency"
-        exp_header = ["Namespace", "Histogram", "Node", "ops/sec", ">1ms"]
-        exp_data_types = [
->>>>>>> 417e80f5
             str,
             str,
             str,
@@ -1779,7 +1582,6 @@
         self.assertTrue(exp_heading in actual_heading)
         self.assertListEqual(exp_header, actual_header)
         # self.assertTrue(test_util.check_for_subset(actual_data, exp_header))
-<<<<<<< HEAD
 
 class TestShowStatistics(unittest.TestCase):
     output_list = list()
@@ -1860,6 +1662,7 @@
     @classmethod
     def setUpClass(cls):
         cls.rc = controller.BasicRootController(user='admin', password='admin')
+        util.capture_stdout(cls.rc.execute, ['enable'])
 
     @classmethod
     def tearDownClass(cls):
@@ -2008,6 +1811,7 @@
     @classmethod
     def setUpClass(cls):
         cls.rc = controller.BasicRootController(user='admin', password='admin')
+        util.capture_stdout(cls.rc.execute, ['enable'])
         util.capture_stdout_and_stderr(cls.rc.execute, ['manage', 'acl', 'create', 'role', 'temp', 'priv', 'sys-admin', 'allow', '1.1.1.1'])
 
     @classmethod
@@ -2175,6 +1979,7 @@
     @classmethod
     def setUpClass(cls):
         cls.rc = controller.BasicRootController(user='admin', password='admin')
+        util.capture_stdout(cls.rc.execute, ['enable'])
         util.capture_stdout_and_stderr(cls.rc.execute, ['manage', 'udfs', 'add', 'filler_.lua', 'path', cls.path])
 
     @classmethod
@@ -2262,8 +2067,6 @@
         self.assertEqual(exp_title, actual_title)
         self.assertListEqual(exp_header, actual_header)
         self.assertEqual(exp_num_rows, actual_num_rows)
-=======
->>>>>>> 417e80f5
 
         
         
