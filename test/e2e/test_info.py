--- conflicted
+++ resolved
@@ -38,11 +38,6 @@
 
         actual_out = util.capture_stdout(TestInfo.rc.execute, ['info'])
         actual_out += util.capture_stdout(TestInfo.rc.execute, ['info', 'sindex'])
-<<<<<<< HEAD
-
-=======
-        # print(actual_out)
->>>>>>> 417e80f5
         TestInfo.output_list = test_util.get_separate_output(actual_out)
 
         for item in TestInfo.output_list:
@@ -202,11 +197,7 @@
         ]
         
         actual_heading, actual_description, actual_header, actual_data, num_records = test_util.parse_output(TestInfo.xdr_info, horizontal = True, header_len=3)
-<<<<<<< HEAD
-
-=======
-        # print(actual_header)
->>>>>>> 417e80f5
+        
         self.assertTrue(exp_heading in actual_heading)
         self.assertEqual(exp_header, actual_header)
         
