# Copyright 2013-2014 Aerospike, Inc.
#
# Licensed under the Apache License, Version 2.0 (the "License");
# you may not use this file except in compliance with the License.
# You may obtain a copy of the License at
#
# http:#www.apache.org/licenses/LICENSE-2.0
#
# Unless required by applicable law or agreed to in writing, software
# distributed under the License is distributed on an "AS IS" BASIS,
# WITHOUT WARRANTIES OR CONDITIONS OF ANY KIND, either express or implied.
# See the License for the specific language governing permissions and
# limitations under the License.

from lib import util
from lib.node import Node
from lib.prefixdict import PrefixDict
import re

class Cluster(object):
    # Kinda like a singleton... All instantiated classes will share the same
    # state... This makes the class no
    cluster_state = {}

    def __init__(self, seed_nodes, use_telnet=False, user=None, password=None):
        """
        Want to be able to support multiple nodes on one box (for testing)
        seed_nodes should be the form (address,port) address can be fqdn or ip.
        """

        self.__dict__ = self.cluster_state
        if self.cluster_state != {}:
            return

        # will we connect using telnet port?
        self.use_telnet = use_telnet

        self.user = user
        self.password = password

        # self.nodes is a dict from Node ID -> Node objects
        self.nodes = {}

        # self.node_lookup is a dict of (fqdn, port) -> Node
        # and (ip, port) -> Node, and node.node_id -> Node
        self.node_lookup = PrefixDict()

        self._original_seed_nodes = set(seed_nodes)
        self._seed_nodes = set(seed_nodes)
        self._live_nodes = set()
        # crawl the cluster search for nodes in addition to the seed nodes.
        self._enable_crawler = True
        self._crawl()

    def __str__(self):
        nodes = self.nodes.values()
<<<<<<< HEAD
        if len(nodes) == 0:
            return None

        online = [n.key for n in filter(lambda n: n.alive, nodes)]
        offline = [n.key for n in filter(lambda n: not n.alive, nodes)]
=======
        online = [node.key for node in nodes if node.alive]
        offline = [node.key for node in nodes if not node.alive]
>>>>>>> 4e5c194e

        retval = "Found %s nodes"%(len(nodes))
        if online:
            retval += "\nOnline:  %s"%(", ".join(online))
        if offline:
            retval += "\nOffline: %s"%(", ".join(offline))

        return retval

    def getPrefixes(self):
        prefixes = {}
        for node_key, node in self.nodes.iteritems():
            fqdn = node.sockName(use_fqdn=True)
            prefixes[node_key] = self.node_lookup.getPrefix(fqdn)

        return prefixes

    def getExpectedPrincipal(self):
        try:
            return max([n.node_id for n in self.nodes.itervalues()])
        except:
            return ''

    def getVisibility(self):
        return self._live_nodes

    def _shouldCrawl(self):
        """
        Determine if we need to do a crawl.

        We crawl if the union of all services lists is not equal to the set
        of nodes that this tool percieves as alive.
        """
        if not self._enable_crawler:
            return False
        self._enable_crawler = False
        current_services = set()

        self._refreshNodeLiveliness()

        try:
            for services in self.infoServices().itervalues():
                if isinstance(services, Exception):
                    continue
                current_services |= set(services)

            if current_services and current_services == self._live_nodes:
                # services have not changed, do not crawl
                # if services are empty they crawl regardless
                return False
            else:
                # services have changed
                return True

        except IOError:
            # We aren't connected yet, definitely crawl.
            return True

        finally:
            # Re-enable crawler before exiting
            self._enable_crawler = True

    def _crawl(self):
        """
        Find all the nodes in the cluster and add them to self.nodes.
        """
        if not self._shouldCrawl():
            return
        self._enable_crawler = False

        try:
            if self._seed_nodes:
                seed_nodes = self._seed_nodes
            else:
                seed_nodes = self._original_seed_nodes

            # clear the current lookup and node list
            all_services = set()
            visited = set()
            unvisited = set(seed_nodes)
            while unvisited - visited:
                l_unvisited = list(unvisited)

                nodes = util.concurrent_map(self._registerNode, l_unvisited)
                live_nodes = [node
                              for node in nodes
                              if node is not None and node.alive and node not in visited]

                visited |= unvisited
                unvisited.clear()

                services_list = util.concurrent_map(self._getServices, live_nodes)
                for node, services in zip(live_nodes, services_list):
                    if isinstance(services, Exception):
                        continue
                    all_services.update(set(services))
                    all_services.add((node.ip, node.port))
                unvisited = all_services - visited
            if all_services:
                self._seed_nodes = all_services
            self._refreshNodeLiveliness()
        except:
            pass
        finally:
            self._enable_crawler = True

    def _refreshNodeLiveliness(self):
        live_nodes = [node for node in self.nodes.itervalues() if node.alive]
        self._live_nodes.clear()
        self._live_nodes.update(((node.ip, node.port) for node in live_nodes))

    def updateNode(self, node):
        self.nodes[node.key] = node
        # add node to lookup
        self.node_lookup[node.sockName(use_fqdn=True)] = node
        self.node_lookup[node.sockName()] = node
        if node.alive:
            self.node_lookup[node.node_id] = node

    def getNode(self, node):
        return self.node_lookup[node]

    def _registerNode(self, addr_port):
        """
        Instantiate and return a new node

        If cannot instantiate node, return None.
        Creates a new node if:
           1) node.key doesn't already exist
           2) node.key exists but existing node is not alive
        """
        try:
            addr, port = addr_port
        except:
            print "ip_port is expected to be a tuple of len 2, " + \
                "instead it is of type %s and str value of %s"%(type(addr_port)
                                                                , str(addr_port))
            return None

        try:
            node_key = Node.createKey(addr, port)
            existing = self.nodes.get(node_key, None)

            if not existing or not existing.alive:
                new_node = Node(addr,
                                port,
                                use_telnet=self.use_telnet,
                                user=self.user,
                                password=self.password)

                if existing and not new_node.alive:
                    new_node = existing
            else:
                return existing

            self.updateNode(new_node)
            return new_node
        except:
            return None

    @staticmethod
    def _getServices(node):
        """
        Given a node object return its services list
        """
        services = node.infoServicesAlumni()
        if services:
            return services

        return node.infoServices() # compatible for version without alumni

    def _callNodeMethod(self, nodes, method_name, *args, **kwargs):
        """
        Run a particular method command across a set of nodes
        nodes is a list of nodes to to run the command against.
        if nodes is None then we run on all nodes.
        """
        self._crawl()
        if nodes == 'all':
            use_nodes = self.nodes.values()
        elif isinstance(nodes, list):
            use_nodes = []
            for node in nodes:
                try:
                    node_list = self.getNode(node)
                    if isinstance(node_list, list):
                        use_nodes.extend(self.getNode(node))
                    else:
                        use_nodes.append(self.getNode(node))
                except: # Ignore ambiguous and key errors
                    continue
        else:
            raise TypeError(
                "nodes should be 'all' or list found %s"%type(nodes))
        if len(use_nodes) == 0:
            raise IOError('Unable to find any Aerospike nodes')

        return dict(
            util.concurrent_map(
                lambda node:
                (node.key, getattr(node, method_name)(*args, **kwargs)),
                use_nodes))

    def isXDREnabled(self, nodes='all'):
        return self._callNodeMethod(nodes, 'isXDREnabled')

    def __getattr__(self, name):
        regex = re.compile("^info.*$|^xdr.*$")
        if regex.match(name):
            def infoFunc(*args, **kwargs):
                if 'nodes' not in kwargs:
                    nodes = 'all'
                else:
                    nodes = kwargs['nodes']
                    del kwargs['nodes']

                return self._callNodeMethod(nodes, name, *args, **kwargs)

            return infoFunc
        else:
            raise AttributeError("Cluster has not attribute '%s'"%(name))<|MERGE_RESOLUTION|>--- conflicted
+++ resolved
@@ -54,16 +54,11 @@
 
     def __str__(self):
         nodes = self.nodes.values()
-<<<<<<< HEAD
         if len(nodes) == 0:
             return None
 
         online = [n.key for n in filter(lambda n: n.alive, nodes)]
         offline = [n.key for n in filter(lambda n: not n.alive, nodes)]
-=======
-        online = [node.key for node in nodes if node.alive]
-        offline = [node.key for node in nodes if not node.alive]
->>>>>>> 4e5c194e
 
         retval = "Found %s nodes"%(len(nodes))
         if online:
