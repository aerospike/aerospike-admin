# Copyright 2013-2020 Aerospike, Inc.
#
# Licensed under the Apache License, Version 2.0 (the "License");
# you may not use this file except in compliance with the License.
# You may obtain a copy of the License at
#
# http://www.apache.org/licenses/LICENSE-2.0
#
# Unless required by applicable law or agreed to in writing, software
# distributed under the License is distributed on an "AS IS" BASIS,
# WITHOUT WARRANTIES OR CONDITIONS OF ANY KIND, either express or implied.
# See the License for the specific language governing permissions and
# limitations under the License.

from __future__ import print_function
from builtins import zip
from builtins import str
from builtins import range

import copy
import json
import shutil
import sys
import time
from distutils.version import LooseVersion

from lib.client.cluster import Cluster
from lib.collectinfocontroller import CollectinfoRootController
from lib.controllerlib import (BaseController, CommandController, CommandHelp,
                               ShellException)
from lib.getcontroller import (GetConfigController, GetDistributionController,
                               GetPmapController, GetStatisticsController, GetFeaturesController,
                               get_sindex_stats)
from lib.health.util import (create_health_input_dict, create_snapshot_key,
                             h_eval)
from lib.utils import common, constants, util
from lib.view import terminal
from lib.view.view import CliView


class BasicCommandController(CommandController):
    cluster = None

    def __init__(self, cluster):
        BasicCommandController.cluster = cluster


@CommandHelp('Aerospike Admin')
class BasicRootController(BaseController):

    cluster = None
    command = None

    def __init__(self, seed_nodes=[('127.0.0.1', 3000, None)], user=None, password=None, auth_mode=constants.AuthMode.INTERNAL,
                 use_services_alumni=False, use_services_alt=False, ssl_context=None,
                 asadm_version='', only_connect_seed=False, timeout=5):

        super(BasicRootController, self).__init__(asadm_version)

        # Create static instance of cluster
        BasicRootController.cluster = Cluster(seed_nodes, user, password, auth_mode,
                                              use_services_alumni, use_services_alt,
                                              ssl_context, only_connect_seed, timeout=timeout)

        # Create Basic Command Controller Object
        BasicRootController.command = BasicCommandController(self.cluster)

        self.controller_map = {
            'asinfo': ASInfoController,
            'collectinfo': CollectinfoController,
            'show': ShowController,
            'info': InfoController,
            'features': FeaturesController,
            'pager': PagerController,
            'health': HealthCheckController,
            'summary': SummaryController,
        }

    def close(self):
        try:
            self.cluster.close()
        except Exception:
            pass

    # This function is a hack for autocomplete
    @CommandHelp('Terminate session')
    def do_exit(self, line):
        return "EXIT"

    @CommandHelp('Returns documentation related to a command',
                 'for example, to retrieve documentation for the "info"',
                 'command use "help info".')
    def do_help(self, line):
        self.execute_help(line)

    @CommandHelp('"watch" Runs a command for a specified pause and iterations.',
                 'Usage: watch [pause] [iterations] [--no-diff] command]',
                 '   pause:      the duration between executions.',
                 '               [default: 2 seconds]',
                 '   iterations: Number of iterations to execute command.',
                 '               [default: until keyboard interrupt]',
                 '   --no-diff:  Do not do diff highlighting',
                 'Example 1: Show "info network" 3 times with 1 second pause',
                 '           watch 1 3 info network',
                 'Example 2: Show "info namespace" with 5 seconds pause until',
                 '           interrupted',
                 '           watch 5 info namespace')
    def do_watch(self, line):
        self.view.watch(self, line)


@CommandHelp('The "info" command provides summary tables for various aspects',
             'of Aerospike functionality.')
class InfoController(BasicCommandController):
    def __init__(self):
        self.modifiers = set(['with', 'for'])

        self.controller_map = dict(
            namespace=InfoNamespaceController)
        self.config_getter = GetConfigController(self.cluster)

    @CommandHelp('Displays network, namespace, and XDR summary information.')
    def _do_default(self, line):
        actions = [util.Future(self.do_network, line).start()]
        # We are not using line for any of subcommand, but if user enters 'info object' or 'info usage' then it will
        # give error for unexpected format. We can catch this inside InfoNamespaceController but in that case
        # it will show incomplete output, for ex. 'info object' will print output of 'info network', 'info xdr' and
        # 'info namespace object', but since it is not correct command it should print output for partial correct
        # command, in this case it should print data for 'info'. To keep consistent output format, we are passing empty
        # list as line.
        res = self.controller_map['namespace'](get_futures=True)(line)
        if isinstance(res, dict):
            if 'futures' in res:
                actions.extend(res['futures'])
        else:
            for action in res:
                if action:
                    actions.append(action)
        actions.append(util.Future(self.do_xdr, line).start())

        return [action.result() for action in actions]

    @CommandHelp('Displays network information for Aerospike.')
    def do_network(self, line):
        stats = util.Future(self.cluster.info_statistics,
                            nodes=self.nodes).start()

        cluster_configs = self.config_getter.get_cluster(nodes=self.nodes)

        cluster_names = util.Future(
            self.cluster.info, 'cluster-name', nodes=self.nodes).start()
        builds = util.Future(
            self.cluster.info, 'build', nodes=self.nodes).start()
        versions = util.Future(
            self.cluster.info, 'version', nodes=self.nodes).start()

        stats = stats.result()
        cluster_names = cluster_names.result()
        builds = builds.result()
        versions = versions.result()

        for node in stats:
            try:
                if not isinstance(cluster_configs[node]["mode"], Exception):
                    stats[node]["rackaware_mode"] = cluster_configs[node]["mode"]
            except Exception:
                pass
        return util.Future(self.view.info_network, stats, cluster_names,
                           versions, builds, self.cluster, **self.mods)

    @CommandHelp('Displays summary information for each set.')
    def do_set(self, line):
        stats = self.cluster.info_set_statistics(nodes=self.nodes)
        return util.Future(self.view.info_set, stats, self.cluster, **self.mods)

    # pre 5.0
    @CommandHelp('Displays summary information for each datacenter.',
                'Replaced by "info xdr" for server >= 5.0.')
    def do_dc(self, line):
        stats = util.Future(self.cluster.info_all_dc_statistics,
                            nodes=self.nodes).start()
        
        xdr_builds = util.Future(self.cluster.info_XDR_build_version,
                nodes=self.nodes).start()

        configs = self.config_getter.get_dc(flip=False, nodes=self.nodes)

        stats = stats.result()

        for node in list(stats.keys()):

            if (stats[node]
                    and not isinstance(stats[node], Exception)
                    and node in configs
                    and configs[node]
                    and not isinstance(configs[node], Exception)):

                for dc in list(stats[node].keys()):
                    try:
                        stats[node][dc].update(configs[node][dc])
                    except Exception:
                        pass

            elif ((not stats[node]
                   or isinstance(stats[node], Exception))
                    and node in configs
                    and configs[node]
                    and not isinstance(configs[node], Exception)):
                try:
                    stats[node] = configs[node]
                except Exception:
                    pass
        
        xdr_builds = xdr_builds.result()
        nodes_running_v5_or_higher = False
        nodes_running_v49_or_lower = False

        for node in stats:
            node_xdr_build_major_version = int(xdr_builds[node][0])

            if node_xdr_build_major_version >= 5:
                nodes_running_v5_or_higher = True
            else:
                nodes_running_v49_or_lower = True

        futures = []

        if nodes_running_v49_or_lower:
            futures.append(util.Future(self.view.info_dc, stats, self.cluster, **self.mods))

        if nodes_running_v5_or_higher:
            futures.append(util.Future(self.view.print_result, 
            "WARNING: Detected nodes running aerospike version >= 5.0. " +
            "Please use 'asadm -e \"info xdr\"' for versions 5.0 and up."))

        return futures

    @CommandHelp('Displays summary information for each datacenter.')
    def do_xdr(self, line):
        stats = util.Future(self.cluster.info_XDR_statistics,
                            nodes=self.nodes).start()

        xdr_enable = util.Future(self.cluster.is_XDR_enabled,
                                 nodes=self.nodes).start()
            
        xdr_builds = util.Future(self.cluster.info_XDR_build_version,
                nodes=self.nodes).start()

        stats = stats.result()
        xdr_builds = xdr_builds.result()
        old_xdr_stats = {}
        xdr5_stats = {}

        for node in stats:
            node_xdr_build_major_version = int(xdr_builds[node][0])

            if node_xdr_build_major_version < 5:
                old_xdr_stats[node] = stats[node]
            else:
                xdr5_stats[node] = stats[node]

        xdr_enable = xdr_enable.result()
        futures = []

        if xdr5_stats:
            temp = {}
            for node in xdr5_stats:
                for dc in xdr5_stats[node]:
                    if dc not in temp:
                        temp[dc] = {}
                    temp[dc][node] = xdr5_stats[node][dc]

            xdr5_stats = temp

            if self.mods['for']:
                matches = util.filter_list(list(xdr5_stats.keys()), self.mods['for'])

            futures = [ 
                util.Future(self.view.info_XDR, xdr5_stats[dc], xdr_builds,
                            xdr_enable, self.cluster, title="XDR Statistics %s" % dc,
                            **self.mods)
                for dc in xdr5_stats if not self.mods['for'] or dc in matches
            ]

        if old_xdr_stats:
            futures.append(util.Future(self.view.info_old_XDR, old_xdr_stats,
                        xdr_builds, xdr_enable, self.cluster, **self.mods))

        return futures

    @CommandHelp('Displays summary information for Secondary Indexes (SIndex).')
    def do_sindex(self, line):
        sindex_stats = get_sindex_stats(self.cluster, self.nodes)
        return util.Future(self.view.info_sindex, sindex_stats, self.cluster,
                           **self.mods)


@CommandHelp('The "namespace" command provides summary tables for various aspects',
             'of Aerospike namespaces.')
class InfoNamespaceController(BasicCommandController):
    def __init__(self, get_futures=False):
        self.modifiers = set(['with'])
        self.get_futures = get_futures

    @CommandHelp('Displays usage and objects information for namespaces')
    def _do_default(self, line):
        actions = [util.Future(self.do_usage, line).start(),
                   util.Future(self.do_object, line).start()]

        if self.get_futures:
            # Wrapped to prevent base class from calling result.
            return dict(futures=actions)

        return [action.result() for action in actions]

    @CommandHelp('Displays usage information for each namespace.')
    def do_usage(self, line):
        stats = self.cluster.info_all_namespace_statistics(nodes=self.nodes)
        return util.Future(self.view.info_namespace_usage, stats, self.cluster,
                           **self.mods)

    @CommandHelp('Displays object information for each namespace.')
    def do_object(self, line):
        stats = self.cluster.info_all_namespace_statistics(nodes=self.nodes)
        return util.Future(self.view.info_namespace_object, stats, self.cluster,
                           **self.mods)


@CommandHelp(
    '"asinfo" provides raw access to the info protocol.',
    '  Options:',
    '    -v <command>   - The command to execute',
    '    -p <port>      - Port to use in case of XDR info command and XDR is',
    '                     not in asd',
    '    -l             - Replace semicolons ";" with newlines. If output does',
    '                     not contain semicolons "-l" will attempt to use',
    '                     colons ":" followed by commas ",".',
    '    --no_node_name - Force to display output without printing node names.'
)
class ASInfoController(BasicCommandController):

    def __init__(self):
        self.modifiers = set(['with', 'like'])

    @CommandHelp('Executes an info command.')
    def _do_default(self, line):
        mods = self.parse_modifiers(line)
        line = mods['line']
        nodes = self.nodes

        value = None
        line_sep = False
        xdr = False
        show_node_name = True

        tline = line[:]

        try:
            while tline:
                word = tline.pop(0)
                if word == '-v':
                    value = tline.pop(0)
                elif word == '-l':
                    line_sep = True
                elif word == '-p':
                    port = tline.pop(0)
                    if port == '3004':  # ugly Hack
                        xdr = True
                elif word == '--no_node_name':
                    show_node_name = False
                else:
                    raise ShellException(
                        "Do not understand '%s' in '%s'" % (word, " ".join(line)))
        except Exception:
            self.logger.warning(
                "Do not understand '%s' in '%s'" % (word, " ".join(line)))
            return
        if value is not None:
            try:
                # python3
                value = value.translate(str.maketrans('','',"'\""))
            except:
                # python2
                value = value.translate(None, "'\"")
        if xdr:
            results = self.cluster.xdr_info(value, nodes=nodes)
        else:
            results = self.cluster.info(value, nodes=nodes)

        return util.Future(self.view.asinfo, results, line_sep, show_node_name,
                           self.cluster, **mods)


@CommandHelp('"show" is used to display Aerospike Statistics configuration.')
class ShowController(BasicCommandController):

    def __init__(self):
        self.controller_map = {
            'config': ShowConfigController,
            'statistics': ShowStatisticsController,
            'latency': ShowLatencyController,
            'distribution': ShowDistributionController,
            'mapping': ShowMappingController,
            'pmap': ShowPmapController
        }

        self.modifiers = set()

    def _do_default(self, line):
        self.execute_help(line)


@CommandHelp('"distribution" is used to show the distribution of object sizes',
             'and time to live for node and a namespace.')
class ShowDistributionController(BasicCommandController):

    def __init__(self):
        self.modifiers = set(['with', 'for'])
        self.getter = GetDistributionController(self.cluster)


    @CommandHelp('Shows the distributions of Time to Live and Object Size')
    def _do_default(self, line):
        actions = (util.Future(self.do_time_to_live, line[:]).start(),
                util.Future(self.do_object_size, line[:]).start())

        return [action.result() for action in actions]

    @CommandHelp('Shows the distribution of TTLs for namespaces')
    def do_time_to_live(self, line):

        histogram = self.getter.do_distribution('ttl', nodes=self.nodes)

        return util.Future(self.view.show_distribution, 'TTL Distribution',
                histogram, 'Seconds', 'ttl', self.cluster, like=self.mods['for'])


    @CommandHelp('Shows the distribution of namespace Eviction TTLs for server version 3.7.5 and below')
    def do_eviction(self, line):

        histogram = self.getter.do_distribution('evict', nodes=self.nodes)

        return util.Future(self.view.show_distribution, 'Eviction Distribution',
                histogram, 'Seconds', 'evict', self.cluster, like=self.mods['for'])

    @CommandHelp('Shows the distribution of Object sizes for namespaces',
                 '  Options:',
                 '    -b               - Force to show byte wise distribution of Object Sizes.',
                 '                       Default is rblock wise distribution in percentage',
                 '    -k <buckets>     - Maximum number of buckets to show if -b is set.',
                 '                       It distributes objects in same size k buckets and ',
                 '                       display only buckets which has objects in it. Default is 5.')
    def do_object_size(self, line):

        byte_distribution = util.check_arg_and_delete_from_mods(line=line,
                arg="-b", default=False, modifiers=self.modifiers,
                mods=self.mods)

        bucket_count = util.get_arg_and_delete_from_mods(line=line,
                arg="-k", return_type=int, default=5, modifiers=self.modifiers,
                mods=self.mods)

        if not byte_distribution:
            histogram = self.getter.do_object_size(nodes=self.nodes)
            units = None

            try:
                units = common.get_histogram_units(histogram)

                if units is None:
                    units = 'Record Blocks'
            except Exception as e:
                self.logger.error(e)
                return

            return util.Future(self.view.show_distribution,
                    'Object Size Distribution', histogram, units,
                    'objsz', self.cluster, like=self.mods['for'])


        histogram = self.getter.do_object_size(byte_distribution = True, bucket_count=bucket_count, nodes=self.nodes)

        histogram_name = 'objsz'
        title = 'Object Size Distribution'
        unit = 'Bytes'
        set_bucket_count = True

        return util.Future(self.view.show_object_distribution, title,
                histogram, unit, histogram_name, bucket_count,
                set_bucket_count, self.cluster, like=self.mods['for'])

class ShowLatencyController(BasicCommandController):

    def __init__(self):
        self.modifiers = set(['with', 'like', 'for'])

    @CommandHelp('Displays latency information for Aerospike cluster.',
                 '  Options:',
                 '    -f <int>     - Number of seconds (before now) to look back to.',
                 '                   default: Minimum to get last slice',
                 '    -d <int>     - Duration, the number of seconds from start to search.',
                 '                   default: everything to present',
                 '    -t <int>     - Interval in seconds to analyze.',
                 '                   default: 0, everything as one slice',
                 '    -m           - Set to display the output group by machine names.')
    def _do_default(self, line):

        back = util.get_arg_and_delete_from_mods(line=line, arg="-f",
                return_type=int, default=None, modifiers=self.modifiers,
                mods=self.mods)

        duration = util.get_arg_and_delete_from_mods(line=line, arg="-d",
                return_type=int, default=None, modifiers=self.modifiers,
                mods=self.mods)

        slice_tm = util.get_arg_and_delete_from_mods(line=line, arg="-t",
                return_type=int, default=None, modifiers=self.modifiers,
                mods=self.mods)

        machine_wise_display = util.check_arg_and_delete_from_mods(line=line,
                arg="-m", default=False, modifiers=self.modifiers,
                mods=self.mods)

        namespace_set = set()
        if self.mods['for']:
            namespaces = self.cluster.info_namespaces(nodes=self.nodes)
            namespaces = list(namespaces.values())
            for namespace in namespaces:
                if isinstance(namespace, Exception):
                    continue
                namespace_set.update(namespace)
            namespace_set = set(
                util.filter_list(list(namespace_set), self.mods['for']))

        latency = self.cluster.info_latency(
            nodes=self.nodes, back=back, duration=duration, slice_tm=slice_tm,
            ns_set=namespace_set)

        hist_latency = {}
        if machine_wise_display:
            hist_latency = latency
        else:
            for node_id, hist_data in list(latency.items()):
                if isinstance(hist_data, Exception):
                    continue
                for hist_name, data in list(hist_data.items()):
                    if hist_name not in hist_latency:
                        hist_latency[hist_name] = {node_id: data}
                    else:
                        hist_latency[hist_name][node_id] = data

        self.view.show_latency(hist_latency, self.cluster,
                machine_wise_display=machine_wise_display,
                show_ns_details=True if namespace_set else False, **self.mods)


@CommandHelp('"show config" is used to display Aerospike configuration settings')
class ShowConfigController(BasicCommandController):

    def __init__(self):
        self.modifiers = set(['with', 'like', 'diff', 'for'])
        self.getter = GetConfigController(self.cluster)

    @CommandHelp('Displays service, network, and namespace configuration',
                 '  Options:',
                 '    -r <int>     - Repeating output table title and row header after every r columns.',
                 '                   default: 0, no repetition.',
                 '    -flip        - Flip output table to show Nodes on Y axis and config on X axis.')
    def _do_default(self, line):
        actions = (util.Future(self.do_service, line[:]).start(),
                   util.Future(self.do_network, line[:]).start(),
                   util.Future(self.do_namespace, line[:]).start())

        return [action.result() for action in actions]

    @CommandHelp('Displays service configuration')
    def do_service(self, line):

        title_every_nth = util.get_arg_and_delete_from_mods(
            line=line, arg="-r",
            return_type=int,
            default=0,
            modifiers=self.modifiers,
            mods=self.mods)

        flip_output = util.check_arg_and_delete_from_mods(line=line,
                arg="-flip", default=False, modifiers=self.modifiers,
                mods=self.mods)

        service_configs = self.getter.get_service(nodes=self.nodes)

        return util.Future(self.view.show_config, "Service Configuration",
                           service_configs, self.cluster,
                           title_every_nth=title_every_nth, flip_output=flip_output,
                           **self.mods)

    @CommandHelp('Displays network configuration')
    def do_network(self, line):

        title_every_nth = util.get_arg_and_delete_from_mods(line=line,
                arg="-r", return_type=int, default=0, modifiers=self.modifiers,
                mods=self.mods)

        flip_output = util.check_arg_and_delete_from_mods(line=line,
                arg="-flip", default=False, modifiers=self.modifiers,
                mods=self.mods)

        network_configs = self.getter.get_network(nodes=self.nodes)

        return util.Future(self.view.show_config, "Network Configuration",
                network_configs, self.cluster, title_every_nth=title_every_nth, flip_output=flip_output,
                **self.mods)

    @CommandHelp('Displays namespace configuration')
    def do_namespace(self, line):

        title_every_nth = util.get_arg_and_delete_from_mods(line=line,
                arg="-r", return_type=int, default=0, modifiers=self.modifiers,
                mods=self.mods)

        flip_output = util.check_arg_and_delete_from_mods(line=line,
                arg="-flip", default=False, modifiers=self.modifiers,
                mods=self.mods)

        ns_configs = self.getter.get_namespace(nodes=self.nodes, for_mods=self.mods['for'])

        return [util.Future(self.view.show_config,
            "%s Namespace Configuration" % (ns), configs, self.cluster,
            title_every_nth=title_every_nth, flip_output=flip_output, **self.mods)
                for ns, configs in list(ns_configs.items())]

    @CommandHelp('Displays XDR configuration')
    def do_xdr(self, line):

        title_every_nth = util.get_arg_and_delete_from_mods(line=line,
                arg="-r", return_type=int, default=0, modifiers=self.modifiers,
                mods=self.mods)

        flip_output = util.check_arg_and_delete_from_mods(line=line,
                arg="-flip", default=False, modifiers=self.modifiers,
                mods=self.mods)

        xdr_configs = self.getter.get_xdr(nodes=self.nodes)

        return util.Future(self.view.show_config, "XDR Configuration",
                xdr_configs, self.cluster, title_every_nth=title_every_nth, flip_output=flip_output,
                **self.mods)

    @CommandHelp('Displays datacenter configuration')
    def do_dc(self, line):

        title_every_nth = util.get_arg_and_delete_from_mods(line=line,
                arg="-r", return_type=int, default=0, modifiers=self.modifiers,
                mods=self.mods)

        flip_output = util.check_arg_and_delete_from_mods(line=line,
                arg="-flip", default=False, modifiers=self.modifiers,
                mods=self.mods)

        dc_configs = self.getter.get_dc(nodes=self.nodes)

        return [util.Future(self.view.show_config,
            "%s DC Configuration" % (dc), configs, self.cluster,
            title_every_nth=title_every_nth, flip_output=flip_output, **self.mods)
            for dc, configs in list(dc_configs.items())]

    @CommandHelp('Displays Cluster configuration')
    def do_cluster(self, line):

        title_every_nth = util.get_arg_and_delete_from_mods(line=line,
                arg="-r", return_type=int, default=0, modifiers=self.modifiers,
                mods=self.mods)

        flip_output = util.check_arg_and_delete_from_mods(line=line,
                arg="-flip", default=False, modifiers=self.modifiers,
                mods=self.mods)

        cl_configs = self.getter.get_cluster(nodes=self.nodes)

        return util.Future(self.view.show_config, "Cluster Configuration",
                cl_configs, self.cluster, title_every_nth=title_every_nth, flip_output=flip_output,
                **self.mods)


@CommandHelp('"show mapping" is used to display Aerospike mapping from IP to Node_id and Node_id to IPs')
class ShowMappingController(BasicCommandController):

    def __init__(self):
        self.modifiers = set(['like'])

    @CommandHelp('Displays mapping IPs to Node_id and Node_id to IPs')
    def _do_default(self, line):
        actions = (util.Future(self.do_ip, line).start(),
                   util.Future(self.do_node, line).start())
        return [action.result() for action in actions]

    @CommandHelp('Displays IP to Node_id mapping')
    def do_ip(self, line):
        ip_to_node_map = self.cluster.get_IP_to_node_map()
        return util.Future(self.view.show_mapping, "IP", "NODE-ID",
                ip_to_node_map, **self.mods)

    @CommandHelp('Displays Node_id to IPs mapping')
    def do_node(self, line):
        node_to_ip_map = self.cluster.get_node_to_IP_map()
        return util.Future(self.view.show_mapping, "NODE-ID", "IPs",
                node_to_ip_map, **self.mods)


@CommandHelp('Displays statistics for Aerospike components.')
class ShowStatisticsController(BasicCommandController):

    def __init__(self):
        self.modifiers = set(['with', 'like', 'for'])
        self.getter = GetStatisticsController(self.cluster)

    @CommandHelp('Displays bin, set, service, and namespace statistics',
                 '  Options:',
                 '    -t           - Set to show total column at the end. It contains node wise sum for statistics.',
                 '    -r <int>     - Repeating output table title and row header after every r columns.',
                 '                   default: 0, no repetition.',
                 '    -flip        - Flip output table to show Nodes on Y axis and stats on X axis.')
    def _do_default(self, line):

        actions = (util.Future(self.do_bins, line[:]).start(),
                   util.Future(self.do_sets, line[:]).start(),
                   util.Future(self.do_service, line[:]).start(),
                   util.Future(self.do_namespace, line[:]).start())

        return [action.result() for action in actions]

    @CommandHelp('Displays service statistics')
    def do_service(self, line):

        show_total = util.check_arg_and_delete_from_mods(line=line, arg="-t",
                default=False, modifiers=self.modifiers, mods=self.mods)

        title_every_nth = util.get_arg_and_delete_from_mods(line=line,
                arg="-r", return_type=int, default=0, modifiers=self.modifiers,
                mods=self.mods)

        flip_output = util.check_arg_and_delete_from_mods(line=line,
                arg="-flip", default=False, modifiers=self.modifiers,
                mods=self.mods)

        service_stats = self.getter.get_service(nodes=self.nodes)

        return util.Future(self.view.show_stats, "Service Statistics",
                service_stats, self.cluster, show_total=show_total,
                title_every_nth=title_every_nth, flip_output=flip_output, **self.mods)

    @CommandHelp('Displays namespace statistics')
    def do_namespace(self, line):

        show_total = util.check_arg_and_delete_from_mods(line=line, arg="-t",
                default=False, modifiers=self.modifiers, mods=self.mods)

        title_every_nth = util.get_arg_and_delete_from_mods(line=line, arg="-r",
                return_type=int, default=0, modifiers=self.modifiers,
                mods=self.mods)

        flip_output = util.check_arg_and_delete_from_mods(line=line,
                arg="-flip", default=False, modifiers=self.modifiers,
                mods=self.mods)

        ns_stats = self.getter.get_namespace(nodes=self.nodes, for_mods=self.mods['for'])

        return [util.Future(self.view.show_stats,
            "%s Namespace Statistics" % (namespace), ns_stats[namespace],
            self.cluster, show_total=show_total,
            title_every_nth=title_every_nth, flip_output=flip_output, **self.mods)
            for namespace in sorted(ns_stats.keys())]

    @CommandHelp('Displays sindex statistics')
    def do_sindex(self, line):

        show_total = util.check_arg_and_delete_from_mods(line=line, arg="-t",
                default=False, modifiers=self.modifiers, mods=self.mods)

        title_every_nth = util.get_arg_and_delete_from_mods(line=line,
                arg="-r", return_type=int, default=0, modifiers=self.modifiers,
                mods=self.mods)

        flip_output = util.check_arg_and_delete_from_mods(line=line,
                arg="-flip", default=False, modifiers=self.modifiers,
                mods=self.mods)

        sindex_stats = self.getter.get_sindex(nodes=self.nodes, for_mods=self.mods['for'])

        return [util.Future(self.view.show_stats,
            "%s Sindex Statistics" % (ns_set_sindex),
            sindex_stats[ns_set_sindex], self.cluster, show_total=show_total,
            title_every_nth=title_every_nth, flip_output=flip_output, **self.mods)
            for ns_set_sindex in sorted(sindex_stats.keys())]

    @CommandHelp('Displays set statistics')
    def do_sets(self, line):

        show_total = util.check_arg_and_delete_from_mods(line=line, arg="-t",
                default=False, modifiers=self.modifiers, mods=self.mods)

        title_every_nth = util.get_arg_and_delete_from_mods(line=line,
                arg="-r", return_type=int, default=0, modifiers=self.modifiers,
                mods=self.mods)

        flip_output = util.check_arg_and_delete_from_mods(line=line,
                arg="-flip", default=False, modifiers=self.modifiers,
                mods=self.mods)

        set_stats = self.getter.get_sets(nodes=self.nodes, for_mods=self.mods['for'])

        return [util.Future(self.view.show_stats,
            "%s %s Set Statistics" % (namespace, set_name), stats,
            self.cluster, show_total=show_total,
            title_every_nth=title_every_nth, flip_output=flip_output, **self.mods)
            for (namespace, set_name), stats in list(set_stats.items())]

    @CommandHelp('Displays bin statistics')
    def do_bins(self, line):

        show_total = util.check_arg_and_delete_from_mods(line=line, arg="-t",
                default=False, modifiers=self.modifiers, mods=self.mods)

        title_every_nth = util.get_arg_and_delete_from_mods(line=line,
                arg="-r", return_type=int, default=0, modifiers=self.modifiers,
                mods=self.mods)

        flip_output = util.check_arg_and_delete_from_mods(line=line,
                arg="-flip", default=False, modifiers=self.modifiers,
                mods=self.mods)

        new_bin_stats = self.getter.get_bins(nodes=self.nodes, for_mods=self.mods['for'])

        return [util.Future(self.view.show_stats,
            "%s Bin Statistics" % (namespace), new_bin_stat, self.cluster,
            show_total=show_total, title_every_nth=title_every_nth, flip_output=flip_output, **self.mods)
            for namespace, new_bin_stat in list(new_bin_stats.items())]

    @CommandHelp('Displays XDR statistics')
    def do_xdr(self, line):

        show_total = util.check_arg_and_delete_from_mods(line=line, arg="-t",
                default=False, modifiers=self.modifiers, mods=self.mods)

        title_every_nth = util.get_arg_and_delete_from_mods(line=line,
                arg="-r", return_type=int, default=0, modifiers=self.modifiers,
                mods=self.mods)

        flip_output = util.check_arg_and_delete_from_mods(line=line,
                arg="-flip", default=False, modifiers=self.modifiers,
                mods=self.mods)

        xdr_builds = util.Future(self.cluster.info_XDR_build_version,
                nodes=self.nodes).start()

        xdr_stats = util.Future(self.getter.get_xdr, nodes=self.nodes).start()

        xdr_builds = xdr_builds.result()
        xdr_stats = xdr_stats.result()
        old_xdr_stats = {}
        xdr5_stats = {}

        for node in xdr_stats:
            node_xdr_build_major_version = int(xdr_builds[node][0])
            if node_xdr_build_major_version < 5:
                old_xdr_stats[node] = xdr_stats[node]
            else:
                xdr5_stats[node] = xdr_stats[node]

        futures = []

        if xdr5_stats:
            temp = {}
            for node in xdr5_stats:
                for dc in xdr5_stats[node]:
                    if dc not in temp:
                        temp[dc] = {}
                    temp[dc][node] = xdr5_stats[node][dc]
            
            xdr5_stats = temp

            if self.mods['for']:
                matches = util.filter_list(list(xdr5_stats.keys()), self.mods['for'])

            futures = [
                    util.Future(self.view.show_stats, "XDR Statistics %s" % dc, xdr5_stats[dc],
                                self.cluster, show_total=show_total,
                                title_every_nth=title_every_nth, flip_output=flip_output, **self.mods)
                    for dc in xdr5_stats if not self.mods['for'] or dc in matches
                ]

        if old_xdr_stats:
            futures.append(util.Future(self.view.show_stats, "XDR Statistics", old_xdr_stats,
                                        self.cluster, show_total=show_total,
                                        title_every_nth=title_every_nth, flip_output=flip_output, **self.mods))

        return futures

    # pre 5.0
    @CommandHelp('Displays datacenter statistics.',
                'Replaced by "show statistics xdr" for server >= 5.0.')
    def do_dc(self, line):

        show_total = util.check_arg_and_delete_from_mods(line=line, arg="-t",
                default=False, modifiers=self.modifiers, mods=self.mods)

        title_every_nth = util.get_arg_and_delete_from_mods(line=line,
                arg="-r", return_type=int, default=0, modifiers=self.modifiers,
                mods=self.mods)

        flip_output = util.check_arg_and_delete_from_mods(line=line,
                arg="-flip", default=False, modifiers=self.modifiers,
                mods=self.mods)

        dc_stats = util.Future(self.getter.get_dc, nodes=self.nodes).start()

<<<<<<< HEAD
        return [util.Future(self.view.show_config, "%s DC Statistics" % (dc),
            stats, self.cluster, show_total=show_total,
            title_every_nth=title_every_nth, flip_output=flip_output, **self.mods)
            for dc, stats in list(dc_stats.items())]
=======
        xdr_builds = util.Future(self.cluster.info_XDR_build_version,
                nodes=self.nodes).start()

        dc_stats = dc_stats.result()
        xdr_builds = xdr_builds.result()
        nodes_running_v5_or_higher = False
        nodes_running_v49_or_lower = False

        for dc in dc_stats.values():

            for node in dc:
                node_xdr_build_major_version = int(xdr_builds[node][0])

                if node_xdr_build_major_version >= 5:
                    nodes_running_v5_or_higher = True
                else:
                    nodes_running_v49_or_lower = True
        
        futures = []

        if nodes_running_v49_or_lower:
            futures = [util.Future(self.view.show_config, "%s DC Statistics" % (dc),
                stats, self.cluster, show_total=show_total,
                title_every_nth=title_every_nth, flip_output=flip_output, **self.mods)
                for dc, stats in dc_stats.iteritems()]
        
        if nodes_running_v5_or_higher:
            futures.append(util.Future(self.view.print_result, 
            "WARNING: Detected nodes running aerospike version >= 5.0. " +
            "Please use 'asadm -e \"show statistics xdr\"' for versions 5.0 and up."))

        return futures
>>>>>>> 04d25335


@CommandHelp('Displays partition map analysis of Aerospike cluster.')
class ShowPmapController(BasicCommandController):
    def __init__(self):
        self.modifiers = set()
        self.getter = GetPmapController(self.cluster)

    def _do_default(self, line):
        pmap_data = self.getter.get_pmap(nodes=self.nodes)

        return util.Future(self.view.show_pmap, pmap_data, self.cluster)


@CommandHelp('"collectinfo" is used to collect cluster info, aerospike conf file and system stats.')
class CollectinfoController(BasicCommandController):
    def __init__(self):
        self.modifiers = set(['with'])
        self.aslogfile = ""
        self.aslogdir = ""

    def _collect_local_file(self, src, dest_dir):
        self.logger.info("Copying file %s to %s" % (src, dest_dir))
        try:
            shutil.copy2(src, dest_dir)
        except Exception as e:
            raise e

    def _collectinfo_content(self, func, parm='', alt_parms=''):
        name = ''
        capture_stdout = util.capture_stdout
        sep = constants.COLLECTINFO_SEPRATOR

        try:
            name = func.__name__
        except Exception:
            pass

        info_line = constants.COLLECTINFO_PROGRESS_MSG %(name, "%s" % (" %s" % (str(parm)) if parm else ""))
        self.logger.info(info_line)
        if parm:
            sep += str(parm) + "\n"

        if func == 'cluster':
            o = self.cluster.info(parm)
        else:
            if self.nodes and isinstance(self.nodes, list):
                parm += ["with"] + self.nodes
            o = capture_stdout(func, parm)
        util.write_to_file(self.aslogfile, sep + str(o))
        return ''

    def _write_version(self, line):
        print("asadm version " + str(self.asadm_version))

    def _collect_logs_from_systemd_journal(self, as_logfile_prefix):
        asd_pids = common.get_asd_pids()
        for pid in asd_pids:
            try:
                journalctl_cmd = [
                    'journalctl _PID=%s --since "24 hours ago" -q -o cat' % (pid)]
                self.aslogfile = as_logfile_prefix + 'aerospike_%s.log' % (pid)
                self.logger.info("Data collection for %s to %s in progress..." % (str(journalctl_cmd), self.aslogfile))
                o, e = util.shell_command(journalctl_cmd)
                if e:
                    self.logger.error(str(e))
                else:
                    util.write_to_file(self.aslogfile, str(o))
            except Exception as e1:
                self.logger.error(str(e1))
                sys.stdout = sys.__stdout__

    def _parse_namespace(self, namespace_data):
        """
        This method will return set of namespaces present given namespace data
        @param namespace_data: should be a form of dict returned by info protocol for namespace.
        """
        namespaces = set()
        for _value in list(namespace_data.values()):
            for ns in _value.split(';'):
                namespaces.add(ns)
        return namespaces

    ###########################################################################
    # Functions for dumping json

    def _restructure_set_section(self, stats):
        for node, node_data in list(stats.items()):
            if 'set' not in list(node_data.keys()):
                continue

            for key, val in list(node_data['set'].items()):
                ns_name = key[0]
                setname = key[1]

                if ns_name not in node_data['namespace']:
                    continue

                ns = node_data['namespace'][ns_name]

                if 'set' not in list(ns.keys()):
                    ns['set'] = {}

                ns['set'][setname] = copy.deepcopy(val)

            del node_data['set']

    def _restructure_sindex_section(self, stats):
        # Due to new server feature namespace add/remove with rolling restart,
        # there is possibility that different nodes will have different namespaces and
        # old sindex info available for node which does not have namespace for that sindex.

        for node, node_data in list(stats.items()):
            if 'sindex' not in list(node_data.keys()):
                continue

            for key, val in list(node_data['sindex'].items()):
                key_list = key.split()
                ns_name = key_list[0]
                sindex_name = key_list[2]

                if ns_name not in node_data['namespace']:
                    continue

                ns = node_data['namespace'][ns_name]
                if 'sindex' not in list(ns.keys()):
                    ns['sindex'] = {}
                ns['sindex'][sindex_name] = copy.deepcopy(val)

            del node_data['sindex']

    def _restructure_bin_section(self, stats):
        for node, node_data in list(stats.items()):
            if 'bin' not in list(node_data.keys()):
                continue
            for ns_name, val in list(node_data['bin'].items()):
                if ns_name not in node_data['namespace']:
                    continue

                ns = node_data['namespace'][ns_name]
                ns['bin'] = copy.deepcopy(val)

            del node_data['bin']

    def _init_stat_ns_subsection(self, data):
        for node, node_data in list(data.items()):
            if 'namespace' not in list(node_data.keys()):
                continue
            ns_map = node_data['namespace']
            for ns, data in list(ns_map.items()):
                ns_map[ns]['set'] = {}
                ns_map[ns]['bin'] = {}
                ns_map[ns]['sindex'] = {}

    def _restructure_ns_section(self, data):
        for node, node_data in list(data.items()):
            if 'namespace' not in list(node_data.keys()):
                continue
            ns_map = node_data['namespace']
            for ns, data in list(ns_map.items()):
                stat = {}
                stat[ns] = {}
                stat[ns]['service'] = data
                ns_map[ns] = stat[ns]

    def _remove_exception_from_section_output(self, data):
        for section in data:
            for node in data[section]:
                if isinstance(data[section][node], Exception):
                    data[section][node] = {}

    def _get_as_data_json(self):
        as_map = {}
        getter = GetStatisticsController(self.cluster)
        stats = getter.get_all(nodes=self.nodes)

        getter = GetConfigController(self.cluster)
        config = getter.get_all(nodes=self.nodes, flip=False)

        # All these section have have nodeid in inner level
        # flip keys to get nodeid in upper level.
        # {'namespace': 'test': {'ip1': {}, 'ip2': {}}} -->
        # {'namespace': {'ip1': {'test': {}}, 'ip2': {'test': {}}}}
        stats['namespace'] = util.flip_keys(stats['namespace'])
        stats['set'] = util.flip_keys(stats['set'])
        stats['bin'] = util.flip_keys(stats['bin'])
        stats['dc'] = util.flip_keys(stats['dc'])
        stats['sindex'] = util.flip_keys(stats['sindex'])

        self._remove_exception_from_section_output(stats)
        self._remove_exception_from_section_output(config)

        # flip key to get node ids in upper level and sections inside them.
        # {'namespace': {'ip1': {'test': {}}, 'ip2': {'test': {}}}} -->
        # {'ip1':{'namespace': {'test': {}}}, 'ip2': {'namespace': {'test': {}}}}
        new_stats = util.flip_keys(stats)
        new_config = util.flip_keys(config)

        # Create a new service level for all ns stats.
        # {'namespace': 'test': {<stats>}} -->
        # {'namespace': 'test': {'service': {<stats>}}}
        self._restructure_ns_section(new_stats)
        # ns stats would have set and bin data too, service level will
        # consolidate its service stats and put sets, sindex, bin stats
        # in namespace section
        self._init_stat_ns_subsection(new_stats)
        self._restructure_set_section(new_stats)
        self._restructure_sindex_section(new_stats)
        self._restructure_bin_section(new_stats)
        # No config for set, sindex, bin
        self._restructure_ns_section(new_config)

        # check this 'XDR': {'STATISTICS': {'192.168.112.194:3000':
        # Type_error('expected str
        as_map['statistics'] = new_stats
        as_map['config'] = new_config

        new_as_map = util.flip_keys(as_map)

        return new_as_map

    def _get_meta_for_sec(self, metasec, sec_name, nodeid, metamap):
        if nodeid in metasec:
            if not isinstance(metasec[nodeid], Exception):
                metamap[nodeid][sec_name] = metasec[nodeid]
            else:
                metamap[nodeid][sec_name] = ''

    def _get_as_metadata(self):
        metamap = {}
        builds = util.Future(self.cluster.info, 'build', nodes=self.nodes).start()
        editions = util.Future(self.cluster.info, 'version', nodes=self.nodes).start()
        xdr_builds = util.Future(self.cluster.info_XDR_build_version, nodes=self.nodes).start()
        node_ids = util.Future(self.cluster.info_node, nodes=self.nodes).start()
        ips = util.Future(self.cluster.info_ip_port, nodes=self.nodes).start()
        endpoints = util.Future(self.cluster.info_service_list, nodes=self.nodes).start()
        services = util.Future(self.cluster.info_peers_flat_list, nodes=self.nodes).start()
        udf_data = util.Future(self.cluster.info_udf_list, nodes=self.nodes).start()
        health_outliers = util.Future(self.cluster.info_health_outliers, nodes=self.nodes).start()

        builds = builds.result()
        editions = editions.result()
        xdr_builds = xdr_builds.result()
        node_ids = node_ids.result()
        ips = ips.result()
        endpoints = endpoints.result()
        services = services.result()
        udf_data = udf_data.result()
        health_outliers = health_outliers.result()

        for nodeid in builds:
            metamap[nodeid] = {}
            self._get_meta_for_sec(builds, 'asd_build', nodeid, metamap)
            self._get_meta_for_sec(editions, 'edition', nodeid, metamap)
            self._get_meta_for_sec(xdr_builds, 'xdr_build', nodeid, metamap)
            self._get_meta_for_sec(node_ids, 'node_id', nodeid, metamap)
            self._get_meta_for_sec(ips, 'ip', nodeid, metamap)
            self._get_meta_for_sec(endpoints, 'endpoints', nodeid, metamap)
            self._get_meta_for_sec(services, 'services', nodeid, metamap)
            self._get_meta_for_sec(udf_data, 'udf', nodeid, metamap)
            self._get_meta_for_sec(health_outliers, 'health', nodeid, metamap)

        return metamap

    def _get_as_histograms(self):
        histogram_map = {}
        hist_list = [('ttl', 'ttl', False), ('objsz', 'objsz', False), ('objsz', 'object-size', True)]
        hist_dumps = [util.Future(self.cluster.info_histogram, hist[0],
                                  logarithmic = hist[2],
                                  raw_output=True,
                                  nodes=self.nodes).start()
                      for hist in hist_list]

        for hist, hist_dump in zip(hist_list, hist_dumps):
            hist_dump = hist_dump.result()

            for node in hist_dump:
                if node not in histogram_map:
                    histogram_map[node] = {}

                if not hist_dump[node] or isinstance(hist_dump[node], Exception):
                    continue

                histogram_map[node][hist[1]] = hist_dump[node]

        return histogram_map

    def _get_as_latency(self):
        latency_map = {}
        latency_data = util.Future(self.cluster.info_latency,
                                  nodes=self.nodes).start()
        latency_data = latency_data.result()

        for node in latency_data:
            if node not in latency_map:
                latency_map[node] = {}

            if not latency_data[node] or isinstance(latency_data[node], Exception):
                continue

            latency_map[node] = latency_data[node]

        return latency_map

    def _get_as_pmap(self):
        getter = GetPmapController(self.cluster)
        return getter.get_pmap(nodes=self.nodes)

    def _dump_in_json_file(self, as_logfile_prefix, dump):
        self.logger.info("Dumping collectinfo in JSON format.")
        self.aslogfile = as_logfile_prefix + 'ascinfo.json'

        try:
            json_dump = json.dumps(dump, indent=4, separators=(',', ':'))
            with open(self.aslogfile, "w") as f:
                f.write(json_dump)
        except Exception as e:
            self.logger.error("Failed to write JSON file: " + str(e))

    def _get_collectinfo_data_json(self, default_user, default_pwd, default_ssh_port,
                                   default_ssh_key, credential_file, enable_ssh):

        dump_map = {}

        meta_map = self._get_as_metadata()

        histogram_map = self._get_as_histograms()

        latency_map = self._get_as_latency()

        pmap_map = self._get_as_pmap()

        sys_map = self.cluster.info_system_statistics(default_user=default_user, default_pwd=default_pwd, default_ssh_key=default_ssh_key,
                                                      default_ssh_port=default_ssh_port, credential_file=credential_file, nodes=self.nodes,
                                                      collect_remote_data=enable_ssh)

        cluster_names = util.Future(
            self.cluster.info, 'cluster-name').start()

        as_map = self._get_as_data_json()

        for node in as_map:
            dump_map[node] = {}
            dump_map[node]['as_stat'] = as_map[node]
            if node in sys_map:
                dump_map[node]['sys_stat'] = sys_map[node]
            if node in meta_map:
                dump_map[node]['as_stat']['meta_data'] = meta_map[node]

            if node in histogram_map:
                 dump_map[node]['as_stat']['histogram'] = histogram_map[node]

            if node in latency_map:
                 dump_map[node]['as_stat']['latency'] = latency_map[node]

            if node in pmap_map:
                 dump_map[node]['as_stat']['pmap'] = pmap_map[node]

        # Get the cluster name and add one more level in map
        cluster_name = 'null'
        cluster_names = cluster_names.result()

        # Cluster name.
        for node in cluster_names:
            if not isinstance(cluster_names[node], Exception) and cluster_names[node] not in ["null"]:
                cluster_name = cluster_names[node]
                break

        snp_map = {}
        snp_map[cluster_name] = dump_map
        return snp_map

    def _dump_collectinfo_json(self, timestamp, as_logfile_prefix, default_user, default_pwd, default_ssh_port,
                               default_ssh_key, credential_file, enable_ssh, snp_count, wait_time):
        snpshots = {}

        for i in range(snp_count):

            snp_timestamp = time.strftime("%Y-%m-%d %H:%M:%S UTC", time.gmtime())
            self.logger.info("Data collection for Snapshot: " + str(i + 1) + " in progress..")
            snpshots[snp_timestamp] = self._get_collectinfo_data_json(
                default_user, default_pwd, default_ssh_port, default_ssh_key, credential_file, enable_ssh)

            time.sleep(wait_time)

        self._dump_in_json_file(as_logfile_prefix, snpshots)

    ###########################################################################
    # Functions for dumping pretty print files

    def _dump_collectinfo_pretty_print(self, timestamp, as_logfile_prefix, config_path=""):

        # getting service port to use in ss/netstat command
        port = 3000
        try:
            _, port, _ = self.cluster.get_seed_nodes()[0]
        except Exception:
            port = 3000



        collect_output = time.strftime("%Y-%m-%d %H:%M:%S UTC\n", timestamp)

        dignostic_info_params = ['network', 'namespace', 'set', 'xdr', 'dc', 'sindex']

        dignostic_features_params = ['features']

        dignostic_show_params = ['config', 'config xdr', 'config dc', 'config cluster', 'distribution',
                                 'distribution eviction', 'distribution object_size -b', 'latency',
                                 'statistics', 'statistics xdr', 'statistics dc', 'statistics sindex', 'pmap']

        dignostic_aerospike_cluster_params = ['service', 'services', 'peers-clear-std', 'peers-clear-alt',
                                              'peers-tls-std', 'peers-tls-alt', 'alumni-clear-std',
                                              'alumni-tls-std', 'peers-generation', 'roster:']

        summary_params = ['summary']
        summary_info_params = ['network', 'namespace', 'set', 'xdr', 'dc', 'sindex']
        health_params = ['health -v']

        # find version
        as_version = None
        try:
            as_version = self.cluster.info("build").popitem()[1]
        except Exception:
            as_version = None

        # find all namespaces
        try:
            namespaces = self._parse_namespace(self.cluster.info("namespaces"))
        except Exception:
            namespaces = []

        # add hist-dump or histogram command to collect list

        hist_list = ['ttl', 'object-size', 'object-size-linear']
        hist_dump_info_str = "histogram:namespace=%s;type=%s"

        if LooseVersion(as_version) < LooseVersion("4.2.0"):
            # histogram command introduced in 4.2.0
            # use hist-dump command for older versions
            hist_list = ['ttl', 'objsz']
            hist_dump_info_str = "hist-dump:ns=%s;hist=%s"

        for ns in namespaces:
            for hist in hist_list:
                dignostic_aerospike_cluster_params.append(
                    hist_dump_info_str % (ns, hist))


        ####### Dignostic info ########

        self.aslogfile = as_logfile_prefix + 'ascollectinfo.log'
        util.write_to_file(self.aslogfile, collect_output)

        try:
            self._collectinfo_content(self._write_version)
        except Exception as e:
            util.write_to_file(self.aslogfile, str(e))
            sys.stdout = sys.__stdout__

        try:
            info_controller = InfoController()
            for info_param in dignostic_info_params:
                self._collectinfo_content(info_controller, [info_param])
        except Exception as e:
            util.write_to_file(self.aslogfile, str(e))
            sys.stdout = sys.__stdout__

        try:
            show_controller = ShowController()
            for show_param in dignostic_show_params:
                self._collectinfo_content(show_controller, show_param.split())
        except Exception as e:
            util.write_to_file(self.aslogfile, str(e))
            sys.stdout = sys.__stdout__

        try:
            features_controller = FeaturesController()
            for cmd in dignostic_features_params:
                self._collectinfo_content(features_controller, [cmd])
        except Exception as e:
            util.write_to_file(self.aslogfile, str(e))
            sys.stdout = sys.__stdout__

        try:
            for cmd in dignostic_aerospike_cluster_params:
                self._collectinfo_content('cluster', cmd)
        except Exception as e:
            util.write_to_file(self.aslogfile, str(e))
            sys.stdout = sys.__stdout__

        ####### Summary ########

        collectinfo_root_controller = CollectinfoRootController(asadm_version=self.asadm_version, clinfo_path=self.aslogdir)

        self.aslogfile = as_logfile_prefix + 'summary.log'
        util.write_to_file(self.aslogfile, collect_output)
        try:
            self._collectinfo_content(self._write_version)
        except Exception as e:
            util.write_to_file(self.aslogfile, str(e))
            sys.stdout = sys.__stdout__

        try:
            for summary_param in summary_params:
                self._collectinfo_content(collectinfo_root_controller.execute, [summary_param])
        except Exception as e:
            util.write_to_file(self.aslogfile, str(e))
            sys.stdout = sys.__stdout__

        try:
            info_controller = InfoController()
            for info_param in summary_info_params:
                self._collectinfo_content(info_controller, [info_param])
        except Exception as e:
            util.write_to_file(self.aslogfile, str(e))
            sys.stdout = sys.__stdout__

        ####### Health ########

        self.aslogfile = as_logfile_prefix + 'health.log'
        util.write_to_file(self.aslogfile, collect_output)

        try:
            for health_param in health_params:
                self._collectinfo_content(collectinfo_root_controller.execute, health_param.split())
        except Exception as e:
            util.write_to_file(self.aslogfile, str(e))
            sys.stdout = sys.__stdout__

        ####### System info ########

        self.aslogfile = as_logfile_prefix + 'sysinfo.log'
        self.failed_cmds = common.collect_sys_info(port=port, timestamp=collect_output, outfile=self.aslogfile)

        ##### aerospike conf file #####

        conf_path = config_path
        self.aslogfile = as_logfile_prefix + 'aerospike.conf'

        if not conf_path:
            conf_path = "/etc/aerospike/aerospike.conf"

            # Comparing with this version because prior to this it was
            # citrusleaf.conf
            if LooseVersion(as_version) <= LooseVersion("3.0.0"):
                conf_path = "/etc/citrusleaf/citrusleaf.conf"
                self.aslogfile = as_logfile_prefix + 'citrusleaf.conf'

        try:
            self._collect_local_file(conf_path, self.aslogfile)
        except Exception as e:
            self.logger.warning(str(e))
            util.write_to_file(self.aslogfile, str(e))
            sys.stdout = sys.__stdout__

    ###########################################################################
    # Collectinfo caller functions

    def _run_collectinfo(self, default_user, default_pwd, default_ssh_port, default_ssh_key,
                          credential_file, snp_count, wait_time, enable_ssh=False,
                          output_prefix="", config_path=""):

        # JSON collectinfo snapshot count check
        if snp_count < 1:
            self.logger.error("Wrong collectinfo snapshot count")
            return

        timestamp = time.gmtime()
        self.aslogdir, as_logfile_prefix = common.set_collectinfo_path(timestamp, output_prefix=output_prefix)

        # Coloring might writes extra characters to file, to avoid it we need to disable terminal coloring
        terminal.enable_color(False)

        # list of failed system commands
        self.failed_cmds = []

        # JSON collectinfo

        self._dump_collectinfo_json(timestamp, as_logfile_prefix, default_user, default_pwd, default_ssh_port, default_ssh_key,
                                    credential_file, enable_ssh, snp_count, wait_time,)

        # Pretty print collectinfo
        self._dump_collectinfo_pretty_print(timestamp, as_logfile_prefix, config_path=config_path)

        # Archive collectinfo directory
        common.archive_log(self.aslogdir)

        # printing collectinfo summary
        common.print_collecinto_summary(self.aslogdir, failed_cmds=self.failed_cmds)

    def _collect_info(self, line):

        snp_count = util.get_arg_and_delete_from_mods(line=line, arg="-n",
                return_type=int, default=1, modifiers=self.modifiers,
                mods=self.mods)

        wait_time = util.get_arg_and_delete_from_mods(line=line, arg="-t",
                return_type=int, default=5, modifiers=self.modifiers,
                mods=self.mods)

        enable_ssh = util.check_arg_and_delete_from_mods(line=line, arg="--enable-ssh", default=False, modifiers=self.modifiers, mods=self.mods)

        default_user = util.get_arg_and_delete_from_mods(line=line, arg="--ssh-user",
                return_type=str, default=None, modifiers=self.modifiers,
                mods=self.mods)

        default_pwd = util.get_arg_and_delete_from_mods(line=line, arg="--ssh-pwd",
                return_type=str, default=None, modifiers=self.modifiers,
                mods=self.mods)

        default_ssh_port = util.get_arg_and_delete_from_mods(line=line,
                arg="--ssh-port", return_type=int, default=None,
                modifiers=self.modifiers, mods=self.mods)

        default_ssh_key = util.get_arg_and_delete_from_mods(line=line,
                arg="--ssh-key", return_type=str, default=None,
                modifiers=self.modifiers, mods=self.mods)

        credential_file = util.get_arg_and_delete_from_mods(line=line,
                arg="--ssh-cf", return_type=str, default=None,
                modifiers=self.modifiers, mods=self.mods)

        output_prefix = util.get_arg_and_delete_from_mods(line=line,
                arg="--output-prefix", return_type=str, default="",
                modifiers=self.modifiers, mods=self.mods)
        output_prefix = util.strip_string(output_prefix)

        config_path = util.get_arg_and_delete_from_mods(line=line,
                arg="--asconfig-file", return_type=str, default="",
                modifiers=self.modifiers, mods=self.mods)
        config_path = util.strip_string(config_path)


        self._run_collectinfo(default_user, default_pwd, default_ssh_port, default_ssh_key,
                               credential_file, snp_count, wait_time, enable_ssh=enable_ssh,
                               output_prefix=output_prefix, config_path=config_path)

    @CommandHelp('Collects cluster info, aerospike conf file for local node and system stats from all nodes if remote server credentials provided.',
                 'If credentials are not available then it will collect system stats from local node only.',
                 '  Options:',
                 '    -n              <int>        - Number of snapshots. Default: 1',
                 '    -s              <int>        - Sleep time in seconds between each snapshot. Default: 5 sec',
                 '    --enable-ssh                 - Enable remote server system statistics collection.',
                 '    --ssh-user      <string>     - Default user id for remote servers. This is System user id (not Aerospike user id).',
                 '    --ssh-pwd       <string>     - Default password or passphrase for key for remote servers. This is System password (not Aerospike password).',
                 '    --ssh-port      <int>        - Default SSH port for remote servers. Default: 22',
                 '    --ssh-key       <string>     - Default SSH key (file path) for remote servers.',
                 '    --ssh-cf        <string>     - Remote System Credentials file path.',
                 '                                   If server credentials are not available in credential file then default credentials will be used ',
                 '                                   File format : each line should contain <IP[:PORT]>,<USER_ID>,<PASSWORD or PASSPHRASE>,<SSH_KEY>',
                 '                                   Example:  1.2.3.4,uid,pwd',
                 '                                             1.2.3.4:3232,uid,pwd',
                 '                                             1.2.3.4:3232,uid,,key_path',
                 '                                             1.2.3.4:3232,uid,passphrase,key_path',
                 '                                             [2001::1234:10],uid,pwd',
                 '                                             [2001::1234:10]:3232,uid,,key_path',
                 '    --output-prefix <string>     - Output directory name prefix.',
                 '    --asconfig-file <string>     - Aerospike config file path to collect. Default: /etc/aerospike/aerospike.conf',
                 )
    def _do_default(self, line):
        self._collect_info(line=line)

@CommandHelp('Displays features used in running Aerospike cluster.')
class FeaturesController(BasicCommandController):

    def __init__(self):
        self.modifiers = set(['with', 'like'])
        self.getter = GetFeaturesController(self.cluster)

    def _do_default(self, line):

        features = self.getter.get_features(nodes=self.nodes)

        return util.Future(self.view.show_config, "Features", features,
                self.cluster, **self.mods)


@CommandHelp("Set pager for output")
class PagerController(BasicCommandController):

    def __init__(self):
        self.modifiers = set()

    def _do_default(self, line):
        self.execute_help(line)

    @CommandHelp("Displays output with vertical and horizontal paging for each output table same as linux 'less' command.",
                 "Use arrow keys to scroll output and 'q' to end page for table.",
                 "All linux less commands can work in this pager option.")
    def do_on(self, line):
        CliView.pager = CliView.LESS

    @CommandHelp("Removes pager and prints output normally")
    def do_off(self, line):
        CliView.pager = CliView.NO_PAGER

    @CommandHelp("Display output in scrolling mode")
    def do_scroll(self, line):
        CliView.pager = CliView.SCROLL


@CommandHelp('Checks for common inconsistencies and print if there is any.',
             'This command is still in beta and its output should not be directly acted upon without further analysis.')
class HealthCheckController(BasicCommandController):
    last_snapshot_collection_time = 0
    last_snapshot_count = 0

    def __init__(self):
        self.modifiers = set()

    def _get_asstat_data(self, stanza):
        if stanza == "service":
            return self.cluster.info_statistics(nodes=self.nodes)
        elif stanza == "namespace":
            return self.cluster.info_all_namespace_statistics(nodes=self.nodes)
        elif stanza == "sets":
            return self.cluster.info_set_statistics(nodes=self.nodes)
        elif stanza == "bins":
            return self.cluster.info_bin_statistics(nodes=self.nodes)
        elif stanza == "xdr":
            return self.cluster.info_XDR_statistics(nodes=self.nodes)
        elif stanza == "dc":
            return self.cluster.info_all_dc_statistics(nodes=self.nodes)
        elif stanza == "sindex":
            return util.flip_keys(get_sindex_stats(cluster=self.cluster, nodes=self.nodes))
        elif stanza == "udf":
            return self.cluster.info_udf_list(nodes=self.nodes)
        elif stanza == "endpoints":
            return self.cluster.info_service_list(nodes=self.nodes)
        elif stanza == "services":
            return self.cluster.info_peers_flat_list(nodes=self.nodes)

    def _get_asconfig_data(self, stanza):
        if stanza == "xdr":
            return self.cluster.info_XDR_get_config(nodes=self.nodes)
        elif stanza == "dc":
            return self.cluster.info_dc_get_config(nodes=self.nodes)
        elif stanza == "roster":
            return self.cluster.info_roster(nodes=self.nodes)
        elif stanza == "racks":
            return self.cluster.info_racks(nodes=self.nodes)
        else:
            return self.cluster.info_get_config(nodes=self.nodes, stanza=stanza)

    def _get_as_meta_data(self, stanza):
        if stanza == "build":
            return self.cluster.info("build", nodes=self.nodes)
        if stanza == "node_id":
            return self.cluster.info("node", nodes=self.nodes)
        elif stanza == "edition":
            editions = self.cluster.info("edition", nodes=self.nodes)
            if not editions:
                return editions

            editions_in_shortform = {}
            for node, edition in list(editions.items()):
                if not edition or isinstance(edition, Exception):
                    continue

                editions_in_shortform[node] = util.convert_edition_to_shortform(edition)

            return editions_in_shortform
        elif stanza == "health":
            return self.cluster.info_health_outliers(nodes=self.nodes)

    @CommandHelp(
        'Displays health summary. If remote server System credentials provided, then it will collect remote system stats',
        'and analyse that also. If credentials are not available then it will collect only localhost system statistics.',
        '  Options:',
        '    -f           <string>     - Query file path. Default: inbuilt health queries.',
        '    -o           <string>     - Output file path. ',
        '                                This parameter works if Query file path provided, otherwise health command will work in interactive mode.',
        '    -v                        - Enable to display extra details of assert errors.',
        '    -d                        - Enable to display extra details of exceptions.',
        '    -n           <int>        - Number of snapshots. Default: 1',
        '    -s           <int>        - Sleep time in seconds between each snapshot. Default: 1 sec',
        '    -oc          <string>     - Output filter Category. ',
        '                                This parameter works if Query file path provided, otherwise health command will work in interactive mode.',
        '                                Format : string of dot (.) separated category levels',
        '    -wl          <string>     - Output filter Warning level. Expected value CRITICAL or WARNING or INFO ',
        '                                This parameter works if Query file path provided, otherwise health command will work in interactive mode.',
        '    --enable-ssh              - Enable remote server system statistics collection.',
        '    --ssh-user   <string>     - Default user id for remote servers. This is System user id (not Aerospike user id).',
        '    --ssh-pwd    <string>     - Default password or passphrase for key for remote servers. This is System password (not Aerospike password).',
        '    --ssh-port   <int>        - Default SSH port for remote servers. Default: 22',
        '    --ssh-key    <string>     - Default SSH key (file path) for remote servers.',
        '    --ssh-cf     <string>     - Remote System Credentials file path.',
        '                                If server credentials are not available in credential file then default credentials will be used ',
        '                                File format : each line should contain <IP[:PORT]>,<USER_ID>,<PASSWORD or PASSPHRASE>,<SSH_KEY>',
        '                                Example:  1.2.3.4,uid,pwd',
        '                                          1.2.3.4:3232,uid,pwd',
        '                                          1.2.3.4:3232,uid,,key_path',
        '                                          1.2.3.4:3232,uid,passphrase,key_path',
        '                                          [2001::1234:10],uid,pwd',
        '                                          [2001::1234:10]:3232,uid,,key_path',
    )
    def _do_default(self, line):

        output_file = util.get_arg_and_delete_from_mods(line=line, arg="-o",
                return_type=str, default=None, modifiers=self.modifiers,
                mods=self.mods)

        snap_count = util.get_arg_and_delete_from_mods(line=line, arg="-n",
                return_type=int, default=1, modifiers=self.modifiers,
                mods=self.mods)

        sleep_tm = util.get_arg_and_delete_from_mods(line=line, arg="-s",
                return_type=int, default=1, modifiers=self.modifiers,
                mods=self.mods)

        verbose = util.check_arg_and_delete_from_mods(line=line, arg="-v",
                default=False, modifiers=self.modifiers, mods=self.mods)

        debug = util.check_arg_and_delete_from_mods(line=line, arg="-d",
                default=False, modifiers=self.modifiers, mods=self.mods)

        output_filter_category = util.get_arg_and_delete_from_mods(line=line,
                arg="-oc", return_type=str, default=None,
                modifiers=self.modifiers, mods=self.mods)

        output_filter_warning_level = util.get_arg_and_delete_from_mods(line,
                arg="-wl", return_type=str, default=None,
                modifiers=self.modifiers, mods=self.mods)

        enable_ssh = util.check_arg_and_delete_from_mods(line=line, arg="--enable-ssh", default=False, modifiers=self.modifiers, mods=self.mods)

        default_user = util.get_arg_and_delete_from_mods(line=line, arg="--ssh-user",
                return_type=str, default=None, modifiers=self.modifiers,
                mods=self.mods)

        default_pwd = util.get_arg_and_delete_from_mods(line=line, arg="--ssh-pwd",
                return_type=str, default=None, modifiers=self.modifiers,
                mods=self.mods)

        default_ssh_port = util.get_arg_and_delete_from_mods(line=line,
                arg="--ssh-port", return_type=int, default=None,
                modifiers=self.modifiers, mods=self.mods)

        default_ssh_key = util.get_arg_and_delete_from_mods(line=line,
                arg="--ssh-key", return_type=str, default=None,
                modifiers=self.modifiers, mods=self.mods)

        credential_file = util.get_arg_and_delete_from_mods(line=line,
                arg="--ssh-cf", return_type=str, default=None,
                modifiers=self.modifiers, mods=self.mods)

        # Query file can be specified without -f
        # hence always parsed in the end
        query_file = util.get_arg_and_delete_from_mods(line=line, arg="-f",
                return_type=str, default=None, modifiers=self.modifiers,
                mods=self.mods)

        if not query_file and line:
            query_file = line[0]

        if query_file:
            query_file = util.strip_string(query_file)

        if output_file:
            output_file = util.strip_string(output_file)

        if output_filter_category:
            output_filter_category = [util.strip_string(c).upper()
                                      for c in util.strip_string(output_filter_category).split(".")]
        else:
            output_filter_category = []

        if output_filter_warning_level:
            output_filter_warning_level = util.strip_string(
                output_filter_warning_level).upper()

        if (time.time() - HealthCheckController.last_snapshot_collection_time > 60) or HealthCheckController.last_snapshot_count != snap_count:
            # There is possibility of different cluster-names in old
            # heartbeat protocol. As asadm works with single cluster,
            # so we are setting one static cluster-name.
            cluster_name = "C1"

            stanza_dict = {
                "statistics": (self._get_asstat_data, [
                    ("service", "SERVICE",
                     [("CLUSTER", cluster_name), ("NODE", None)]),
                    ("namespace", "NAMESPACE",
                     [("CLUSTER", cluster_name), ("NODE", None), (None, None), ("NAMESPACE", None)]),
                    ("sets", "SET", [("CLUSTER", cluster_name), ("NODE", None), (
                        None, None), ("NAMESPACE", ("ns_name", "ns",)), ("SET", ("set_name", "set",))]),
                    ("bins", "BIN", [
                     ("CLUSTER", cluster_name), ("NODE", None), (None, None), ("NAMESPACE", None)]),
                    ("xdr", "XDR",
                     [("CLUSTER", cluster_name), ("NODE", None)]),
                    ("dc", "DC",
                     [("CLUSTER", cluster_name), ("NODE", None), (None, None), ("DC", None)]),
                    ("sindex", "SINDEX", [("CLUSTER", cluster_name), ("NODE", None), (
                        None, None), ("NAMESPACE", ("ns",)), ("SET", ("set",)), ("SINDEX", ("indexname",))])
                ]),
                "config": (self._get_asconfig_data, [
                    ("service", "SERVICE",
                     [("CLUSTER", cluster_name), ("NODE", None)]),
                    ("xdr", "XDR",
                     [("CLUSTER", cluster_name), ("NODE", None)]),
                    ("network", "NETWORK",
                     [("CLUSTER", cluster_name), ("NODE", None)]),
                    ("dc", "DC",
                     [("CLUSTER", cluster_name), ("NODE", None), (None, None), ("DC", None)]),
                    ("namespace", "NAMESPACE",
                     [("CLUSTER", cluster_name), ("NODE", None), (None, None), ("NAMESPACE", None)]),
                    ("roster", "ROSTER",
                     [("CLUSTER", cluster_name), ("NODE", None), (None, None), ("NAMESPACE", None)]),
                    ("racks", "RACKS",
                     [("CLUSTER", cluster_name), ("NODE", None), (None, None), ("NAMESPACE", None), (None, None), ("RACKS", None)])
                ]),
                "original_config": (self.cluster.info_get_originalconfig, [
                    ("service", "SERVICE",
                     [("CLUSTER", cluster_name), ("NODE", None)]),
                    ("xdr", "XDR",
                     [("CLUSTER", cluster_name), ("NODE", None)]),
                    ("network", "NETWORK",
                     [("CLUSTER", cluster_name), ("NODE", None)]),
                    ("dc", "DC",
                     [("CLUSTER", cluster_name), ("NODE", None), (None, None), ("DC", None)]),
                    ("namespace", "NAMESPACE",
                     [("CLUSTER", cluster_name), ("NODE", None), (None, None), ("NAMESPACE", None)])
                ]),
                "cluster": (self._get_as_meta_data, [
                    ("build", "METADATA",
                     [("CLUSTER", cluster_name), ("NODE", None), ("KEY", "version")]),
                    ("edition", "METADATA",
                     [("CLUSTER", cluster_name), ("NODE", None), ("KEY", "edition")]),
                    ("node_id", "METADATA",
                     [("CLUSTER", cluster_name), ("NODE", None), ("KEY", "node-id")]),
                ]),
                "endpoints": (self._get_asstat_data, [
                    ("endpoints", "METADATA",
                     [("CLUSTER", cluster_name), ("NODE", None), ("KEY", "endpoints")]),
                ]),
                "services": (self._get_asstat_data, [
                    ("services", "METADATA",
                     [("CLUSTER", cluster_name), ("NODE", None), ("KEY", "services")]),
                ]),
                "metadata": (self._get_asstat_data, [
                    ("udf", "UDF",
                     [("CLUSTER", cluster_name), ("NODE", None), (None, None), ("FILENAME", None)]),
                ]),
                "health": (self._get_as_meta_data, [
                    ("health", "METADATA",
                     [("CLUSTER", cluster_name), ("NODE", None), (None, None), ("OUTLIER", None)]),
                ]),
            }
            sys_cmd_dict = {
                "sys_stats": (util.restructure_sys_data, [
                    ("free-m", "SYSTEM", "FREE", True,
                     [(None, None), ("CLUSTER", cluster_name), ("NODE", None)]),
                    ("top", "SYSTEM", "TOP", True, [
                     (None, None), ("CLUSTER", cluster_name), ("NODE", None)]),
                    ("iostat", "SYSTEM", "IOSTAT", False, [
                     (None, None), ("CLUSTER", cluster_name), ("NODE", None), (None, None), ("DEVICE", None)]),
                    ("meminfo", "SYSTEM", "MEMINFO", True,
                     [("CLUSTER", cluster_name), ("NODE", None)]),
                    ("dmesg", "SYSTEM", "DMESG", True,
                     [("CLUSTER", cluster_name), ("NODE", None)]),
                    ("lscpu", "SYSTEM", "LSCPU", True,
                     [("CLUSTER", cluster_name), ("NODE", None), ("LSCPU", None)]),
                    ("iptables", "SYSTEM", "IPTABLES", True,
                     [("CLUSTER", cluster_name), ("NODE", None)]),
                    ("sysctlall", "SYSTEM", "SYSCTLALL", True,
                     [("CLUSTER", cluster_name), ("NODE", None), ("SYSCTL", None)]),
                    ("hdparm", "SYSTEM", "HDPARM", True,
                     [("CLUSTER", cluster_name), ("NODE", None), ("HDPARM", None)]),
                    ("limits", "SYSTEM", "LIMITS", True,
                     [("CLUSTER", cluster_name), ("NODE", None), ("LIMITS", None)]),
                    ("interrupts", "SYSTEM", "INTERRUPTS", False, [(None, None), ("CLUSTER", cluster_name), ("NODE", None), (None, None),
                                                                   ("INTERRUPT_TYPE", None), (None, None), ("INTERRUPT_ID", None), (None, None), ("INTERRUPT_DEVICE", None)]),
                    ("df", "SYSTEM", "DF", True, [
                     ("CLUSTER", cluster_name), ("NODE", None), (None, None), ("FILE_SYSTEM", None)]),
                    ("lsb", "SYSTEM", "LSB", True,
                     [("CLUSTER", cluster_name), ("NODE", None), ("LSB", None)]),
                    ("environment", "SYSTEM", "ENVIRONMENT", True,
                     [("CLUSTER", cluster_name), ("NODE", None), ("ENVIRONMENT", None)]),
                    ("scheduler", "SYSTEM", "SCHEDULER", False,
                     [("CLUSTER", cluster_name), ("NODE", None), (None, None), ("DEVICE", None)]),
                ]),
            }
            health_input = {}

            sn_ct = 0
            sleep = sleep_tm * 1.0

            self.logger.info("Collecting " + str(snap_count) +
                             " collectinfo snapshot. Use -n to set number of snapshots.")
            while sn_ct < snap_count:
                fetched_as_val = {}

                # Collecting data
                sys_stats = self.cluster.info_system_statistics(nodes=self.nodes, default_user=default_user, default_pwd=default_pwd, default_ssh_key=default_ssh_key,
                                                                default_ssh_port=default_ssh_port, credential_file=credential_file, collect_remote_data=enable_ssh)

                for _key, (info_function, stanza_list) in list(stanza_dict.items()):

                    for stanza_item in stanza_list:

                        stanza = stanza_item[0]
                        fetched_as_val[(_key, stanza)] = info_function(stanza)

                # Creating health input model
                for _key, (info_function, stanza_list) in list(stanza_dict.items()):

                    for stanza_item in stanza_list:

                        stanza = stanza_item[0]
                        component_name = stanza_item[1]

                        try:
                            d = fetched_as_val[(_key, stanza)]
                        except Exception:
                            continue

                        try:
                            new_tuple_keys = copy.deepcopy(stanza_item[2])
                        except Exception:
                            new_tuple_keys = []

                        new_component_keys = [create_snapshot_key(sn_ct),
                                              component_name, _key.upper()]

                        health_input = create_health_input_dict(d, health_input,
                                        new_tuple_keys, new_component_keys)

                sys_stats = util.flip_keys(sys_stats)

                for cmd_key, (sys_function, sys_cmd_list) in list(sys_cmd_dict.items()):

                    for cmd_item in sys_cmd_list:

                        cmd_section = cmd_item[0]
                        component_name = cmd_item[1]
                        sub_component_name = cmd_item[2]
                        forced_all_new_keys = cmd_item[3]

                        try:
                            d = sys_function(sys_stats[cmd_section], cmd_section)
                        except Exception:
                            continue

                        if cmd_section == "free-m":
                            d = util.mbytes_to_bytes(d)

                        try:
                            new_tuple_keys = copy.deepcopy(cmd_item[4])
                        except:
                            new_tuple_keys = []

                        new_component_keys = [create_snapshot_key(sn_ct),
                                              component_name, sub_component_name]

                        health_input = create_health_input_dict(d, health_input,
                                new_tuple_keys, new_component_keys,
                                forced_all_new_keys)

                sn_ct += 1
                self.logger.info("Snapshot " + str(sn_ct))
                time.sleep(sleep)

            health_input = h_eval(health_input)
            self.health_checker.set_health_input_data(health_input)
            HealthCheckController.last_snapshot_collection_time = time.time()
            HealthCheckController.last_snapshot_count = snap_count

        else:
            self.logger.info("Using previous collected snapshot data since it is not older than 1 minute.")

        health_summary = self.health_checker.execute(query_file=query_file)

        if health_summary:
            self.view.print_health_output(health_summary, verbose, debug,
                                          output_file, output_filter_category,
                                          output_filter_warning_level)
            if not verbose:
                self.logger.info("Please use -v option for more details on failure. \n")


@CommandHelp(
        'Displays summary of Aerospike cluster.',
        '  Options:',
        '    -l                        - Enable to display namespace output in List view. Default: Table view',
        '    --enable-ssh              - Enable remote server system statistics collection.',
        '    --ssh-user   <string>     - Default user id for remote servers. This is System user id (not Aerospike user id).',
        '    --ssh-pwd    <string>     - Default password or passphrase for key for remote servers. This is System password (not Aerospike password).',
        '    --ssh-port   <int>        - Default SSH port for remote servers. Default: 22',
        '    --ssh-key    <string>     - Default SSH key (file path) for remote servers.',
        '    --ssh-cf     <string>     - Remote System Credentials file path.',
        '                                If server credentials are not available in credential file then default credentials will be used ',
        '                                File format : each line should contain <IP[:PORT]>,<USER_ID>,<PASSWORD or PASSPHRASE>,<SSH_KEY>',
        '                                Example:  1.2.3.4,uid,pwd',
        '                                          1.2.3.4:3232,uid,pwd',
        '                                          1.2.3.4:3232,uid,,key_path',
        '                                          1.2.3.4:3232,uid,passphrase,key_path',
        '                                          [2001::1234:10],uid,pwd',
        '                                          [2001::1234:10]:3232,uid,,key_path',
        )
class SummaryController(BasicCommandController):

    def __init__(self):
        self.modifiers = set(['with'])

    def _do_default(self, line):
        enable_list_view = util.check_arg_and_delete_from_mods(line=line, arg="-l", default=False, modifiers=self.modifiers, mods=self.mods)

        enable_ssh = util.check_arg_and_delete_from_mods(line=line, arg="--enable-ssh", default=False, modifiers=self.modifiers, mods=self.mods)

        default_user = util.get_arg_and_delete_from_mods(line=line, arg="--ssh-user",
                return_type=str, default=None, modifiers=self.modifiers,
                mods=self.mods)

        default_pwd = util.get_arg_and_delete_from_mods(line=line, arg="--ssh-pwd",
                return_type=str, default=None, modifiers=self.modifiers,
                mods=self.mods)

        default_ssh_port = util.get_arg_and_delete_from_mods(line=line,
                arg="--ssh-port", return_type=int, default=None,
                modifiers=self.modifiers, mods=self.mods)

        default_ssh_key = util.get_arg_and_delete_from_mods(line=line,
                arg="--ssh-key", return_type=str, default=None,
                modifiers=self.modifiers, mods=self.mods)

        credential_file = util.get_arg_and_delete_from_mods(line=line,
                arg="--ssh-cf", return_type=str, default=None,
                modifiers=self.modifiers, mods=self.mods)

        service_stats = util.Future(self.cluster.info_statistics, nodes=self.nodes).start()
        namespace_stats = util.Future(self.cluster.info_all_namespace_statistics, nodes=self.nodes).start()
        set_stats = util.Future(self.cluster.info_set_statistics, nodes=self.nodes).start()

        service_configs = util.Future(self.cluster.info_get_config, nodes=self.nodes, stanza='service').start()
        namespace_configs = util.Future(self.cluster.info_get_config, nodes=self.nodes, stanza='namespace').start()
        cluster_configs = util.Future(self.cluster.info_get_config, nodes=self.nodes, stanza='cluster').start()

        os_version = self.cluster.info_system_statistics(nodes=self.nodes, default_user=default_user, default_pwd=default_pwd, default_ssh_key=default_ssh_key,
                                                         default_ssh_port=default_ssh_port, credential_file=credential_file, commands=["lsb"], collect_remote_data=enable_ssh)
        kernel_version = self.cluster.info_system_statistics(nodes=self.nodes, default_user=default_user, default_pwd=default_pwd, default_ssh_key=default_ssh_key,
                                                         default_ssh_port=default_ssh_port, credential_file=credential_file, commands=["uname"], collect_remote_data=enable_ssh)
        server_version = util.Future(self.cluster.info, 'build', nodes=self.nodes).start()

        server_edition = util.Future(self.cluster.info, 'version', nodes=self.nodes).start()

        cluster_name = util.Future(self.cluster.info, 'cluster-name', nodes=self.nodes).start()

        service_stats = service_stats.result()
        namespace_stats = namespace_stats.result()
        set_stats = set_stats.result()
        service_configs = service_configs.result()
        namespace_configs = namespace_configs.result()
        cluster_configs = cluster_configs.result()
        server_version = server_version.result()
        server_edition = server_edition.result()
        cluster_name = cluster_name.result()

        metadata = {}
        metadata["server_version"] = {}
        metadata["server_build"] = {}
        metadata["cluster_name"] = {}

        for node, version in list(server_version.items()):
            if not version or isinstance(version, Exception):
                continue

            metadata["server_build"][node] = version

            if node in server_edition and server_edition[node] and not isinstance(server_edition[node], Exception):
                if 'enterprise' in server_edition[node].lower():
                    metadata["server_version"][node] = "E-%s" % (str(version))
                elif 'community' in server_edition[node].lower():
                    metadata["server_version"][node] = "C-%s" % (str(version))
                else:
                    metadata["server_version"][node] = version

            else:
                metadata["server_version"][node] = version

            if node in cluster_name and cluster_name[node] and not isinstance(cluster_name[node], Exception):
                metadata["cluster_name"][node] = cluster_name[node]

        try:
            try:
                kernel_version = util.flip_keys(kernel_version)["uname"]
            except Exception:
                pass

            os_version = util.flip_keys(os_version)["lsb"]

            if kernel_version:
                for node, version in list(os_version.items()):
                    if not version or isinstance(version, Exception):
                        continue

                    if node not in kernel_version or not kernel_version[node] or isinstance(kernel_version[node], Exception):
                        continue

                    try:
                        ov = version["description"]
                        kv = kernel_version[node]["kernel_release"]
                        version["description"] = str(ov) + " (%s)"%str(kv)
                    except Exception:
                        pass

        except Exception:
            pass

        metadata["os_version"] = os_version

        return util.Future(self.view.print_summary, common.create_summary(service_stats=service_stats, namespace_stats=namespace_stats,
                                                                          set_stats=set_stats, metadata=metadata,
                                                                          service_configs=service_configs, ns_configs=namespace_configs,
                                                                          cluster_configs=cluster_configs),
                           list_view=enable_list_view)<|MERGE_RESOLUTION|>--- conflicted
+++ resolved
@@ -914,12 +914,6 @@
 
         dc_stats = util.Future(self.getter.get_dc, nodes=self.nodes).start()
 
-<<<<<<< HEAD
-        return [util.Future(self.view.show_config, "%s DC Statistics" % (dc),
-            stats, self.cluster, show_total=show_total,
-            title_every_nth=title_every_nth, flip_output=flip_output, **self.mods)
-            for dc, stats in list(dc_stats.items())]
-=======
         xdr_builds = util.Future(self.cluster.info_XDR_build_version,
                 nodes=self.nodes).start()
 
@@ -944,7 +938,7 @@
             futures = [util.Future(self.view.show_config, "%s DC Statistics" % (dc),
                 stats, self.cluster, show_total=show_total,
                 title_every_nth=title_every_nth, flip_output=flip_output, **self.mods)
-                for dc, stats in dc_stats.iteritems()]
+                for dc, stats in list(dc_stats.items())]
         
         if nodes_running_v5_or_higher:
             futures.append(util.Future(self.view.print_result, 
@@ -952,7 +946,6 @@
             "Please use 'asadm -e \"show statistics xdr\"' for versions 5.0 and up."))
 
         return futures
->>>>>>> 04d25335
 
 
 @CommandHelp('Displays partition map analysis of Aerospike cluster.')
