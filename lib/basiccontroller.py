--- conflicted
+++ resolved
@@ -40,13 +40,9 @@
     get_sindex_stats,
     GetLatenciesController,
 )
-<<<<<<< HEAD
 
 from lib.managecontroller import ManageController, ManageLeafCommandController
 from lib.health.util import create_health_input_dict, create_snapshot_key, h_eval
-=======
-from lib.health.util import create_health_input_dict, create_snapshot_key, h_eval, print_dict
->>>>>>> 417e80f5
 from lib.utils import common, constants, util
 from lib.view import terminal
 from lib.view.view import CliView
