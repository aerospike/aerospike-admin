# Copyright 2013-2020 Aerospike, Inc.
#
# Licensed under the Apache License, Version 2.0 (the "License");
# you may not use this file except in compliance with the License.
# You may obtain a copy of the License at
#
# http://www.apache.org/licenses/LICENSE-2.0
#
# Unless required by applicable law or agreed to in writing, software
# distributed under the License is distributed on an "AS IS" BASIS,
# WITHOUT WARRANTIES OR CONDITIONS OF ANY KIND, either express or implied.
# See the License for the specific language governing permissions and
# limitations under the License.

from __future__ import print_function
from builtins import zip
from builtins import str
from builtins import range

import copy
import json
import shutil
import sys
import time
from distutils.version import LooseVersion

from lib.client.cluster import Cluster
from lib.collectinfocontroller import CollectinfoRootController
from lib.controllerlib import (BaseController, CommandController, CommandHelp,
                               ShellException)
from lib.getcontroller import (GetConfigController, GetDistributionController,
                               GetPmapController, GetStatisticsController, GetFeaturesController,
                               get_sindex_stats)
from lib.health.util import (create_health_input_dict, create_snapshot_key,
                             h_eval)
from lib.utils import common, constants, util
from lib.view import terminal
from lib.view.view import CliView


class BasicCommandController(CommandController):
    cluster = None

    def __init__(self, cluster):
        BasicCommandController.cluster = cluster


@CommandHelp('Aerospike Admin')
class BasicRootController(BaseController):

    cluster = None
    command = None

    def __init__(self, seed_nodes=[('127.0.0.1', 3000, None)], user=None, password=None, auth_mode=constants.AuthMode.INTERNAL,
                 use_services_alumni=False, use_services_alt=False, ssl_context=None,
                 asadm_version='', only_connect_seed=False, timeout=5):

        super(BasicRootController, self).__init__(asadm_version)

        # Create static instance of cluster
        BasicRootController.cluster = Cluster(seed_nodes, user, password, auth_mode,
                                              use_services_alumni, use_services_alt,
                                              ssl_context, only_connect_seed, timeout=timeout)

        # Create Basic Command Controller Object
        BasicRootController.command = BasicCommandController(self.cluster)

        self.controller_map = {
            'asinfo': ASInfoController,
            'collectinfo': CollectinfoController,
            'show': ShowController,
            'info': InfoController,
            'features': FeaturesController,
            'pager': PagerController,
            'health': HealthCheckController,
            'summary': SummaryController,
        }

    def close(self):
        try:
            self.cluster.close()
        except Exception:
            pass

    # This function is a hack for autocomplete
    @CommandHelp('Terminate session')
    def do_exit(self, line):
        return "EXIT"

    @CommandHelp('Returns documentation related to a command',
                 'for example, to retrieve documentation for the "info"',
                 'command use "help info".')
    def do_help(self, line):
        self.execute_help(line)

    @CommandHelp('"watch" Runs a command for a specified pause and iterations.',
                 'Usage: watch [pause] [iterations] [--no-diff] command]',
                 '   pause:      the duration between executions.',
                 '               [default: 2 seconds]',
                 '   iterations: Number of iterations to execute command.',
                 '               [default: until keyboard interrupt]',
                 '   --no-diff:  Do not do diff highlighting',
                 'Example 1: Show "info network" 3 times with 1 second pause',
                 '           watch 1 3 info network',
                 'Example 2: Show "info namespace" with 5 seconds pause until',
                 '           interrupted',
                 '           watch 5 info namespace')
    def do_watch(self, line):
        self.view.watch(self, line)


@CommandHelp('The "info" command provides summary tables for various aspects',
             'of Aerospike functionality.')
class InfoController(BasicCommandController):
    def __init__(self):
        self.modifiers = set(['with', 'for'])

        self.controller_map = dict(
            namespace=InfoNamespaceController)
        self.config_getter = GetConfigController(self.cluster)

    @CommandHelp('Displays network, namespace, and XDR summary information.')
    def _do_default(self, line):
        actions = [util.Future(self.do_network, line).start()]
        # We are not using line for any of subcommand, but if user enters 'info object' or 'info usage' then it will
        # give error for unexpected format. We can catch this inside InfoNamespaceController but in that case
        # it will show incomplete output, for ex. 'info object' will print output of 'info network', 'info xdr' and
        # 'info namespace object', but since it is not correct command it should print output for partial correct
        # command, in this case it should print data for 'info'. To keep consistent output format, we are passing empty
        # list as line.
        res = self.controller_map['namespace'](get_futures=True)(line)
        if isinstance(res, dict):
            if 'futures' in res:
                actions.extend(res['futures'])
        else:
            for action in res:
                if action:
                    actions.append(action)
        actions.append(util.Future(self.do_xdr, line).start())

        return [action.result() for action in actions]

    @CommandHelp('Displays network information for Aerospike.')
    def do_network(self, line):
        stats = util.Future(self.cluster.info_statistics,
                            nodes=self.nodes).start()

        cluster_configs = self.config_getter.get_cluster(nodes=self.nodes)

        cluster_names = util.Future(
            self.cluster.info, 'cluster-name', nodes=self.nodes).start()
        builds = util.Future(
            self.cluster.info, 'build', nodes=self.nodes).start()
        versions = util.Future(
            self.cluster.info, 'version', nodes=self.nodes).start()

        stats = stats.result()
        cluster_names = cluster_names.result()
        builds = builds.result()
        versions = versions.result()

        for node in stats:
            try:
                if not isinstance(cluster_configs[node]["mode"], Exception):
                    stats[node]["rackaware_mode"] = cluster_configs[node]["mode"]
            except Exception:
                pass
        return util.Future(self.view.info_network, stats, cluster_names,
                           versions, builds, self.cluster, **self.mods)

    @CommandHelp('Displays summary information for each set.')
    def do_set(self, line):
        stats = self.cluster.info_set_statistics(nodes=self.nodes)
        return util.Future(self.view.info_set, stats, self.cluster, **self.mods)

    # pre 5.0
    @CommandHelp('Displays summary information for each datacenter.',
                'Replaced by "info xdr" for server >= 5.0.')
    def do_dc(self, line):
        stats = util.Future(self.cluster.info_all_dc_statistics,
                            nodes=self.nodes).start()
        
        xdr_builds = util.Future(self.cluster.info_XDR_build_version,
                nodes=self.nodes).start()

        configs = self.config_getter.get_dc(flip=False, nodes=self.nodes)

        stats = stats.result()

        for node in list(stats.keys()):

            if (stats[node]
                    and not isinstance(stats[node], Exception)
                    and node in configs
                    and configs[node]
                    and not isinstance(configs[node], Exception)):

                for dc in list(stats[node].keys()):
                    try:
                        stats[node][dc].update(configs[node][dc])
                    except Exception:
                        pass

            elif ((not stats[node]
                   or isinstance(stats[node], Exception))
                    and node in configs
                    and configs[node]
                    and not isinstance(configs[node], Exception)):
                try:
                    stats[node] = configs[node]
                except Exception:
                    pass
        
        xdr_builds = xdr_builds.result()
        nodes_running_v5_or_higher = False
        nodes_running_v49_or_lower = False

        for node in stats:
            try:
                node_xdr_build_major_version = int(xdr_builds[node][0])
            except:
                continue

            if node_xdr_build_major_version >= 5:
                nodes_running_v5_or_higher = True
            else:
                nodes_running_v49_or_lower = True

        futures = []

        if nodes_running_v49_or_lower:
            futures.append(util.Future(self.view.info_dc, stats, self.cluster, **self.mods))

        if nodes_running_v5_or_higher:
            futures.append(util.Future(self.view.print_result, 
            "WARNING: Detected nodes running aerospike version >= 5.0. " +
            "Please use 'asadm -e \"info xdr\"' for versions 5.0 and up."))

        return futures

    @CommandHelp('Displays summary information for each datacenter.')
    def do_xdr(self, line):
        stats = util.Future(self.cluster.info_XDR_statistics,
                            nodes=self.nodes).start()

        xdr_enable = util.Future(self.cluster.is_XDR_enabled,
                                 nodes=self.nodes).start()
            
        xdr_builds = util.Future(self.cluster.info_XDR_build_version,
                nodes=self.nodes).start()

        stats = stats.result()
        xdr_builds = xdr_builds.result()
        old_xdr_stats = {}
        xdr5_stats = {}

        for node in stats:
            try:
                node_xdr_build_major_version = int(xdr_builds[node][0])
            except:
                continue

            if node_xdr_build_major_version < 5:
                old_xdr_stats[node] = stats[node]
            else:
                xdr5_stats[node] = stats[node]

        xdr_enable = xdr_enable.result()
        futures = []

        if xdr5_stats:
            temp = {}
            for node in xdr5_stats:
                for dc in xdr5_stats[node]:
                    if dc not in temp:
                        temp[dc] = {}
                    temp[dc][node] = xdr5_stats[node][dc]

            xdr5_stats = temp

            if self.mods['for']:
                matches = util.filter_list(list(xdr5_stats.keys()), self.mods['for'])

            futures = [ 
                util.Future(self.view.info_XDR, xdr5_stats[dc], xdr_builds,
                            xdr_enable, self.cluster, title="XDR Statistics %s" % dc,
                            **self.mods)
                for dc in xdr5_stats if not self.mods['for'] or dc in matches
            ]

        if old_xdr_stats:
            futures.append(util.Future(self.view.info_old_XDR, old_xdr_stats,
                        xdr_builds, xdr_enable, self.cluster, **self.mods))

        return futures

    @CommandHelp('Displays summary information for Secondary Indexes (SIndex).')
    def do_sindex(self, line):
        sindex_stats = get_sindex_stats(self.cluster, self.nodes)
        return util.Future(self.view.info_sindex, sindex_stats, self.cluster,
                           **self.mods)


@CommandHelp('The "namespace" command provides summary tables for various aspects',
             'of Aerospike namespaces.')
class InfoNamespaceController(BasicCommandController):
    def __init__(self, get_futures=False):
        self.modifiers = set(['with'])
        self.get_futures = get_futures

    @CommandHelp('Displays usage and objects information for namespaces')
    def _do_default(self, line):
        actions = [util.Future(self.do_usage, line).start(),
                   util.Future(self.do_object, line).start()]

        if self.get_futures:
            # Wrapped to prevent base class from calling result.
            return dict(futures=actions)

        return [action.result() for action in actions]

    @CommandHelp('Displays usage information for each namespace.')
    def do_usage(self, line):
        stats = self.cluster.info_all_namespace_statistics(nodes=self.nodes)
        return util.Future(self.view.info_namespace_usage, stats, self.cluster,
                           **self.mods)

    @CommandHelp('Displays object information for each namespace.')
    def do_object(self, line):
        stats = self.cluster.info_all_namespace_statistics(nodes=self.nodes)
        return util.Future(self.view.info_namespace_object, stats, self.cluster,
                           **self.mods)


@CommandHelp(
    '"asinfo" provides raw access to the info protocol.',
    '  Options:',
    '    -v <command>   - The command to execute',
    '    -p <port>      - Port to use in case of XDR info command and XDR is',
    '                     not in asd',
    '    -l             - Replace semicolons ";" with newlines. If output does',
    '                     not contain semicolons "-l" will attempt to use',
    '                     colons ":" followed by commas ",".',
    '    --no_node_name - Force to display output without printing node names.'
)
class ASInfoController(BasicCommandController):

    def __init__(self):
        self.modifiers = set(['with', 'like'])

    @CommandHelp('Executes an info command.')
    def _do_default(self, line):
        mods = self.parse_modifiers(line)
        line = mods['line']
        nodes = self.nodes

        value = None
        line_sep = False
        xdr = False
        show_node_name = True

        tline = line[:]

        try:
            while tline:
                word = tline.pop(0)
                if word == '-v':
                    value = tline.pop(0)
                elif word == '-l':
                    line_sep = True
                elif word == '-p':
                    port = tline.pop(0)
                    if port == '3004':  # ugly Hack
                        xdr = True
                elif word == '--no_node_name':
                    show_node_name = False
                else:
                    raise ShellException(
                        "Do not understand '%s' in '%s'" % (word, " ".join(line)))
        except Exception:
            self.logger.warning(
                "Do not understand '%s' in '%s'" % (word, " ".join(line)))
            return
        if value is not None:
<<<<<<< HEAD
            value = value.translate(str.maketrans('','',"'\""))
=======
            try:
                # python3
                value = value.translate(str.maketrans('','',"'\""))
            except:
                # python2
                value = value.translate(None, "'\"")
>>>>>>> 6bff8c8c
        if xdr:
            results = self.cluster.xdr_info(value, nodes=nodes)
        else:
            results = self.cluster.info(value, nodes=nodes)

        return util.Future(self.view.asinfo, results, line_sep, show_node_name,
                           self.cluster, **mods)


@CommandHelp('"show" is used to display Aerospike Statistics configuration.')
class ShowController(BasicCommandController):

    def __init__(self):
        self.controller_map = {
            'config': ShowConfigController,
            'statistics': ShowStatisticsController,
            'latency': ShowLatencyController,
            'distribution': ShowDistributionController,
            'mapping': ShowMappingController,
            'pmap': ShowPmapController
        }

        self.modifiers = set()

    def _do_default(self, line):
        self.execute_help(line)


@CommandHelp('"distribution" is used to show the distribution of object sizes',
             'and time to live for node and a namespace.')
class ShowDistributionController(BasicCommandController):

    def __init__(self):
        self.modifiers = set(['with', 'for'])
        self.getter = GetDistributionController(self.cluster)


    @CommandHelp('Shows the distributions of Time to Live and Object Size')
    def _do_default(self, line):
        actions = (util.Future(self.do_time_to_live, line[:]).start(),
                util.Future(self.do_object_size, line[:]).start())

        return [action.result() for action in actions]

    @CommandHelp('Shows the distribution of TTLs for namespaces')
    def do_time_to_live(self, line):

        histogram = self.getter.do_distribution('ttl', nodes=self.nodes)

        return util.Future(self.view.show_distribution, 'TTL Distribution',
                histogram, 'Seconds', 'ttl', self.cluster, like=self.mods['for'])


    @CommandHelp('Shows the distribution of namespace Eviction TTLs for server version 3.7.5 and below')
    def do_eviction(self, line):

        histogram = self.getter.do_distribution('evict', nodes=self.nodes)

        return util.Future(self.view.show_distribution, 'Eviction Distribution',
                histogram, 'Seconds', 'evict', self.cluster, like=self.mods['for'])

    @CommandHelp('Shows the distribution of Object sizes for namespaces',
                 '  Options:',
                 '    -b               - Force to show byte wise distribution of Object Sizes.',
                 '                       Default is rblock wise distribution in percentage',
                 '    -k <buckets>     - Maximum number of buckets to show if -b is set.',
                 '                       It distributes objects in same size k buckets and ',
                 '                       display only buckets which has objects in it. Default is 5.')
    def do_object_size(self, line):

        byte_distribution = util.check_arg_and_delete_from_mods(line=line,
                arg="-b", default=False, modifiers=self.modifiers,
                mods=self.mods)

        bucket_count = util.get_arg_and_delete_from_mods(line=line,
                arg="-k", return_type=int, default=5, modifiers=self.modifiers,
                mods=self.mods)

        if not byte_distribution:
            histogram = self.getter.do_object_size(nodes=self.nodes)
            units = None

            try:
                units = common.get_histogram_units(histogram)

                if units is None:
                    units = 'Record Blocks'
            except Exception as e:
                self.logger.error(e)
                return

            return util.Future(self.view.show_distribution,
                    'Object Size Distribution', histogram, units,
                    'objsz', self.cluster, like=self.mods['for'])


        histogram = self.getter.do_object_size(byte_distribution = True, bucket_count=bucket_count, nodes=self.nodes)

        histogram_name = 'objsz'
        title = 'Object Size Distribution'
        unit = 'Bytes'
        set_bucket_count = True

        return util.Future(self.view.show_object_distribution, title,
                histogram, unit, histogram_name, bucket_count,
                set_bucket_count, self.cluster, like=self.mods['for'])

class ShowLatencyController(BasicCommandController):

    def __init__(self):
        self.modifiers = set(['with', 'like', 'for'])

    @CommandHelp('Displays latency information for Aerospike cluster.',
                 '  Options:',
                 '    -f <int>     - Number of seconds (before now) to look back to.',
                 '                   default: Minimum to get last slice',
                 '    -d <int>     - Duration, the number of seconds from start to search.',
                 '                   default: everything to present',
                 '    -t <int>     - Interval in seconds to analyze.',
                 '                   default: 0, everything as one slice',
                 '    -m           - Set to display the output group by machine names.')
    def _do_default(self, line):

        back = util.get_arg_and_delete_from_mods(line=line, arg="-f",
                return_type=int, default=None, modifiers=self.modifiers,
                mods=self.mods)

        duration = util.get_arg_and_delete_from_mods(line=line, arg="-d",
                return_type=int, default=None, modifiers=self.modifiers,
                mods=self.mods)

        slice_tm = util.get_arg_and_delete_from_mods(line=line, arg="-t",
                return_type=int, default=None, modifiers=self.modifiers,
                mods=self.mods)

        machine_wise_display = util.check_arg_and_delete_from_mods(line=line,
                arg="-m", default=False, modifiers=self.modifiers,
                mods=self.mods)

        namespace_set = set()
        if self.mods['for']:
            namespaces = self.cluster.info_namespaces(nodes=self.nodes)
            namespaces = list(namespaces.values())
            for namespace in namespaces:
                if isinstance(namespace, Exception):
                    continue
                namespace_set.update(namespace)
            namespace_set = set(
                util.filter_list(list(namespace_set), self.mods['for']))

        latency = self.cluster.info_latency(
            nodes=self.nodes, back=back, duration=duration, slice_tm=slice_tm,
            ns_set=namespace_set)

        hist_latency = {}
        if machine_wise_display:
            hist_latency = latency
        else:
<<<<<<< HEAD
            for node_id, hist_data in latency.items():
                if isinstance(hist_data, Exception):
                    continue
                for hist_name, data in hist_data.items():
=======
            for node_id, hist_data in list(latency.items()):
                if isinstance(hist_data, Exception):
                    continue
                for hist_name, data in list(hist_data.items()):
>>>>>>> 6bff8c8c
                    if hist_name not in hist_latency:
                        hist_latency[hist_name] = {node_id: data}
                    else:
                        hist_latency[hist_name][node_id] = data

        self.view.show_latency(hist_latency, self.cluster,
                machine_wise_display=machine_wise_display,
                show_ns_details=True if namespace_set else False, **self.mods)


@CommandHelp('"show config" is used to display Aerospike configuration settings')
class ShowConfigController(BasicCommandController):

    def __init__(self):
        self.modifiers = set(['with', 'like', 'diff', 'for'])
        self.getter = GetConfigController(self.cluster)

    @CommandHelp('Displays service, network, and namespace configuration',
                 '  Options:',
                 '    -r <int>     - Repeating output table title and row header after every r columns.',
                 '                   default: 0, no repetition.',
                 '    -flip        - Flip output table to show Nodes on Y axis and config on X axis.')
    def _do_default(self, line):
        actions = (util.Future(self.do_service, line[:]).start(),
                   util.Future(self.do_network, line[:]).start(),
                   util.Future(self.do_namespace, line[:]).start())

        return [action.result() for action in actions]

    @CommandHelp('Displays service configuration')
    def do_service(self, line):

        title_every_nth = util.get_arg_and_delete_from_mods(
            line=line, arg="-r",
            return_type=int,
            default=0,
            modifiers=self.modifiers,
            mods=self.mods)

        flip_output = util.check_arg_and_delete_from_mods(line=line,
                arg="-flip", default=False, modifiers=self.modifiers,
                mods=self.mods)

        service_configs = self.getter.get_service(nodes=self.nodes)

        return util.Future(self.view.show_config, "Service Configuration",
                           service_configs, self.cluster,
                           title_every_nth=title_every_nth, flip_output=flip_output,
                           **self.mods)

    @CommandHelp('Displays network configuration')
    def do_network(self, line):

        title_every_nth = util.get_arg_and_delete_from_mods(line=line,
                arg="-r", return_type=int, default=0, modifiers=self.modifiers,
                mods=self.mods)

        flip_output = util.check_arg_and_delete_from_mods(line=line,
                arg="-flip", default=False, modifiers=self.modifiers,
                mods=self.mods)

        network_configs = self.getter.get_network(nodes=self.nodes)

        return util.Future(self.view.show_config, "Network Configuration",
                network_configs, self.cluster, title_every_nth=title_every_nth, flip_output=flip_output,
                **self.mods)

    @CommandHelp('Displays namespace configuration')
    def do_namespace(self, line):

        title_every_nth = util.get_arg_and_delete_from_mods(line=line,
                arg="-r", return_type=int, default=0, modifiers=self.modifiers,
                mods=self.mods)

        flip_output = util.check_arg_and_delete_from_mods(line=line,
                arg="-flip", default=False, modifiers=self.modifiers,
                mods=self.mods)

        ns_configs = self.getter.get_namespace(nodes=self.nodes, for_mods=self.mods['for'])

        return [util.Future(self.view.show_config,
            "%s Namespace Configuration" % (ns), configs, self.cluster,
            title_every_nth=title_every_nth, flip_output=flip_output, **self.mods)
<<<<<<< HEAD
                for ns, configs in ns_configs.items()]
=======
                for ns, configs in list(ns_configs.items())]
>>>>>>> 6bff8c8c

    @CommandHelp('Displays XDR configuration')
    def do_xdr(self, line):

        title_every_nth = util.get_arg_and_delete_from_mods(line=line,
                arg="-r", return_type=int, default=0, modifiers=self.modifiers,
                mods=self.mods)

        flip_output = util.check_arg_and_delete_from_mods(line=line,
                arg="-flip", default=False, modifiers=self.modifiers,
                mods=self.mods)

        xdr_configs = self.getter.get_xdr(nodes=self.nodes)

        return util.Future(self.view.show_config, "XDR Configuration",
                xdr_configs, self.cluster, title_every_nth=title_every_nth, flip_output=flip_output,
                **self.mods)

    @CommandHelp('Displays datacenter configuration')
    def do_dc(self, line):

        title_every_nth = util.get_arg_and_delete_from_mods(line=line,
                arg="-r", return_type=int, default=0, modifiers=self.modifiers,
                mods=self.mods)

        flip_output = util.check_arg_and_delete_from_mods(line=line,
                arg="-flip", default=False, modifiers=self.modifiers,
                mods=self.mods)

        dc_configs = self.getter.get_dc(nodes=self.nodes)

        return [util.Future(self.view.show_config,
            "%s DC Configuration" % (dc), configs, self.cluster,
            title_every_nth=title_every_nth, flip_output=flip_output, **self.mods)
<<<<<<< HEAD
            for dc, configs in dc_configs.items()]
=======
            for dc, configs in list(dc_configs.items())]
>>>>>>> 6bff8c8c

    @CommandHelp('Displays Cluster configuration')
    def do_cluster(self, line):

        title_every_nth = util.get_arg_and_delete_from_mods(line=line,
                arg="-r", return_type=int, default=0, modifiers=self.modifiers,
                mods=self.mods)

        flip_output = util.check_arg_and_delete_from_mods(line=line,
                arg="-flip", default=False, modifiers=self.modifiers,
                mods=self.mods)

        cl_configs = self.getter.get_cluster(nodes=self.nodes)

        return util.Future(self.view.show_config, "Cluster Configuration",
                cl_configs, self.cluster, title_every_nth=title_every_nth, flip_output=flip_output,
                **self.mods)


@CommandHelp('"show mapping" is used to display Aerospike mapping from IP to Node_id and Node_id to IPs')
class ShowMappingController(BasicCommandController):

    def __init__(self):
        self.modifiers = set(['like'])

    @CommandHelp('Displays mapping IPs to Node_id and Node_id to IPs')
    def _do_default(self, line):
        actions = (util.Future(self.do_ip, line).start(),
                   util.Future(self.do_node, line).start())
        return [action.result() for action in actions]

    @CommandHelp('Displays IP to Node_id mapping')
    def do_ip(self, line):
        ip_to_node_map = self.cluster.get_IP_to_node_map()
        return util.Future(self.view.show_mapping, "IP", "NODE-ID",
                ip_to_node_map, **self.mods)

    @CommandHelp('Displays Node_id to IPs mapping')
    def do_node(self, line):
        node_to_ip_map = self.cluster.get_node_to_IP_map()
        return util.Future(self.view.show_mapping, "NODE-ID", "IPs",
                node_to_ip_map, **self.mods)


@CommandHelp('Displays statistics for Aerospike components.')
class ShowStatisticsController(BasicCommandController):

    def __init__(self):
        self.modifiers = set(['with', 'like', 'for'])
        self.getter = GetStatisticsController(self.cluster)

    @CommandHelp('Displays bin, set, service, and namespace statistics',
                 '  Options:',
                 '    -t           - Set to show total column at the end. It contains node wise sum for statistics.',
                 '    -r <int>     - Repeating output table title and row header after every r columns.',
                 '                   default: 0, no repetition.',
                 '    -flip        - Flip output table to show Nodes on Y axis and stats on X axis.')
    def _do_default(self, line):

        actions = (util.Future(self.do_bins, line[:]).start(),
                   util.Future(self.do_sets, line[:]).start(),
                   util.Future(self.do_service, line[:]).start(),
                   util.Future(self.do_namespace, line[:]).start())

        return [action.result() for action in actions]

    @CommandHelp('Displays service statistics')
    def do_service(self, line):

        show_total = util.check_arg_and_delete_from_mods(line=line, arg="-t",
                default=False, modifiers=self.modifiers, mods=self.mods)

        title_every_nth = util.get_arg_and_delete_from_mods(line=line,
                arg="-r", return_type=int, default=0, modifiers=self.modifiers,
                mods=self.mods)

        flip_output = util.check_arg_and_delete_from_mods(line=line,
                arg="-flip", default=False, modifiers=self.modifiers,
                mods=self.mods)

        service_stats = self.getter.get_service(nodes=self.nodes)

        return util.Future(self.view.show_stats, "Service Statistics",
                service_stats, self.cluster, show_total=show_total,
                title_every_nth=title_every_nth, flip_output=flip_output, **self.mods)

    @CommandHelp('Displays namespace statistics')
    def do_namespace(self, line):

        show_total = util.check_arg_and_delete_from_mods(line=line, arg="-t",
                default=False, modifiers=self.modifiers, mods=self.mods)

        title_every_nth = util.get_arg_and_delete_from_mods(line=line, arg="-r",
                return_type=int, default=0, modifiers=self.modifiers,
                mods=self.mods)

        flip_output = util.check_arg_and_delete_from_mods(line=line,
                arg="-flip", default=False, modifiers=self.modifiers,
                mods=self.mods)

        ns_stats = self.getter.get_namespace(nodes=self.nodes, for_mods=self.mods['for'])

        return [util.Future(self.view.show_stats,
            "%s Namespace Statistics" % (namespace), ns_stats[namespace],
            self.cluster, show_total=show_total,
            title_every_nth=title_every_nth, flip_output=flip_output, **self.mods)
            for namespace in sorted(ns_stats.keys())]

    @CommandHelp('Displays sindex statistics')
    def do_sindex(self, line):

        show_total = util.check_arg_and_delete_from_mods(line=line, arg="-t",
                default=False, modifiers=self.modifiers, mods=self.mods)

        title_every_nth = util.get_arg_and_delete_from_mods(line=line,
                arg="-r", return_type=int, default=0, modifiers=self.modifiers,
                mods=self.mods)

        flip_output = util.check_arg_and_delete_from_mods(line=line,
                arg="-flip", default=False, modifiers=self.modifiers,
                mods=self.mods)

        sindex_stats = self.getter.get_sindex(nodes=self.nodes, for_mods=self.mods['for'])

        return [util.Future(self.view.show_stats,
            "%s Sindex Statistics" % (ns_set_sindex),
            sindex_stats[ns_set_sindex], self.cluster, show_total=show_total,
            title_every_nth=title_every_nth, flip_output=flip_output, **self.mods)
            for ns_set_sindex in sorted(sindex_stats.keys())]

    @CommandHelp('Displays set statistics')
    def do_sets(self, line):

        show_total = util.check_arg_and_delete_from_mods(line=line, arg="-t",
                default=False, modifiers=self.modifiers, mods=self.mods)

        title_every_nth = util.get_arg_and_delete_from_mods(line=line,
                arg="-r", return_type=int, default=0, modifiers=self.modifiers,
                mods=self.mods)

        flip_output = util.check_arg_and_delete_from_mods(line=line,
                arg="-flip", default=False, modifiers=self.modifiers,
                mods=self.mods)

        set_stats = self.getter.get_sets(nodes=self.nodes, for_mods=self.mods['for'])

        return [util.Future(self.view.show_stats,
            "%s %s Set Statistics" % (namespace, set_name), stats,
            self.cluster, show_total=show_total,
            title_every_nth=title_every_nth, flip_output=flip_output, **self.mods)
<<<<<<< HEAD
            for (namespace, set_name), stats in set_stats.items()]
=======
            for (namespace, set_name), stats in list(set_stats.items())]
>>>>>>> 6bff8c8c

    @CommandHelp('Displays bin statistics')
    def do_bins(self, line):

        show_total = util.check_arg_and_delete_from_mods(line=line, arg="-t",
                default=False, modifiers=self.modifiers, mods=self.mods)

        title_every_nth = util.get_arg_and_delete_from_mods(line=line,
                arg="-r", return_type=int, default=0, modifiers=self.modifiers,
                mods=self.mods)

        flip_output = util.check_arg_and_delete_from_mods(line=line,
                arg="-flip", default=False, modifiers=self.modifiers,
                mods=self.mods)

        new_bin_stats = self.getter.get_bins(nodes=self.nodes, for_mods=self.mods['for'])

        return [util.Future(self.view.show_stats,
            "%s Bin Statistics" % (namespace), new_bin_stat, self.cluster,
            show_total=show_total, title_every_nth=title_every_nth, flip_output=flip_output, **self.mods)
<<<<<<< HEAD
            for namespace, new_bin_stat in new_bin_stats.items()]
=======
            for namespace, new_bin_stat in list(new_bin_stats.items())]
>>>>>>> 6bff8c8c

    @CommandHelp('Displays XDR statistics')
    def do_xdr(self, line):
        show_total = util.check_arg_and_delete_from_mods(line=line, arg="-t",
                default=False, modifiers=self.modifiers, mods=self.mods)

        title_every_nth = util.get_arg_and_delete_from_mods(line=line,
                arg="-r", return_type=int, default=0, modifiers=self.modifiers,
                mods=self.mods)

        flip_output = util.check_arg_and_delete_from_mods(line=line,
                arg="-flip", default=False, modifiers=self.modifiers,
                mods=self.mods)

        xdr_builds = util.Future(self.cluster.info_XDR_build_version,
                nodes=self.nodes).start()

        xdr_stats = util.Future(self.getter.get_xdr, nodes=self.nodes).start()

        xdr_builds = xdr_builds.result()
        xdr_stats = xdr_stats.result()
        old_xdr_stats = {}
        xdr5_stats = {}

        for node in xdr_stats:
            try:
                node_xdr_build_major_version = int(xdr_builds[node][0])
            except:
                continue

            if node_xdr_build_major_version < 5:
                old_xdr_stats[node] = xdr_stats[node]
            else:
                xdr5_stats[node] = xdr_stats[node]

        futures = []

        if xdr5_stats:
            temp = {}
            for node in xdr5_stats:
                for dc in xdr5_stats[node]:
                    if dc not in temp:
                        temp[dc] = {}
                    temp[dc][node] = xdr5_stats[node][dc]
            
            xdr5_stats = temp

            if self.mods['for']:
                matches = util.filter_list(list(xdr5_stats.keys()), self.mods['for'])

            futures = [
                    util.Future(self.view.show_stats, "XDR Statistics %s" % dc, xdr5_stats[dc],
                                self.cluster, show_total=show_total,
                                title_every_nth=title_every_nth, flip_output=flip_output, **self.mods)
                    for dc in xdr5_stats if not self.mods['for'] or dc in matches
                ]

        if old_xdr_stats:
            futures.append(util.Future(self.view.show_stats, "XDR Statistics", old_xdr_stats,
                                        self.cluster, show_total=show_total,
                                        title_every_nth=title_every_nth, flip_output=flip_output, **self.mods))

        return futures

    # pre 5.0
    @CommandHelp('Displays datacenter statistics.',
                'Replaced by "show statistics xdr" for server >= 5.0.')
    def do_dc(self, line):

        show_total = util.check_arg_and_delete_from_mods(line=line, arg="-t",
                default=False, modifiers=self.modifiers, mods=self.mods)

        title_every_nth = util.get_arg_and_delete_from_mods(line=line,
                arg="-r", return_type=int, default=0, modifiers=self.modifiers,
                mods=self.mods)

        flip_output = util.check_arg_and_delete_from_mods(line=line,
                arg="-flip", default=False, modifiers=self.modifiers,
                mods=self.mods)

        dc_stats = util.Future(self.getter.get_dc, nodes=self.nodes).start()

        xdr_builds = util.Future(self.cluster.info_XDR_build_version,
                nodes=self.nodes).start()

        dc_stats = dc_stats.result()
        xdr_builds = xdr_builds.result()
        nodes_running_v5_or_higher = False
        nodes_running_v49_or_lower = False

        for dc in dc_stats.values():

            for node in dc:
                try:
                    node_xdr_build_major_version = int(xdr_builds[node][0])
                except:
                    continue

                if node_xdr_build_major_version >= 5:
                    nodes_running_v5_or_higher = True
                else:
                    nodes_running_v49_or_lower = True
        
        futures = []

        if nodes_running_v49_or_lower:
            futures = [util.Future(self.view.show_config, "%s DC Statistics" % (dc),
                stats, self.cluster, show_total=show_total,
                title_every_nth=title_every_nth, flip_output=flip_output, **self.mods)
<<<<<<< HEAD
                for dc, stats in dc_stats.items()]
=======
                for dc, stats in list(dc_stats.items())]
>>>>>>> 6bff8c8c
        
        if nodes_running_v5_or_higher:
            futures.append(util.Future(self.view.print_result, 
            "WARNING: Detected nodes running aerospike version >= 5.0. " +
            "Please use 'asadm -e \"show statistics xdr\"' for versions 5.0 and up."))

        return futures


@CommandHelp('Displays partition map analysis of Aerospike cluster.')
class ShowPmapController(BasicCommandController):
    def __init__(self):
        self.modifiers = set()
        self.getter = GetPmapController(self.cluster)

    def _do_default(self, line):
        pmap_data = self.getter.get_pmap(nodes=self.nodes)

        return util.Future(self.view.show_pmap, pmap_data, self.cluster)


@CommandHelp('"collectinfo" is used to collect cluster info, aerospike conf file and system stats.')
class CollectinfoController(BasicCommandController):
    def __init__(self):
        self.modifiers = set(['with'])
        self.aslogfile = ""
        self.aslogdir = ""

    def _collect_local_file(self, src, dest_dir):
        self.logger.info("Copying file %s to %s" % (src, dest_dir))
        try:
            shutil.copy2(src, dest_dir)
        except Exception as e:
            raise e

    def _collectinfo_content(self, func, parm='', alt_parms=''):
        name = ''
        capture_stdout = util.capture_stdout
        sep = constants.COLLECTINFO_SEPRATOR

        try:
            name = func.__name__
        except Exception:
            pass

        info_line = constants.COLLECTINFO_PROGRESS_MSG %(name, "%s" % (" %s" % (str(parm)) if parm else ""))
        self.logger.info(info_line)
        if parm:
            sep += str(parm) + "\n"

        if func == 'cluster':
            o = self.cluster.info(parm)
        else:
            if self.nodes and isinstance(self.nodes, list):
                parm += ["with"] + self.nodes
            o = capture_stdout(func, parm)
        util.write_to_file(self.aslogfile, sep + str(o))
        return ''

    def _write_version(self, line):
        print("asadm version " + str(self.asadm_version))

    def _collect_logs_from_systemd_journal(self, as_logfile_prefix):
        asd_pids = common.get_asd_pids()
        for pid in asd_pids:
            try:
                journalctl_cmd = [
                    'journalctl _PID=%s --since "24 hours ago" -q -o cat' % (pid)]
                self.aslogfile = as_logfile_prefix + 'aerospike_%s.log' % (pid)
                self.logger.info("Data collection for %s to %s in progress..." % (str(journalctl_cmd), self.aslogfile))
                o, e = util.shell_command(journalctl_cmd)
                if e:
                    self.logger.error(str(e))
                else:
                    util.write_to_file(self.aslogfile, str(o))
            except Exception as e1:
                self.logger.error(str(e1))
                sys.stdout = sys.__stdout__

    def _parse_namespace(self, namespace_data):
        """
        This method will return set of namespaces present given namespace data
        @param namespace_data: should be a form of dict returned by info protocol for namespace.
        """
        namespaces = set()
        for _value in list(namespace_data.values()):
            for ns in _value.split(';'):
                namespaces.add(ns)
        return namespaces

    ###########################################################################
    # Functions for dumping json

    def _restructure_set_section(self, stats):
<<<<<<< HEAD
        for node, node_data in stats.items():
            if 'set' not in node_data.keys():
                continue

            for key, val in node_data['set'].items():
=======
        for node, node_data in list(stats.items()):
            if 'set' not in list(node_data.keys()):
                continue

            for key, val in list(node_data['set'].items()):
>>>>>>> 6bff8c8c
                ns_name = key[0]
                setname = key[1]

                if ns_name not in node_data['namespace']:
                    continue

                ns = node_data['namespace'][ns_name]

                if 'set' not in list(ns.keys()):
                    ns['set'] = {}

                ns['set'][setname] = copy.deepcopy(val)

            del node_data['set']

    def _restructure_sindex_section(self, stats):
        # Due to new server feature namespace add/remove with rolling restart,
        # there is possibility that different nodes will have different namespaces and
        # old sindex info available for node which does not have namespace for that sindex.

<<<<<<< HEAD
        for node, node_data in stats.items():
            if 'sindex' not in node_data.keys():
                continue

            for key, val in node_data['sindex'].items():
=======
        for node, node_data in list(stats.items()):
            if 'sindex' not in list(node_data.keys()):
                continue

            for key, val in list(node_data['sindex'].items()):
>>>>>>> 6bff8c8c
                key_list = key.split()
                ns_name = key_list[0]
                sindex_name = key_list[2]

                if ns_name not in node_data['namespace']:
                    continue

                ns = node_data['namespace'][ns_name]
                if 'sindex' not in list(ns.keys()):
                    ns['sindex'] = {}
                ns['sindex'][sindex_name] = copy.deepcopy(val)

            del node_data['sindex']

    def _restructure_bin_section(self, stats):
<<<<<<< HEAD
        for node, node_data in stats.items():
            if 'bin' not in node_data.keys():
                continue
            for ns_name, val in node_data['bin'].items():
=======
        for node, node_data in list(stats.items()):
            if 'bin' not in list(node_data.keys()):
                continue
            for ns_name, val in list(node_data['bin'].items()):
>>>>>>> 6bff8c8c
                if ns_name not in node_data['namespace']:
                    continue

                ns = node_data['namespace'][ns_name]
                ns['bin'] = copy.deepcopy(val)

            del node_data['bin']

    def _init_stat_ns_subsection(self, data):
<<<<<<< HEAD
        for node, node_data in data.items():
            if 'namespace' not in node_data.keys():
                continue
            ns_map = node_data['namespace']
            for ns, data in ns_map.items():
=======
        for node, node_data in list(data.items()):
            if 'namespace' not in list(node_data.keys()):
                continue
            ns_map = node_data['namespace']
            for ns, data in list(ns_map.items()):
>>>>>>> 6bff8c8c
                ns_map[ns]['set'] = {}
                ns_map[ns]['bin'] = {}
                ns_map[ns]['sindex'] = {}

    def _restructure_ns_section(self, data):
<<<<<<< HEAD
        for node, node_data in data.items():
            if 'namespace' not in node_data.keys():
                continue
            ns_map = node_data['namespace']
            for ns, data in ns_map.items():
=======
        for node, node_data in list(data.items()):
            if 'namespace' not in list(node_data.keys()):
                continue
            ns_map = node_data['namespace']
            for ns, data in list(ns_map.items()):
>>>>>>> 6bff8c8c
                stat = {}
                stat[ns] = {}
                stat[ns]['service'] = data
                ns_map[ns] = stat[ns]

    def _remove_exception_from_section_output(self, data):
        for section in data:
            for node in data[section]:
                if isinstance(data[section][node], Exception):
                    data[section][node] = {}

    def _get_as_data_json(self):
        as_map = {}
        getter = GetStatisticsController(self.cluster)
        stats = getter.get_all(nodes=self.nodes)

        getter = GetConfigController(self.cluster)
        config = getter.get_all(nodes=self.nodes, flip=False)

        # All these section have have nodeid in inner level
        # flip keys to get nodeid in upper level.
        # {'namespace': 'test': {'ip1': {}, 'ip2': {}}} -->
        # {'namespace': {'ip1': {'test': {}}, 'ip2': {'test': {}}}}
        stats['namespace'] = util.flip_keys(stats['namespace'])
        stats['set'] = util.flip_keys(stats['set'])
        stats['bin'] = util.flip_keys(stats['bin'])
        stats['dc'] = util.flip_keys(stats['dc'])
        stats['sindex'] = util.flip_keys(stats['sindex'])

        self._remove_exception_from_section_output(stats)
        self._remove_exception_from_section_output(config)

        # flip key to get node ids in upper level and sections inside them.
        # {'namespace': {'ip1': {'test': {}}, 'ip2': {'test': {}}}} -->
        # {'ip1':{'namespace': {'test': {}}}, 'ip2': {'namespace': {'test': {}}}}
        new_stats = util.flip_keys(stats)
        new_config = util.flip_keys(config)

        # Create a new service level for all ns stats.
        # {'namespace': 'test': {<stats>}} -->
        # {'namespace': 'test': {'service': {<stats>}}}
        self._restructure_ns_section(new_stats)
        # ns stats would have set and bin data too, service level will
        # consolidate its service stats and put sets, sindex, bin stats
        # in namespace section
        self._init_stat_ns_subsection(new_stats)
        self._restructure_set_section(new_stats)
        self._restructure_sindex_section(new_stats)
        self._restructure_bin_section(new_stats)
        # No config for set, sindex, bin
        self._restructure_ns_section(new_config)

        # check this 'XDR': {'STATISTICS': {'192.168.112.194:3000':
        # Type_error('expected str
        as_map['statistics'] = new_stats
        as_map['config'] = new_config

        new_as_map = util.flip_keys(as_map)

        return new_as_map

    def _get_meta_for_sec(self, metasec, sec_name, nodeid, metamap):
        if nodeid in metasec:
            if not isinstance(metasec[nodeid], Exception):
                metamap[nodeid][sec_name] = metasec[nodeid]
            else:
                metamap[nodeid][sec_name] = ''

    def _get_as_metadata(self):
        metamap = {}
        builds = util.Future(self.cluster.info, 'build', nodes=self.nodes).start()
        editions = util.Future(self.cluster.info, 'version', nodes=self.nodes).start()
        xdr_builds = util.Future(self.cluster.info_XDR_build_version, nodes=self.nodes).start()
        node_ids = util.Future(self.cluster.info_node, nodes=self.nodes).start()
        ips = util.Future(self.cluster.info_ip_port, nodes=self.nodes).start()
        endpoints = util.Future(self.cluster.info_service_list, nodes=self.nodes).start()
        services = util.Future(self.cluster.info_peers_flat_list, nodes=self.nodes).start()
        udf_data = util.Future(self.cluster.info_udf_list, nodes=self.nodes).start()
        health_outliers = util.Future(self.cluster.info_health_outliers, nodes=self.nodes).start()

        builds = builds.result()
        editions = editions.result()
        xdr_builds = xdr_builds.result()
        node_ids = node_ids.result()
        ips = ips.result()
        endpoints = endpoints.result()
        services = services.result()
        udf_data = udf_data.result()
        health_outliers = health_outliers.result()

        for nodeid in builds:
            metamap[nodeid] = {}
            self._get_meta_for_sec(builds, 'asd_build', nodeid, metamap)
            self._get_meta_for_sec(editions, 'edition', nodeid, metamap)
            self._get_meta_for_sec(xdr_builds, 'xdr_build', nodeid, metamap)
            self._get_meta_for_sec(node_ids, 'node_id', nodeid, metamap)
            self._get_meta_for_sec(ips, 'ip', nodeid, metamap)
            self._get_meta_for_sec(endpoints, 'endpoints', nodeid, metamap)
            self._get_meta_for_sec(services, 'services', nodeid, metamap)
            self._get_meta_for_sec(udf_data, 'udf', nodeid, metamap)
            self._get_meta_for_sec(health_outliers, 'health', nodeid, metamap)

        return metamap

    def _get_as_histograms(self):
        histogram_map = {}
        hist_list = [('ttl', 'ttl', False), ('objsz', 'objsz', False), ('objsz', 'object-size', True)]
        hist_dumps = [util.Future(self.cluster.info_histogram, hist[0],
                                  logarithmic = hist[2],
                                  raw_output=True,
                                  nodes=self.nodes).start()
                      for hist in hist_list]

        for hist, hist_dump in zip(hist_list, hist_dumps):
            hist_dump = hist_dump.result()

            for node in hist_dump:
                if node not in histogram_map:
                    histogram_map[node] = {}

                if not hist_dump[node] or isinstance(hist_dump[node], Exception):
                    continue

                histogram_map[node][hist[1]] = hist_dump[node]

        return histogram_map

    def _get_as_latency(self):
        latency_map = {}
        latency_data = util.Future(self.cluster.info_latency,
                                  nodes=self.nodes).start()
        latency_data = latency_data.result()

        for node in latency_data:
            if node not in latency_map:
                latency_map[node] = {}

            if not latency_data[node] or isinstance(latency_data[node], Exception):
                continue

            latency_map[node] = latency_data[node]

        return latency_map

    def _get_as_pmap(self):
        getter = GetPmapController(self.cluster)
        return getter.get_pmap(nodes=self.nodes)

    def _dump_in_json_file(self, as_logfile_prefix, dump):
        self.logger.info("Dumping collectinfo in JSON format.")
        self.aslogfile = as_logfile_prefix + 'ascinfo.json'

        try:
            json_dump = json.dumps(dump, indent=4, separators=(',', ':'))
            with open(self.aslogfile, "w") as f:
                f.write(json_dump)
        except Exception as e:
            self.logger.error("Failed to write JSON file: " + str(e))

    def _get_collectinfo_data_json(self, default_user, default_pwd, default_ssh_port,
                                   default_ssh_key, credential_file, enable_ssh):

        dump_map = {}

        meta_map = self._get_as_metadata()

        histogram_map = self._get_as_histograms()

        latency_map = self._get_as_latency()

        pmap_map = self._get_as_pmap()

        sys_map = self.cluster.info_system_statistics(default_user=default_user, default_pwd=default_pwd, default_ssh_key=default_ssh_key,
                                                      default_ssh_port=default_ssh_port, credential_file=credential_file, nodes=self.nodes,
                                                      collect_remote_data=enable_ssh)

        cluster_names = util.Future(
            self.cluster.info, 'cluster-name').start()

        as_map = self._get_as_data_json()

        for node in as_map:
            dump_map[node] = {}
            dump_map[node]['as_stat'] = as_map[node]
            if node in sys_map:
                dump_map[node]['sys_stat'] = sys_map[node]
            if node in meta_map:
                dump_map[node]['as_stat']['meta_data'] = meta_map[node]

            if node in histogram_map:
                 dump_map[node]['as_stat']['histogram'] = histogram_map[node]

            if node in latency_map:
                 dump_map[node]['as_stat']['latency'] = latency_map[node]

            if node in pmap_map:
                 dump_map[node]['as_stat']['pmap'] = pmap_map[node]

        # Get the cluster name and add one more level in map
        cluster_name = 'null'
        cluster_names = cluster_names.result()

        # Cluster name.
        for node in cluster_names:
            if not isinstance(cluster_names[node], Exception) and cluster_names[node] not in ["null"]:
                cluster_name = cluster_names[node]
                break

        snp_map = {}
        snp_map[cluster_name] = dump_map
        return snp_map

    def _dump_collectinfo_json(self, timestamp, as_logfile_prefix, default_user, default_pwd, default_ssh_port,
                               default_ssh_key, credential_file, enable_ssh, snp_count, wait_time):
        snpshots = {}

        for i in range(snp_count):

            snp_timestamp = time.strftime("%Y-%m-%d %H:%M:%S UTC", time.gmtime())
            self.logger.info("Data collection for Snapshot: " + str(i + 1) + " in progress..")
            snpshots[snp_timestamp] = self._get_collectinfo_data_json(
                default_user, default_pwd, default_ssh_port, default_ssh_key, credential_file, enable_ssh)

            time.sleep(wait_time)

        self._dump_in_json_file(as_logfile_prefix, snpshots)

    ###########################################################################
    # Functions for dumping pretty print files

    def _dump_collectinfo_pretty_print(self, timestamp, as_logfile_prefix, config_path=""):

        # getting service port to use in ss/netstat command
        port = 3000
        try:
            _, port, _ = self.cluster.get_seed_nodes()[0]
        except Exception:
            port = 3000



        collect_output = time.strftime("%Y-%m-%d %H:%M:%S UTC\n", timestamp)

        dignostic_info_params = ['network', 'namespace', 'set', 'xdr', 'dc', 'sindex']

        dignostic_features_params = ['features']

        dignostic_show_params = ['config', 'config xdr', 'config dc', 'config cluster', 'distribution',
                                 'distribution eviction', 'distribution object_size -b', 'latency',
                                 'statistics', 'statistics xdr', 'statistics dc', 'statistics sindex', 'pmap']

        dignostic_aerospike_cluster_params = ['service', 'services', 'peers-clear-std', 'peers-clear-alt',
                                              'peers-tls-std', 'peers-tls-alt', 'alumni-clear-std',
                                              'alumni-tls-std', 'peers-generation', 'roster:']

        summary_params = ['summary']
        summary_info_params = ['network', 'namespace', 'set', 'xdr', 'dc', 'sindex']
        health_params = ['health -v']

        # find version
        as_version = None
        try:
            as_version = self.cluster.info("build").popitem()[1]
        except Exception:
            as_version = None

        if isinstance(as_version, Exception):
            as_version = None

        # find all namespaces
        try:
            namespaces = self._parse_namespace(self.cluster.info("namespaces"))
        except Exception:
            namespaces = []

        # add hist-dump or histogram command to collect list

        hist_list = ['ttl', 'object-size', 'object-size-linear']
        hist_dump_info_str = "histogram:namespace=%s;type=%s"

        try:
            if LooseVersion(as_version) < LooseVersion("4.2.0"):
                # histogram command introduced in 4.2.0
                # use hist-dump command for older versions
                hist_list = ['ttl', 'objsz']
                hist_dump_info_str = "hist-dump:ns=%s;hist=%s"
        except: # probably failed to get build version, node may be down
            pass

        for ns in namespaces:
            for hist in hist_list:
                dignostic_aerospike_cluster_params.append(
                    hist_dump_info_str % (ns, hist))


        ####### Dignostic info ########

        self.aslogfile = as_logfile_prefix + 'ascollectinfo.log'
        util.write_to_file(self.aslogfile, collect_output)

        try:
            self._collectinfo_content(self._write_version)
        except Exception as e:
            util.write_to_file(self.aslogfile, str(e))
            sys.stdout = sys.__stdout__

        try:
            info_controller = InfoController()
            for info_param in dignostic_info_params:
                self._collectinfo_content(info_controller, [info_param])
        except Exception as e:
            util.write_to_file(self.aslogfile, str(e))
            sys.stdout = sys.__stdout__

        try:
            show_controller = ShowController()
            for show_param in dignostic_show_params:
                self._collectinfo_content(show_controller, show_param.split())
        except Exception as e:
            util.write_to_file(self.aslogfile, str(e))
            sys.stdout = sys.__stdout__

        try:
            features_controller = FeaturesController()
            for cmd in dignostic_features_params:
                self._collectinfo_content(features_controller, [cmd])
        except Exception as e:
            util.write_to_file(self.aslogfile, str(e))
            sys.stdout = sys.__stdout__

        try:
            for cmd in dignostic_aerospike_cluster_params:
                self._collectinfo_content('cluster', cmd)
        except Exception as e:
            util.write_to_file(self.aslogfile, str(e))
            sys.stdout = sys.__stdout__

        ####### Summary ########

        collectinfo_root_controller = CollectinfoRootController(asadm_version=self.asadm_version, clinfo_path=self.aslogdir)

        self.aslogfile = as_logfile_prefix + 'summary.log'
        util.write_to_file(self.aslogfile, collect_output)
        try:
            self._collectinfo_content(self._write_version)
        except Exception as e:
            util.write_to_file(self.aslogfile, str(e))
            sys.stdout = sys.__stdout__

        try:
            for summary_param in summary_params:
                self._collectinfo_content(collectinfo_root_controller.execute, [summary_param])
        except Exception as e:
            util.write_to_file(self.aslogfile, str(e))
            sys.stdout = sys.__stdout__

        try:
            info_controller = InfoController()
            for info_param in summary_info_params:
                self._collectinfo_content(info_controller, [info_param])
        except Exception as e:
            util.write_to_file(self.aslogfile, str(e))
            sys.stdout = sys.__stdout__

        ####### Health ########

        self.aslogfile = as_logfile_prefix + 'health.log'
        util.write_to_file(self.aslogfile, collect_output)

        try:
            for health_param in health_params:
                self._collectinfo_content(collectinfo_root_controller.execute, health_param.split())
        except Exception as e:
            util.write_to_file(self.aslogfile, str(e))
            sys.stdout = sys.__stdout__

        ####### System info ########

        self.aslogfile = as_logfile_prefix + 'sysinfo.log'
        self.failed_cmds = common.collect_sys_info(port=port, timestamp=collect_output, outfile=self.aslogfile)

        ##### aerospike conf file #####

        conf_path = config_path
        self.aslogfile = as_logfile_prefix + 'aerospike.conf'

        if not conf_path:
            conf_path = "/etc/aerospike/aerospike.conf"

            # Comparing with this version because prior to this it was
            # citrusleaf.conf
            try:
                if LooseVersion(as_version) <= LooseVersion("3.0.0"):
                    conf_path = "/etc/citrusleaf/citrusleaf.conf"
                    self.aslogfile = as_logfile_prefix + 'citrusleaf.conf'
            except: # probably failed to get build version, node may be down
                pass

        try:
            self._collect_local_file(conf_path, self.aslogfile)
        except Exception as e:
            self.logger.warning(str(e))
            util.write_to_file(self.aslogfile, str(e))
            sys.stdout = sys.__stdout__

    ###########################################################################
    # Collectinfo caller functions

    def _run_collectinfo(self, default_user, default_pwd, default_ssh_port, default_ssh_key,
                          credential_file, snp_count, wait_time, enable_ssh=False,
                          output_prefix="", config_path=""):

        # JSON collectinfo snapshot count check
        if snp_count < 1:
            self.logger.error("Wrong collectinfo snapshot count")
            return

        timestamp = time.gmtime()
        self.aslogdir, as_logfile_prefix = common.set_collectinfo_path(timestamp, output_prefix=output_prefix)

        # Coloring might writes extra characters to file, to avoid it we need to disable terminal coloring
        terminal.enable_color(False)

        # list of failed system commands
        self.failed_cmds = []

        # JSON collectinfo

        self._dump_collectinfo_json(timestamp, as_logfile_prefix, default_user, default_pwd, default_ssh_port, default_ssh_key,
                                    credential_file, enable_ssh, snp_count, wait_time,)

        # Pretty print collectinfo
        self._dump_collectinfo_pretty_print(timestamp, as_logfile_prefix, config_path=config_path)

        # Archive collectinfo directory
        common.archive_log(self.aslogdir)

        # printing collectinfo summary
        common.print_collecinto_summary(self.aslogdir, failed_cmds=self.failed_cmds)

    def _collect_info(self, line):

        snp_count = util.get_arg_and_delete_from_mods(line=line, arg="-n",
                return_type=int, default=1, modifiers=self.modifiers,
                mods=self.mods)

        wait_time = util.get_arg_and_delete_from_mods(line=line, arg="-t",
                return_type=int, default=5, modifiers=self.modifiers,
                mods=self.mods)

        enable_ssh = util.check_arg_and_delete_from_mods(line=line, arg="--enable-ssh", default=False, modifiers=self.modifiers, mods=self.mods)

        default_user = util.get_arg_and_delete_from_mods(line=line, arg="--ssh-user",
                return_type=str, default=None, modifiers=self.modifiers,
                mods=self.mods)

        default_pwd = util.get_arg_and_delete_from_mods(line=line, arg="--ssh-pwd",
                return_type=str, default=None, modifiers=self.modifiers,
                mods=self.mods)

        default_ssh_port = util.get_arg_and_delete_from_mods(line=line,
                arg="--ssh-port", return_type=int, default=None,
                modifiers=self.modifiers, mods=self.mods)

        default_ssh_key = util.get_arg_and_delete_from_mods(line=line,
                arg="--ssh-key", return_type=str, default=None,
                modifiers=self.modifiers, mods=self.mods)

        credential_file = util.get_arg_and_delete_from_mods(line=line,
                arg="--ssh-cf", return_type=str, default=None,
                modifiers=self.modifiers, mods=self.mods)

        output_prefix = util.get_arg_and_delete_from_mods(line=line,
                arg="--output-prefix", return_type=str, default="",
                modifiers=self.modifiers, mods=self.mods)
        output_prefix = util.strip_string(output_prefix)

        config_path = util.get_arg_and_delete_from_mods(line=line,
                arg="--asconfig-file", return_type=str, default="",
                modifiers=self.modifiers, mods=self.mods)
        config_path = util.strip_string(config_path)


        self._run_collectinfo(default_user, default_pwd, default_ssh_port, default_ssh_key,
                               credential_file, snp_count, wait_time, enable_ssh=enable_ssh,
                               output_prefix=output_prefix, config_path=config_path)

    @CommandHelp('Collects cluster info, aerospike conf file for local node and system stats from all nodes if remote server credentials provided.',
                 'If credentials are not available then it will collect system stats from local node only.',
                 '  Options:',
                 '    -n              <int>        - Number of snapshots. Default: 1',
                 '    -s              <int>        - Sleep time in seconds between each snapshot. Default: 5 sec',
                 '    --enable-ssh                 - Enable remote server system statistics collection.',
                 '    --ssh-user      <string>     - Default user id for remote servers. This is System user id (not Aerospike user id).',
                 '    --ssh-pwd       <string>     - Default password or passphrase for key for remote servers. This is System password (not Aerospike password).',
                 '    --ssh-port      <int>        - Default SSH port for remote servers. Default: 22',
                 '    --ssh-key       <string>     - Default SSH key (file path) for remote servers.',
                 '    --ssh-cf        <string>     - Remote System Credentials file path.',
                 '                                   If server credentials are not available in credential file then default credentials will be used ',
                 '                                   File format : each line should contain <IP[:PORT]>,<USER_ID>,<PASSWORD or PASSPHRASE>,<SSH_KEY>',
                 '                                   Example:  1.2.3.4,uid,pwd',
                 '                                             1.2.3.4:3232,uid,pwd',
                 '                                             1.2.3.4:3232,uid,,key_path',
                 '                                             1.2.3.4:3232,uid,passphrase,key_path',
                 '                                             [2001::1234:10],uid,pwd',
                 '                                             [2001::1234:10]:3232,uid,,key_path',
                 '    --output-prefix <string>     - Output directory name prefix.',
                 '    --asconfig-file <string>     - Aerospike config file path to collect. Default: /etc/aerospike/aerospike.conf',
                 )
    def _do_default(self, line):
        self._collect_info(line=line)

@CommandHelp('Displays features used in running Aerospike cluster.')
class FeaturesController(BasicCommandController):

    def __init__(self):
        self.modifiers = set(['with', 'like'])
        self.getter = GetFeaturesController(self.cluster)

    def _do_default(self, line):

        features = self.getter.get_features(nodes=self.nodes)

        return util.Future(self.view.show_config, "Features", features,
                self.cluster, **self.mods)


@CommandHelp("Set pager for output")
class PagerController(BasicCommandController):

    def __init__(self):
        self.modifiers = set()

    def _do_default(self, line):
        self.execute_help(line)

    @CommandHelp("Displays output with vertical and horizontal paging for each output table same as linux 'less' command.",
                 "Use arrow keys to scroll output and 'q' to end page for table.",
                 "All linux less commands can work in this pager option.")
    def do_on(self, line):
        CliView.pager = CliView.LESS

    @CommandHelp("Removes pager and prints output normally")
    def do_off(self, line):
        CliView.pager = CliView.NO_PAGER

    @CommandHelp("Display output in scrolling mode")
    def do_scroll(self, line):
        CliView.pager = CliView.SCROLL


@CommandHelp('Checks for common inconsistencies and print if there is any.',
             'This command is still in beta and its output should not be directly acted upon without further analysis.')
class HealthCheckController(BasicCommandController):
    last_snapshot_collection_time = 0
    last_snapshot_count = 0

    def __init__(self):
        self.modifiers = set()

    def _get_asstat_data(self, stanza):
        if stanza == "service":
            return self.cluster.info_statistics(nodes=self.nodes)
        elif stanza == "namespace":
            return self.cluster.info_all_namespace_statistics(nodes=self.nodes)
        elif stanza == "sets":
            return self.cluster.info_set_statistics(nodes=self.nodes)
        elif stanza == "bins":
            return self.cluster.info_bin_statistics(nodes=self.nodes)
        elif stanza == "xdr":
            return self.cluster.info_XDR_statistics(nodes=self.nodes)
        elif stanza == "dc":
            return self.cluster.info_all_dc_statistics(nodes=self.nodes)
        elif stanza == "sindex":
            return util.flip_keys(get_sindex_stats(cluster=self.cluster, nodes=self.nodes))
        elif stanza == "udf":
            return self.cluster.info_udf_list(nodes=self.nodes)
        elif stanza == "endpoints":
            return self.cluster.info_service_list(nodes=self.nodes)
        elif stanza == "services":
            return self.cluster.info_peers_flat_list(nodes=self.nodes)

    def _get_asconfig_data(self, stanza):
        if stanza == "xdr":
            return self.cluster.info_XDR_get_config(nodes=self.nodes)
        elif stanza == "dc":
            return self.cluster.info_dc_get_config(nodes=self.nodes)
        elif stanza == "roster":
            return self.cluster.info_roster(nodes=self.nodes)
        elif stanza == "racks":
            return self.cluster.info_racks(nodes=self.nodes)
        else:
            return self.cluster.info_get_config(nodes=self.nodes, stanza=stanza)

    def _get_as_meta_data(self, stanza):
        if stanza == "build":
            return self.cluster.info("build", nodes=self.nodes)
        if stanza == "node_id":
            return self.cluster.info("node", nodes=self.nodes)
        elif stanza == "edition":
            editions = self.cluster.info("edition", nodes=self.nodes)
            if not editions:
                return editions

            editions_in_shortform = {}
<<<<<<< HEAD
            for node, edition in editions.items():
=======
            for node, edition in list(editions.items()):
>>>>>>> 6bff8c8c
                if not edition or isinstance(edition, Exception):
                    continue

                editions_in_shortform[node] = util.convert_edition_to_shortform(edition)

            return editions_in_shortform
        elif stanza == "health":
            return self.cluster.info_health_outliers(nodes=self.nodes)

    @CommandHelp(
        'Displays health summary. If remote server System credentials provided, then it will collect remote system stats',
        'and analyse that also. If credentials are not available then it will collect only localhost system statistics.',
        '  Options:',
        '    -f           <string>     - Query file path. Default: inbuilt health queries.',
        '    -o           <string>     - Output file path. ',
        '                                This parameter works if Query file path provided, otherwise health command will work in interactive mode.',
        '    -v                        - Enable to display extra details of assert errors.',
        '    -d                        - Enable to display extra details of exceptions.',
        '    -n           <int>        - Number of snapshots. Default: 1',
        '    -s           <int>        - Sleep time in seconds between each snapshot. Default: 1 sec',
        '    -oc          <string>     - Output filter Category. ',
        '                                This parameter works if Query file path provided, otherwise health command will work in interactive mode.',
        '                                Format : string of dot (.) separated category levels',
        '    -wl          <string>     - Output filter Warning level. Expected value CRITICAL or WARNING or INFO ',
        '                                This parameter works if Query file path provided, otherwise health command will work in interactive mode.',
        '    --enable-ssh              - Enable remote server system statistics collection.',
        '    --ssh-user   <string>     - Default user id for remote servers. This is System user id (not Aerospike user id).',
        '    --ssh-pwd    <string>     - Default password or passphrase for key for remote servers. This is System password (not Aerospike password).',
        '    --ssh-port   <int>        - Default SSH port for remote servers. Default: 22',
        '    --ssh-key    <string>     - Default SSH key (file path) for remote servers.',
        '    --ssh-cf     <string>     - Remote System Credentials file path.',
        '                                If server credentials are not available in credential file then default credentials will be used ',
        '                                File format : each line should contain <IP[:PORT]>,<USER_ID>,<PASSWORD or PASSPHRASE>,<SSH_KEY>',
        '                                Example:  1.2.3.4,uid,pwd',
        '                                          1.2.3.4:3232,uid,pwd',
        '                                          1.2.3.4:3232,uid,,key_path',
        '                                          1.2.3.4:3232,uid,passphrase,key_path',
        '                                          [2001::1234:10],uid,pwd',
        '                                          [2001::1234:10]:3232,uid,,key_path',
    )
    def _do_default(self, line):

        output_file = util.get_arg_and_delete_from_mods(line=line, arg="-o",
                return_type=str, default=None, modifiers=self.modifiers,
                mods=self.mods)

        snap_count = util.get_arg_and_delete_from_mods(line=line, arg="-n",
                return_type=int, default=1, modifiers=self.modifiers,
                mods=self.mods)

        sleep_tm = util.get_arg_and_delete_from_mods(line=line, arg="-s",
                return_type=int, default=1, modifiers=self.modifiers,
                mods=self.mods)

        verbose = util.check_arg_and_delete_from_mods(line=line, arg="-v",
                default=False, modifiers=self.modifiers, mods=self.mods)

        debug = util.check_arg_and_delete_from_mods(line=line, arg="-d",
                default=False, modifiers=self.modifiers, mods=self.mods)

        output_filter_category = util.get_arg_and_delete_from_mods(line=line,
                arg="-oc", return_type=str, default=None,
                modifiers=self.modifiers, mods=self.mods)

        output_filter_warning_level = util.get_arg_and_delete_from_mods(line,
                arg="-wl", return_type=str, default=None,
                modifiers=self.modifiers, mods=self.mods)

        enable_ssh = util.check_arg_and_delete_from_mods(line=line, arg="--enable-ssh", default=False, modifiers=self.modifiers, mods=self.mods)

        default_user = util.get_arg_and_delete_from_mods(line=line, arg="--ssh-user",
                return_type=str, default=None, modifiers=self.modifiers,
                mods=self.mods)

        default_pwd = util.get_arg_and_delete_from_mods(line=line, arg="--ssh-pwd",
                return_type=str, default=None, modifiers=self.modifiers,
                mods=self.mods)

        default_ssh_port = util.get_arg_and_delete_from_mods(line=line,
                arg="--ssh-port", return_type=int, default=None,
                modifiers=self.modifiers, mods=self.mods)

        default_ssh_key = util.get_arg_and_delete_from_mods(line=line,
                arg="--ssh-key", return_type=str, default=None,
                modifiers=self.modifiers, mods=self.mods)

        credential_file = util.get_arg_and_delete_from_mods(line=line,
                arg="--ssh-cf", return_type=str, default=None,
                modifiers=self.modifiers, mods=self.mods)

        # Query file can be specified without -f
        # hence always parsed in the end
        query_file = util.get_arg_and_delete_from_mods(line=line, arg="-f",
                return_type=str, default=None, modifiers=self.modifiers,
                mods=self.mods)

        if not query_file and line:
            query_file = line[0]

        if query_file:
            query_file = util.strip_string(query_file)

        if output_file:
            output_file = util.strip_string(output_file)

        if output_filter_category:
            output_filter_category = [util.strip_string(c).upper()
                                      for c in util.strip_string(output_filter_category).split(".")]
        else:
            output_filter_category = []

        if output_filter_warning_level:
            output_filter_warning_level = util.strip_string(
                output_filter_warning_level).upper()

        if (time.time() - HealthCheckController.last_snapshot_collection_time > 60) or HealthCheckController.last_snapshot_count != snap_count:
            # There is possibility of different cluster-names in old
            # heartbeat protocol. As asadm works with single cluster,
            # so we are setting one static cluster-name.
            cluster_name = "C1"

            stanza_dict = {
                "statistics": (self._get_asstat_data, [
                    ("service", "SERVICE",
                     [("CLUSTER", cluster_name), ("NODE", None)]),
                    ("namespace", "NAMESPACE",
                     [("CLUSTER", cluster_name), ("NODE", None), (None, None), ("NAMESPACE", None)]),
                    ("sets", "SET", [("CLUSTER", cluster_name), ("NODE", None), (
                        None, None), ("NAMESPACE", ("ns_name", "ns",)), ("SET", ("set_name", "set",))]),
                    ("bins", "BIN", [
                     ("CLUSTER", cluster_name), ("NODE", None), (None, None), ("NAMESPACE", None)]),
                    ("xdr", "XDR",
                     [("CLUSTER", cluster_name), ("NODE", None)]),
                    ("dc", "DC",
                     [("CLUSTER", cluster_name), ("NODE", None), (None, None), ("DC", None)]),
                    ("sindex", "SINDEX", [("CLUSTER", cluster_name), ("NODE", None), (
                        None, None), ("NAMESPACE", ("ns",)), ("SET", ("set",)), ("SINDEX", ("indexname",))])
                ]),
                "config": (self._get_asconfig_data, [
                    ("service", "SERVICE",
                     [("CLUSTER", cluster_name), ("NODE", None)]),
                    ("xdr", "XDR",
                     [("CLUSTER", cluster_name), ("NODE", None)]),
                    ("network", "NETWORK",
                     [("CLUSTER", cluster_name), ("NODE", None)]),
                    ("dc", "DC",
                     [("CLUSTER", cluster_name), ("NODE", None), (None, None), ("DC", None)]),
                    ("namespace", "NAMESPACE",
                     [("CLUSTER", cluster_name), ("NODE", None), (None, None), ("NAMESPACE", None)]),
                    ("roster", "ROSTER",
                     [("CLUSTER", cluster_name), ("NODE", None), (None, None), ("NAMESPACE", None)]),
                    ("racks", "RACKS",
                     [("CLUSTER", cluster_name), ("NODE", None), (None, None), ("NAMESPACE", None), (None, None), ("RACKS", None)])
                ]),
                "original_config": (self.cluster.info_get_originalconfig, [
                    ("service", "SERVICE",
                     [("CLUSTER", cluster_name), ("NODE", None)]),
                    ("xdr", "XDR",
                     [("CLUSTER", cluster_name), ("NODE", None)]),
                    ("network", "NETWORK",
                     [("CLUSTER", cluster_name), ("NODE", None)]),
                    ("dc", "DC",
                     [("CLUSTER", cluster_name), ("NODE", None), (None, None), ("DC", None)]),
                    ("namespace", "NAMESPACE",
                     [("CLUSTER", cluster_name), ("NODE", None), (None, None), ("NAMESPACE", None)])
                ]),
                "cluster": (self._get_as_meta_data, [
                    ("build", "METADATA",
                     [("CLUSTER", cluster_name), ("NODE", None), ("KEY", "version")]),
                    ("edition", "METADATA",
                     [("CLUSTER", cluster_name), ("NODE", None), ("KEY", "edition")]),
                    ("node_id", "METADATA",
                     [("CLUSTER", cluster_name), ("NODE", None), ("KEY", "node-id")]),
                ]),
                "endpoints": (self._get_asstat_data, [
                    ("endpoints", "METADATA",
                     [("CLUSTER", cluster_name), ("NODE", None), ("KEY", "endpoints")]),
                ]),
                "services": (self._get_asstat_data, [
                    ("services", "METADATA",
                     [("CLUSTER", cluster_name), ("NODE", None), ("KEY", "services")]),
                ]),
                "metadata": (self._get_asstat_data, [
                    ("udf", "UDF",
                     [("CLUSTER", cluster_name), ("NODE", None), (None, None), ("FILENAME", None)]),
                ]),
                "health": (self._get_as_meta_data, [
                    ("health", "METADATA",
                     [("CLUSTER", cluster_name), ("NODE", None), (None, None), ("OUTLIER", None)]),
                ]),
            }
            sys_cmd_dict = {
                "sys_stats": (util.restructure_sys_data, [
                    ("free-m", "SYSTEM", "FREE", True,
                     [(None, None), ("CLUSTER", cluster_name), ("NODE", None)]),
                    ("top", "SYSTEM", "TOP", True, [
                     (None, None), ("CLUSTER", cluster_name), ("NODE", None)]),
                    ("iostat", "SYSTEM", "IOSTAT", False, [
                     (None, None), ("CLUSTER", cluster_name), ("NODE", None), (None, None), ("DEVICE", None)]),
                    ("meminfo", "SYSTEM", "MEMINFO", True,
                     [("CLUSTER", cluster_name), ("NODE", None)]),
                    ("dmesg", "SYSTEM", "DMESG", True,
                     [("CLUSTER", cluster_name), ("NODE", None)]),
                    ("lscpu", "SYSTEM", "LSCPU", True,
                     [("CLUSTER", cluster_name), ("NODE", None), ("LSCPU", None)]),
                    ("iptables", "SYSTEM", "IPTABLES", True,
                     [("CLUSTER", cluster_name), ("NODE", None)]),
                    ("sysctlall", "SYSTEM", "SYSCTLALL", True,
                     [("CLUSTER", cluster_name), ("NODE", None), ("SYSCTL", None)]),
                    ("hdparm", "SYSTEM", "HDPARM", True,
                     [("CLUSTER", cluster_name), ("NODE", None), ("HDPARM", None)]),
                    ("limits", "SYSTEM", "LIMITS", True,
                     [("CLUSTER", cluster_name), ("NODE", None), ("LIMITS", None)]),
                    ("interrupts", "SYSTEM", "INTERRUPTS", False, [(None, None), ("CLUSTER", cluster_name), ("NODE", None), (None, None),
                                                                   ("INTERRUPT_TYPE", None), (None, None), ("INTERRUPT_ID", None), (None, None), ("INTERRUPT_DEVICE", None)]),
                    ("df", "SYSTEM", "DF", True, [
                     ("CLUSTER", cluster_name), ("NODE", None), (None, None), ("FILE_SYSTEM", None)]),
                    ("lsb", "SYSTEM", "LSB", True,
                     [("CLUSTER", cluster_name), ("NODE", None), ("LSB", None)]),
                    ("environment", "SYSTEM", "ENVIRONMENT", True,
                     [("CLUSTER", cluster_name), ("NODE", None), ("ENVIRONMENT", None)]),
                    ("scheduler", "SYSTEM", "SCHEDULER", False,
                     [("CLUSTER", cluster_name), ("NODE", None), (None, None), ("DEVICE", None)]),
                ]),
            }
            health_input = {}

            sn_ct = 0
            sleep = sleep_tm * 1.0

            self.logger.info("Collecting " + str(snap_count) +
                             " collectinfo snapshot. Use -n to set number of snapshots.")
            while sn_ct < snap_count:
                fetched_as_val = {}

                # Collecting data
                sys_stats = self.cluster.info_system_statistics(nodes=self.nodes, default_user=default_user, default_pwd=default_pwd, default_ssh_key=default_ssh_key,
                                                                default_ssh_port=default_ssh_port, credential_file=credential_file, collect_remote_data=enable_ssh)

<<<<<<< HEAD
                for _key, (info_function, stanza_list) in stanza_dict.items():
=======
                for _key, (info_function, stanza_list) in list(stanza_dict.items()):
>>>>>>> 6bff8c8c

                    for stanza_item in stanza_list:

                        stanza = stanza_item[0]
                        fetched_as_val[(_key, stanza)] = info_function(stanza)

                # Creating health input model
<<<<<<< HEAD
                for _key, (info_function, stanza_list) in stanza_dict.items():
=======
                for _key, (info_function, stanza_list) in list(stanza_dict.items()):
>>>>>>> 6bff8c8c

                    for stanza_item in stanza_list:

                        stanza = stanza_item[0]
                        component_name = stanza_item[1]

                        try:
                            d = fetched_as_val[(_key, stanza)]
                        except Exception:
                            continue

                        try:
                            new_tuple_keys = copy.deepcopy(stanza_item[2])
                        except Exception:
                            new_tuple_keys = []

                        new_component_keys = [create_snapshot_key(sn_ct),
                                              component_name, _key.upper()]

                        health_input = create_health_input_dict(d, health_input,
                                        new_tuple_keys, new_component_keys)

                sys_stats = util.flip_keys(sys_stats)

<<<<<<< HEAD
                for cmd_key, (sys_function, sys_cmd_list) in sys_cmd_dict.items():
=======
                for cmd_key, (sys_function, sys_cmd_list) in list(sys_cmd_dict.items()):
>>>>>>> 6bff8c8c

                    for cmd_item in sys_cmd_list:

                        cmd_section = cmd_item[0]
                        component_name = cmd_item[1]
                        sub_component_name = cmd_item[2]
                        forced_all_new_keys = cmd_item[3]

                        try:
                            d = sys_function(sys_stats[cmd_section], cmd_section)
                        except Exception:
                            continue

                        if cmd_section == "free-m":
                            d = util.mbytes_to_bytes(d)

                        try:
                            new_tuple_keys = copy.deepcopy(cmd_item[4])
                        except:
                            new_tuple_keys = []

                        new_component_keys = [create_snapshot_key(sn_ct),
                                              component_name, sub_component_name]

                        health_input = create_health_input_dict(d, health_input,
                                new_tuple_keys, new_component_keys,
                                forced_all_new_keys)

                sn_ct += 1
                self.logger.info("Snapshot " + str(sn_ct))
                time.sleep(sleep)

            health_input = h_eval(health_input)
            self.health_checker.set_health_input_data(health_input)
            HealthCheckController.last_snapshot_collection_time = time.time()
            HealthCheckController.last_snapshot_count = snap_count

        else:
            self.logger.info("Using previous collected snapshot data since it is not older than 1 minute.")

        health_summary = self.health_checker.execute(query_file=query_file)

        if health_summary:
            self.view.print_health_output(health_summary, verbose, debug,
                                          output_file, output_filter_category,
                                          output_filter_warning_level)
            if not verbose:
                self.logger.info("Please use -v option for more details on failure. \n")


@CommandHelp(
        'Displays summary of Aerospike cluster.',
        '  Options:',
        '    -l                        - Enable to display namespace output in List view. Default: Table view',
        '    --enable-ssh              - Enable remote server system statistics collection.',
        '    --ssh-user   <string>     - Default user id for remote servers. This is System user id (not Aerospike user id).',
        '    --ssh-pwd    <string>     - Default password or passphrase for key for remote servers. This is System password (not Aerospike password).',
        '    --ssh-port   <int>        - Default SSH port for remote servers. Default: 22',
        '    --ssh-key    <string>     - Default SSH key (file path) for remote servers.',
        '    --ssh-cf     <string>     - Remote System Credentials file path.',
        '                                If server credentials are not available in credential file then default credentials will be used ',
        '                                File format : each line should contain <IP[:PORT]>,<USER_ID>,<PASSWORD or PASSPHRASE>,<SSH_KEY>',
        '                                Example:  1.2.3.4,uid,pwd',
        '                                          1.2.3.4:3232,uid,pwd',
        '                                          1.2.3.4:3232,uid,,key_path',
        '                                          1.2.3.4:3232,uid,passphrase,key_path',
        '                                          [2001::1234:10],uid,pwd',
        '                                          [2001::1234:10]:3232,uid,,key_path',
        )
class SummaryController(BasicCommandController):

    def __init__(self):
        self.modifiers = set(['with'])

    def _do_default(self, line):
        enable_list_view = util.check_arg_and_delete_from_mods(line=line, arg="-l", default=False, modifiers=self.modifiers, mods=self.mods)

        enable_ssh = util.check_arg_and_delete_from_mods(line=line, arg="--enable-ssh", default=False, modifiers=self.modifiers, mods=self.mods)

        default_user = util.get_arg_and_delete_from_mods(line=line, arg="--ssh-user",
                return_type=str, default=None, modifiers=self.modifiers,
                mods=self.mods)

        default_pwd = util.get_arg_and_delete_from_mods(line=line, arg="--ssh-pwd",
                return_type=str, default=None, modifiers=self.modifiers,
                mods=self.mods)

        default_ssh_port = util.get_arg_and_delete_from_mods(line=line,
                arg="--ssh-port", return_type=int, default=None,
                modifiers=self.modifiers, mods=self.mods)

        default_ssh_key = util.get_arg_and_delete_from_mods(line=line,
                arg="--ssh-key", return_type=str, default=None,
                modifiers=self.modifiers, mods=self.mods)

        credential_file = util.get_arg_and_delete_from_mods(line=line,
                arg="--ssh-cf", return_type=str, default=None,
                modifiers=self.modifiers, mods=self.mods)

        service_stats = util.Future(self.cluster.info_statistics, nodes=self.nodes).start()
        namespace_stats = util.Future(self.cluster.info_all_namespace_statistics, nodes=self.nodes).start()
        set_stats = util.Future(self.cluster.info_set_statistics, nodes=self.nodes).start()

        service_configs = util.Future(self.cluster.info_get_config, nodes=self.nodes, stanza='service').start()
        namespace_configs = util.Future(self.cluster.info_get_config, nodes=self.nodes, stanza='namespace').start()
        cluster_configs = util.Future(self.cluster.info_get_config, nodes=self.nodes, stanza='cluster').start()

        os_version = self.cluster.info_system_statistics(nodes=self.nodes, default_user=default_user, default_pwd=default_pwd, default_ssh_key=default_ssh_key,
                                                         default_ssh_port=default_ssh_port, credential_file=credential_file, commands=["lsb"], collect_remote_data=enable_ssh)
        kernel_version = self.cluster.info_system_statistics(nodes=self.nodes, default_user=default_user, default_pwd=default_pwd, default_ssh_key=default_ssh_key,
                                                         default_ssh_port=default_ssh_port, credential_file=credential_file, commands=["uname"], collect_remote_data=enable_ssh)
        server_version = util.Future(self.cluster.info, 'build', nodes=self.nodes).start()

        server_edition = util.Future(self.cluster.info, 'version', nodes=self.nodes).start()

        cluster_name = util.Future(self.cluster.info, 'cluster-name', nodes=self.nodes).start()

        service_stats = service_stats.result()
        namespace_stats = namespace_stats.result()
        set_stats = set_stats.result()
        service_configs = service_configs.result()
        namespace_configs = namespace_configs.result()
        cluster_configs = cluster_configs.result()
        server_version = server_version.result()
        server_edition = server_edition.result()
        cluster_name = cluster_name.result()

        metadata = {}
        metadata["server_version"] = {}
        metadata["server_build"] = {}
        metadata["cluster_name"] = {}

<<<<<<< HEAD
        for node, version in server_version.items():
=======
        for node, version in list(server_version.items()):
>>>>>>> 6bff8c8c
            if not version or isinstance(version, Exception):
                continue

            metadata["server_build"][node] = version

            if node in server_edition and server_edition[node] and not isinstance(server_edition[node], Exception):
                if 'enterprise' in server_edition[node].lower():
                    metadata["server_version"][node] = "E-%s" % (str(version))
                elif 'community' in server_edition[node].lower():
                    metadata["server_version"][node] = "C-%s" % (str(version))
                else:
                    metadata["server_version"][node] = version

            else:
                metadata["server_version"][node] = version

            if node in cluster_name and cluster_name[node] and not isinstance(cluster_name[node], Exception):
                metadata["cluster_name"][node] = cluster_name[node]

        try:
            try:
                kernel_version = util.flip_keys(kernel_version)["uname"]
            except Exception:
                pass

            os_version = util.flip_keys(os_version)["lsb"]

            if kernel_version:
<<<<<<< HEAD
                for node, version in os_version.items():
=======
                for node, version in list(os_version.items()):
>>>>>>> 6bff8c8c
                    if not version or isinstance(version, Exception):
                        continue

                    if node not in kernel_version or not kernel_version[node] or isinstance(kernel_version[node], Exception):
                        continue

                    try:
                        ov = version["description"]
                        kv = kernel_version[node]["kernel_release"]
                        version["description"] = str(ov) + " (%s)"%str(kv)
                    except Exception:
                        pass

        except Exception:
            pass

        metadata["os_version"] = os_version

        return util.Future(self.view.print_summary, common.create_summary(service_stats=service_stats, namespace_stats=namespace_stats,
                                                                          set_stats=set_stats, metadata=metadata,
                                                                          service_configs=service_configs, ns_configs=namespace_configs,
                                                                          cluster_configs=cluster_configs),
                           list_view=enable_list_view)<|MERGE_RESOLUTION|>--- conflicted
+++ resolved
@@ -382,16 +382,7 @@
                 "Do not understand '%s' in '%s'" % (word, " ".join(line)))
             return
         if value is not None:
-<<<<<<< HEAD
             value = value.translate(str.maketrans('','',"'\""))
-=======
-            try:
-                # python3
-                value = value.translate(str.maketrans('','',"'\""))
-            except:
-                # python2
-                value = value.translate(None, "'\"")
->>>>>>> 6bff8c8c
         if xdr:
             results = self.cluster.xdr_info(value, nodes=nodes)
         else:
@@ -550,17 +541,10 @@
         if machine_wise_display:
             hist_latency = latency
         else:
-<<<<<<< HEAD
             for node_id, hist_data in latency.items():
                 if isinstance(hist_data, Exception):
                     continue
                 for hist_name, data in hist_data.items():
-=======
-            for node_id, hist_data in list(latency.items()):
-                if isinstance(hist_data, Exception):
-                    continue
-                for hist_name, data in list(hist_data.items()):
->>>>>>> 6bff8c8c
                     if hist_name not in hist_latency:
                         hist_latency[hist_name] = {node_id: data}
                     else:
@@ -644,11 +628,7 @@
         return [util.Future(self.view.show_config,
             "%s Namespace Configuration" % (ns), configs, self.cluster,
             title_every_nth=title_every_nth, flip_output=flip_output, **self.mods)
-<<<<<<< HEAD
                 for ns, configs in ns_configs.items()]
-=======
-                for ns, configs in list(ns_configs.items())]
->>>>>>> 6bff8c8c
 
     @CommandHelp('Displays XDR configuration')
     def do_xdr(self, line):
@@ -683,11 +663,7 @@
         return [util.Future(self.view.show_config,
             "%s DC Configuration" % (dc), configs, self.cluster,
             title_every_nth=title_every_nth, flip_output=flip_output, **self.mods)
-<<<<<<< HEAD
             for dc, configs in dc_configs.items()]
-=======
-            for dc, configs in list(dc_configs.items())]
->>>>>>> 6bff8c8c
 
     @CommandHelp('Displays Cluster configuration')
     def do_cluster(self, line):
@@ -838,11 +814,7 @@
             "%s %s Set Statistics" % (namespace, set_name), stats,
             self.cluster, show_total=show_total,
             title_every_nth=title_every_nth, flip_output=flip_output, **self.mods)
-<<<<<<< HEAD
             for (namespace, set_name), stats in set_stats.items()]
-=======
-            for (namespace, set_name), stats in list(set_stats.items())]
->>>>>>> 6bff8c8c
 
     @CommandHelp('Displays bin statistics')
     def do_bins(self, line):
@@ -863,11 +835,7 @@
         return [util.Future(self.view.show_stats,
             "%s Bin Statistics" % (namespace), new_bin_stat, self.cluster,
             show_total=show_total, title_every_nth=title_every_nth, flip_output=flip_output, **self.mods)
-<<<<<<< HEAD
             for namespace, new_bin_stat in new_bin_stats.items()]
-=======
-            for namespace, new_bin_stat in list(new_bin_stats.items())]
->>>>>>> 6bff8c8c
 
     @CommandHelp('Displays XDR statistics')
     def do_xdr(self, line):
@@ -977,11 +945,7 @@
             futures = [util.Future(self.view.show_config, "%s DC Statistics" % (dc),
                 stats, self.cluster, show_total=show_total,
                 title_every_nth=title_every_nth, flip_output=flip_output, **self.mods)
-<<<<<<< HEAD
                 for dc, stats in dc_stats.items()]
-=======
-                for dc, stats in list(dc_stats.items())]
->>>>>>> 6bff8c8c
         
         if nodes_running_v5_or_higher:
             futures.append(util.Future(self.view.print_result, 
@@ -1076,19 +1040,11 @@
     # Functions for dumping json
 
     def _restructure_set_section(self, stats):
-<<<<<<< HEAD
         for node, node_data in stats.items():
             if 'set' not in node_data.keys():
                 continue
 
             for key, val in node_data['set'].items():
-=======
-        for node, node_data in list(stats.items()):
-            if 'set' not in list(node_data.keys()):
-                continue
-
-            for key, val in list(node_data['set'].items()):
->>>>>>> 6bff8c8c
                 ns_name = key[0]
                 setname = key[1]
 
@@ -1109,19 +1065,11 @@
         # there is possibility that different nodes will have different namespaces and
         # old sindex info available for node which does not have namespace for that sindex.
 
-<<<<<<< HEAD
         for node, node_data in stats.items():
             if 'sindex' not in node_data.keys():
                 continue
 
             for key, val in node_data['sindex'].items():
-=======
-        for node, node_data in list(stats.items()):
-            if 'sindex' not in list(node_data.keys()):
-                continue
-
-            for key, val in list(node_data['sindex'].items()):
->>>>>>> 6bff8c8c
                 key_list = key.split()
                 ns_name = key_list[0]
                 sindex_name = key_list[2]
@@ -1137,17 +1085,10 @@
             del node_data['sindex']
 
     def _restructure_bin_section(self, stats):
-<<<<<<< HEAD
         for node, node_data in stats.items():
             if 'bin' not in node_data.keys():
                 continue
             for ns_name, val in node_data['bin'].items():
-=======
-        for node, node_data in list(stats.items()):
-            if 'bin' not in list(node_data.keys()):
-                continue
-            for ns_name, val in list(node_data['bin'].items()):
->>>>>>> 6bff8c8c
                 if ns_name not in node_data['namespace']:
                     continue
 
@@ -1157,37 +1098,21 @@
             del node_data['bin']
 
     def _init_stat_ns_subsection(self, data):
-<<<<<<< HEAD
         for node, node_data in data.items():
             if 'namespace' not in node_data.keys():
                 continue
             ns_map = node_data['namespace']
             for ns, data in ns_map.items():
-=======
-        for node, node_data in list(data.items()):
-            if 'namespace' not in list(node_data.keys()):
-                continue
-            ns_map = node_data['namespace']
-            for ns, data in list(ns_map.items()):
->>>>>>> 6bff8c8c
                 ns_map[ns]['set'] = {}
                 ns_map[ns]['bin'] = {}
                 ns_map[ns]['sindex'] = {}
 
     def _restructure_ns_section(self, data):
-<<<<<<< HEAD
         for node, node_data in data.items():
             if 'namespace' not in node_data.keys():
                 continue
             ns_map = node_data['namespace']
             for ns, data in ns_map.items():
-=======
-        for node, node_data in list(data.items()):
-            if 'namespace' not in list(node_data.keys()):
-                continue
-            ns_map = node_data['namespace']
-            for ns, data in list(ns_map.items()):
->>>>>>> 6bff8c8c
                 stat = {}
                 stat[ns] = {}
                 stat[ns]['service'] = data
@@ -1793,11 +1718,7 @@
                 return editions
 
             editions_in_shortform = {}
-<<<<<<< HEAD
             for node, edition in editions.items():
-=======
-            for node, edition in list(editions.items()):
->>>>>>> 6bff8c8c
                 if not edition or isinstance(edition, Exception):
                     continue
 
@@ -2037,11 +1958,7 @@
                 sys_stats = self.cluster.info_system_statistics(nodes=self.nodes, default_user=default_user, default_pwd=default_pwd, default_ssh_key=default_ssh_key,
                                                                 default_ssh_port=default_ssh_port, credential_file=credential_file, collect_remote_data=enable_ssh)
 
-<<<<<<< HEAD
                 for _key, (info_function, stanza_list) in stanza_dict.items():
-=======
-                for _key, (info_function, stanza_list) in list(stanza_dict.items()):
->>>>>>> 6bff8c8c
 
                     for stanza_item in stanza_list:
 
@@ -2049,11 +1966,7 @@
                         fetched_as_val[(_key, stanza)] = info_function(stanza)
 
                 # Creating health input model
-<<<<<<< HEAD
                 for _key, (info_function, stanza_list) in stanza_dict.items():
-=======
-                for _key, (info_function, stanza_list) in list(stanza_dict.items()):
->>>>>>> 6bff8c8c
 
                     for stanza_item in stanza_list:
 
@@ -2078,11 +1991,7 @@
 
                 sys_stats = util.flip_keys(sys_stats)
 
-<<<<<<< HEAD
                 for cmd_key, (sys_function, sys_cmd_list) in sys_cmd_dict.items():
-=======
-                for cmd_key, (sys_function, sys_cmd_list) in list(sys_cmd_dict.items()):
->>>>>>> 6bff8c8c
 
                     for cmd_item in sys_cmd_list:
 
@@ -2215,11 +2124,7 @@
         metadata["server_build"] = {}
         metadata["cluster_name"] = {}
 
-<<<<<<< HEAD
         for node, version in server_version.items():
-=======
-        for node, version in list(server_version.items()):
->>>>>>> 6bff8c8c
             if not version or isinstance(version, Exception):
                 continue
 
@@ -2248,11 +2153,7 @@
             os_version = util.flip_keys(os_version)["lsb"]
 
             if kernel_version:
-<<<<<<< HEAD
                 for node, version in os_version.items():
-=======
-                for node, version in list(os_version.items()):
->>>>>>> 6bff8c8c
                     if not version or isinstance(version, Exception):
                         continue
 
