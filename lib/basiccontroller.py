--- conflicted
+++ resolved
@@ -216,14 +216,10 @@
         nodes_running_v49_or_lower = False
 
         for node in stats:
-<<<<<<< HEAD
-            node_xdr_build_major_version = int(xdr_builds[node][0])
-=======
             try:
                 node_xdr_build_major_version = int(xdr_builds[node][0])
             except:
                 continue
->>>>>>> 6b97929f
 
             if node_xdr_build_major_version >= 5:
                 nodes_running_v5_or_higher = True
@@ -234,7 +230,6 @@
 
         if nodes_running_v49_or_lower:
             futures.append(util.Future(self.view.info_dc, stats, self.cluster, **self.mods))
-<<<<<<< HEAD
 
         if nodes_running_v5_or_higher:
             futures.append(util.Future(self.view.print_result, 
@@ -260,38 +255,10 @@
         xdr5_stats = {}
 
         for node in stats:
-            node_xdr_build_major_version = int(xdr_builds[node][0])
-=======
-
-        if nodes_running_v5_or_higher:
-            futures.append(util.Future(self.view.print_result, 
-            "WARNING: Detected nodes running aerospike version >= 5.0. " +
-            "Please use 'asadm -e \"info xdr\"' for versions 5.0 and up."))
-
-        return futures
-
-    @CommandHelp('Displays summary information for each datacenter.')
-    def do_xdr(self, line):
-        stats = util.Future(self.cluster.info_XDR_statistics,
-                            nodes=self.nodes).start()
-
-        xdr_enable = util.Future(self.cluster.is_XDR_enabled,
-                                 nodes=self.nodes).start()
-            
-        xdr_builds = util.Future(self.cluster.info_XDR_build_version,
-                nodes=self.nodes).start()
-
-        stats = stats.result()
-        xdr_builds = xdr_builds.result()
-        old_xdr_stats = {}
-        xdr5_stats = {}
-
-        for node in stats:
             try:
                 node_xdr_build_major_version = int(xdr_builds[node][0])
             except:
                 continue
->>>>>>> 6b97929f
 
             if node_xdr_build_major_version < 5:
                 old_xdr_stats[node] = stats[node]
@@ -892,16 +859,6 @@
                 nodes=self.nodes).start()
 
         xdr_stats = util.Future(self.getter.get_xdr, nodes=self.nodes).start()
-<<<<<<< HEAD
-
-        xdr_builds = xdr_builds.result()
-        xdr_stats = xdr_stats.result()
-        old_xdr_stats = {}
-        xdr5_stats = {}
-
-        for node in xdr_stats:
-            node_xdr_build_major_version = int(xdr_builds[node][0])
-=======
 
         xdr_builds = xdr_builds.result()
         xdr_stats = xdr_stats.result()
@@ -914,7 +871,6 @@
             except:
                 continue
 
->>>>>>> 6b97929f
             if node_xdr_build_major_version < 5:
                 old_xdr_stats[node] = xdr_stats[node]
             else:
@@ -978,14 +934,10 @@
         for dc in dc_stats.values():
 
             for node in dc:
-<<<<<<< HEAD
-                node_xdr_build_major_version = int(xdr_builds[node][0])
-=======
                 try:
                     node_xdr_build_major_version = int(xdr_builds[node][0])
                 except:
                     continue
->>>>>>> 6b97929f
 
                 if node_xdr_build_major_version >= 5:
                     nodes_running_v5_or_higher = True
@@ -998,11 +950,7 @@
             futures = [util.Future(self.view.show_config, "%s DC Statistics" % (dc),
                 stats, self.cluster, show_total=show_total,
                 title_every_nth=title_every_nth, flip_output=flip_output, **self.mods)
-<<<<<<< HEAD
                 for dc, stats in list(dc_stats.items())]
-=======
-                for dc, stats in dc_stats.iteritems()]
->>>>>>> 6b97929f
         
         if nodes_running_v5_or_higher:
             futures.append(util.Future(self.view.print_result, 
