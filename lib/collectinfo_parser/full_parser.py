# Copyright 2013-2020 Aerospike, Inc.
#
# Licensed under the Apache License, Version 2.0 (the "License");
# you may not use this file except in compliance with the License.
# You may obtain a copy of the License at
#
# http://www.apache.org/licenses/LICENSE-2.0
#
# Unless required by applicable law or agreed to in writing, software
# distributed under the License is distributed on an "AS IS" BASIS,
# WITHOUT WARRANTIES OR CONDITIONS OF ANY KIND, either express or implied.
# See the License for the specific language governing permissions and
# limitations under the License.

from __future__ import absolute_import

import copy
from datetime import datetime
import json
import logging
import os

from .as_section_parser import parse_as_section, get_meta_info, get_cluster_name
from . import cinfo_parser
from . import conf_parser
from . import section_filter_list
from .sys_section_parser import parse_sys_section
<<<<<<< HEAD
=======

from lib.utils.util import is_str
>>>>>>> 6bff8c8c

logger = logging.getLogger(__name__)
logger.setLevel(logging.CRITICAL)

AS_SECTION_NAME_LIST = section_filter_list.AS_SECTION_NAME_LIST
HISTOGRAM_SECTION_NAME_LIST = section_filter_list.HISTOGRAM_SECTION_NAME_LIST
LATENCY_SECTION_NAME_LIST = section_filter_list.LATENCY_SECTION_NAME_LIST
SYS_SECTION_NAME_LIST = section_filter_list.SYS_SECTION_NAME_LIST
SECTION_FILTER_LIST = section_filter_list.FILTER_LIST
DERIVED_SECTION_LIST = section_filter_list.DERIVED_SECTION_LIST


def parse_info_all(cinfo_paths, parsed_map, ignore_exception=False):
    UNKNOWN_NODE = 'UNKNOWN_NODE'

    # Get imap
    imap = {}
    timestamp = ''

    json_parsed_timestamps = []
    _missing_version = 0

    # IF a valid cinfo json is present in cinfo_paths then append
    # its data in parsed_map.
    for cinfo_path_name in cinfo_paths:
        if os.path.splitext(cinfo_path_name)[1] == ".json":
            cinfo_map = {}
            try:
                with open(cinfo_path_name) as cinfo_json:
                    cinfo_map = json.load(cinfo_json, object_hook=_stringify)
            except IOError as e:
                if not ignore_exception:
                    logger.error(str(e))
                    raise

            if not _is_valid_collectinfo_json(cinfo_map):
                return
            else:
                logger.info("File is already pasred_json: " + cinfo_path_name)
                parsed_map.update(cinfo_map)
                _missing_version = _find_missing_data_version(cinfo_map)
                json_parsed_timestamps = list(cinfo_map.keys())
                break

    parsed_conf_map = {}
    for cinfo_path in cinfo_paths:
        if os.path.splitext(cinfo_path)[1] == ".json":
            continue

        if os.path.splitext(cinfo_path)[1] == ".conf":
            parsed_conf_map = conf_parser.parse_file(cinfo_path)

        else:
            if timestamp == '':
                timestamp = cinfo_parser.get_timestamp_from_file(cinfo_path)
            try:
                cinfo_parser.extract_validate_filter_section_from_file(cinfo_path, imap, ignore_exception)
            except Exception as e:
                if not ignore_exception:
                    logger.error("Cinfo parser can not create intermediate json. Err: " + str(e))
                    raise

    if json_parsed_timestamps:
        if not _missing_version and not parsed_conf_map:
            return
        return _add_missing_data(imap, parsed_map, parsed_conf_map, json_parsed_timestamps, _missing_version, ignore_exception)

    # get as_map using imap
    as_map = _get_as_map(imap, AS_SECTION_NAME_LIST, ignore_exception)

    # get histogram_map using imap
    histogram_map = _get_as_map(imap, HISTOGRAM_SECTION_NAME_LIST, ignore_exception)

    # get latency_map using imap
    latency_map = _convert_parsed_latency_map_to_collectinfo_format(_get_as_map(imap, LATENCY_SECTION_NAME_LIST, ignore_exception))

    # get sys_map using imap
    sys_map = _get_sys_map(imap, ignore_exception)

    # get meta_map using imap
    meta_map = _get_meta_map(imap, ignore_exception)
    # ip_to_node mapping required for correct arrangement of histogram map
    ip_to_node_map = _create_ip_to_node_map(meta_map)

    # Get valid cluster name
    # Valid Cluster name could be stored in parsed_map, check that too.
    cluster_name = get_cluster_name(as_map)
    if cluster_name is None:
        cluster_name = 'null'

    if timestamp not in parsed_map:
        parsed_map[timestamp] = {}
        parsed_map[timestamp][cluster_name] = {}
    else:
        if 'null' in parsed_map[timestamp] and cluster_name != 'null':
            parsed_map[timestamp][cluster_name] = copy.deepcopy(parsed_map[timestamp]['null'])
            (parsed_map[timestamp]).pop('null', None)
        elif 'null' not in parsed_map[timestamp] and cluster_name == 'null':
            cluster_name = list(parsed_map[timestamp].keys())[0]

    # Insert as_stat
    _merge_nodelevel_map_to_mainmap(parsed_map, as_map, [timestamp], keys_after_node_id=["as_stat"], create_new_node=True)

    # Insert histogram stat
    _merge_nodelevel_map_to_mainmap(parsed_map, histogram_map, [timestamp], keys_after_node_id=["as_stat"], node_ip_mapping=ip_to_node_map)

    # Insert latency stat
    _merge_nodelevel_map_to_mainmap(parsed_map, latency_map, [timestamp], keys_after_node_id=["as_stat"], node_ip_mapping=ip_to_node_map)

    # insert meta_stat
    _merge_nodelevel_map_to_mainmap(parsed_map, meta_map, [timestamp], keys_after_node_id=["as_stat", "meta_data"], node_ip_mapping=ip_to_node_map)

    # insert endpoints
    _add_missing_endpoints_data(imap, parsed_map, [timestamp], ip_to_node_map, ignore_exception)

    nodemap = parsed_map[timestamp][cluster_name]
    node_ip_map = _create_node_ip_map(meta_map)

    # Insert sys_stat
<<<<<<< HEAD
=======
    nodes = list(nodemap.keys())
>>>>>>> 6bff8c8c
    if len(sys_map) == 0 and UNKNOWN_NODE in nodemap \
            and 'sys_stat' in nodemap[UNKNOWN_NODE]:
        sys_map = nodemap[UNKNOWN_NODE]['sys_stat']

    node = _match_nodeip(sys_map, node_ip_map)
    if node is None:
        node = UNKNOWN_NODE

    if len(sys_map) != 0:
        if node not in nodemap:
            nodemap[node] = {}
        _update_map(nodemap[node], 'sys_stat', sys_map)

    try:
        nodemap[node]['as_stat']['original_config'] = parsed_conf_map
    except Exception:
        pass

    # Assume all provided sys_stat belong to same node.
    # if any node has sys_stat and there is 'UNKNOWN' node then put that unknown data
    # in known sys_stat.
    found_sys_node = False
    for node in nodemap:
        if node == UNKNOWN_NODE:
            continue
        if 'sys_stat' in nodemap[node] and UNKNOWN_NODE in nodemap:
            nodemap[node]['sys_stat'].update(nodemap[UNKNOWN_NODE]['sys_stat'])
            found_sys_node = True
            break
    if UNKNOWN_NODE in nodemap:
        nodemap.pop(UNKNOWN_NODE, None)

def parse_aerospike_info_all(cinfo_path, parsed_map, ignore_exception=False):
    # Parse collectinfo and create intermediate section_map
    imap = {}
    cinfo_parser.extract_validate_filter_section_from_file(
        cinfo_path, imap, ignore_exception)

    section_filter_list = _get_section_list_for_parsing(
        imap, AS_SECTION_NAME_LIST)

    logger.info("Parsing sections: " + str(section_filter_list))

    parse_as_section(section_filter_list, imap, parsed_map)


def parse_system_info_all(cinfo_path, parsed_map, ignore_exception=False):
    # Parse collectinfo and create intermediate section_map
    imap = {}
    cinfo_parser.extract_validate_filter_section_from_file(cinfo_path, imap, ignore_exception)
    section_filter_list = _get_section_list_for_parsing(imap, SYS_SECTION_NAME_LIST)

    logger.info("Parsing sections: " + str(section_filter_list))
    parse_sys_section(section_filter_list, imap, parsed_map)


def parse_aerospike_info_section(cinfo_path, parsed_map, sectionlist, ignore_exception=False):
    # Parse collectinfo and create intermediate section_map
    imap = {}
    cinfo_parser.extract_validate_filter_section_from_file(cinfo_path, imap, ignore_exception)

    parse_as_section(sectionlist, imap, parsed_map)


def parse_system_info_section(cinfo_path, parsed_map, sectionlist, ignore_exception=False):
    # Parse collectinfo and create intermediate section_map
    imap = {}
    cinfo_parser.extract_validate_filter_section_from_file(cinfo_path, imap, ignore_exception)

    parse_sys_section(sectionlist, imap, parsed_map)


def parse_system_live_command(command, command_raw_output, parsed_map):
    # Parse live cmd output and create imap
    imap = {}
    cinfo_parser.extract_section_from_live_cmd(command, command_raw_output, imap)
    sectionlist = []
    sectionlist.append(command)
    parse_sys_section(sectionlist, imap, parsed_map)


def _get_section_list_for_parsing(imap, available_section):
    final_section_list = []
    imap_section_list = []
    imap_section_list.extend(DERIVED_SECTION_LIST)

    if 'section_ids' not in imap:
        logger.warning("`section_ids` section missing in section_json.")
        return final_section_list

    for section_id in imap['section_ids']:
        section = SECTION_FILTER_LIST[section_id]
        if 'final_section_name' in section:
            sec_name = ''
            if 'parent_section_name' in section:
                sec_name = section['parent_section_name'] + '.' + section['final_section_name']
            else:
                sec_name = section['final_section_name']
            imap_section_list.append(sec_name)

    final_section_list = list(set(imap_section_list).intersection(available_section))
    return final_section_list


def _update_map(datamap, key, valuemap):
    if key not in datamap:
        datamap[key] = valuemap
        return
    datamap[key].update(valuemap)


def _match_nodeip(sys_map, known_ips):
    if 'uname' in sys_map:
        uname_host = sys_map['uname']['nodename']

        for nodeid in known_ips:
            if uname_host in known_ips[nodeid] or uname_host in nodeid:
                return nodeid

    if 'hostname' in sys_map:
        sys_hosts = sys_map['hostname']['hosts']

        for sys_host in sys_hosts:
            for nodeid in known_ips:
                if sys_host in known_ips[nodeid] or sys_host in nodeid:
                    return nodeid

def _is_valid_collectinfo_json(cinfo_map):
    timestamp_format = "%Y-%m-%d %H:%M:%S UTC"
    if len(cinfo_map) == 0:
        return False
    for timestamp in cinfo_map:
        try:
            datetime.strptime(timestamp, timestamp_format)
        except ValueError:
            return False

        if len(cinfo_map[timestamp]) == 0:
            return False
    return True

def _create_node_ip_map(nodemap):
    if not nodemap:
        return {}

    node_ip_map = {}
    for nodeid in nodemap:
        try:
            node_ip_map[nodeid] = nodemap[nodeid]['ip']
        except Exception:
            pass

    return node_ip_map

def _create_ip_to_node_map(meta_map):
    """
    Create IP to NodeId mapping from meta_map

    """

    ip_to_node = {}
    if not meta_map or not isinstance(meta_map, dict):
        return ip_to_node

    for node in meta_map:
        if not meta_map[node] or not 'ip' in meta_map[node]:
            continue

        ip_to_node[meta_map[node]['ip']] = node

    return ip_to_node

def _stringify(data):
    """
    Convert unicode to string.

    """

    if isinstance(data, dict):
        data_str = {}
<<<<<<< HEAD
        for _k,v in data.items():
=======
        for _k,v in list(data.items()):
>>>>>>> 6bff8c8c
            data_str[_stringify(_k)] = _stringify(v)

        return data_str

    elif isinstance(data, list):
        return [_stringify(element) for element in data]

    else:
<<<<<<< HEAD
=======
        try:
            if isinstance(data, unicode):
                return str(data.encode('utf-8'))
        except:
            pass

>>>>>>> 6bff8c8c
        return data

def _merge_samelevel_maps(main_map, from_map):
    '''
    :param main_map: main dictionary to update
    :param from_map: dictionary to merge into main_map
    :return: updated main_map
    '''

    if not main_map:
        return copy.deepcopy(from_map)

    if not isinstance(from_map, dict):
        return main_map

    for _k in from_map:

        if _k not in main_map:
            main_map[_k] = copy.deepcopy(from_map[_k])

        elif _k in main_map and isinstance(main_map[_k], dict) and isinstance(from_map[_k], dict):
            main_map[_k] = _merge_samelevel_maps(main_map[_k], from_map[_k])

    return main_map

def _merge_nodelevel_map_to_mainmap(main_map, nodes_data_map, timestamps, node_ip_mapping={}, keys_after_node_id=[], create_new_node=False):
    '''
    :param main_map: main dictionary which is output of this function. Format should be {timestamp: { cluster: {nodeid: {....}}}}
    :param nodes_data_map: dictionary to merge into main_map. Format should be {nodeid: {...}}
    :param timestamps: list of timestamps to consider while merging
    :param node_ip_mapping: NodeId to IP or IP to NodeId mapping
    :param keys_after_node_id: List of extra keys to add after nodeid
    :param create_new_node: True if want to force to create new nodeid which is available in nodes_data_map but not available in main_map
    :return: updated main_map
    '''

    if not nodes_data_map:
        return

    for timestamp in timestamps:
        if timestamp not in main_map:
            main_map[timestamp] = {}
            main_map[timestamp]["null"] = {}

        for cl in main_map[timestamp]:
            for node in nodes_data_map:
                node_key = None

                if node in main_map[timestamp][cl]:
                    node_key = node

                elif node in node_ip_mapping and node_ip_mapping[node] in main_map[timestamp][cl]:
                    node_key = node_ip_mapping[node]

                elif create_new_node:
                    node_key = node
                    main_map[timestamp][cl][node_key] = {}

                if not node_key:
                    continue

                if not keys_after_node_id or len(keys_after_node_id) == 0:
                    _dict_ptr = main_map[timestamp][cl]
                    _key = node_key

                elif len(keys_after_node_id) == 1:
                    _dict_ptr = main_map[timestamp][cl][node_key]
                    _key = keys_after_node_id[0]
                    if _key not in _dict_ptr:
                        _dict_ptr[_key] = {}

                else:
                    _dict_ptr = main_map[timestamp][cl][node_key]
                    for _k in keys_after_node_id[:-1]:
                        if _k not in _dict_ptr:
                            _dict_ptr[_k] = {}
                        _dict_ptr = _dict_ptr[_k]
                    _key = keys_after_node_id[-1]
                    if _key not in _dict_ptr:
                        _dict_ptr[_key] = {}

                _dict_ptr[_key] = _merge_samelevel_maps(_dict_ptr[_key], nodes_data_map[node])


def _get_meta_map(imap, ignore_exception):
    """
    Extract Metadata information from imap

    """

    meta_map = {}

    try:
        get_meta_info(imap, meta_map)

    except Exception as e:

        if not ignore_exception:
            logger.error("as_section_parser can not parse intermediate json to get meta info. Err: " + str(e))
            raise

    return meta_map

def _get_as_map(imap, as_section_name_list, ignore_exception):
    """
    Extract Aerospike information (config, stats, histogram dump) from imap

    """

    as_map = {}
    as_section_list = _get_section_list_for_parsing(imap, as_section_name_list)

    try:
        parse_as_section(as_section_list, imap, as_map)
    except Exception as e:

        if not ignore_exception:
            logger.error("as_section_parser can not parse intermediate json. Err: " + str(e))
            raise

    return as_map

def _get_sys_map(imap, ignore_exception):
    """
    Extract System information from imap

    """

    sys_map = {}
    sys_section_list = _get_section_list_for_parsing(imap, SYS_SECTION_NAME_LIST)

    try:
        parse_sys_section(sys_section_list, imap, sys_map)

    except Exception as e:

        if not ignore_exception:
            logger.error("sys_section_parser can not parse intermediate json. Err: " + str(e))
            raise

    return sys_map

def _add_missing_as_data(imap, parsed_map, timestamps, node_ip_mapping, ignore_exception):
    """
    Add missing Aerospike data (config and stats) into parsed_map which is loaded from old format json file

    """

    as_section_name_list = ["config.cluster"]
    as_map = _get_as_map(imap, as_section_name_list, ignore_exception)
    _merge_nodelevel_map_to_mainmap(parsed_map, as_map, timestamps, node_ip_mapping, ["as_stat"])

def _add_missing_endpoints_data(imap, parsed_map, timestamps, node_ip_mapping, ignore_exception):
    """
    Add missing Aerospike data (config and stats) into parsed_map which is loaded from old format json file

    """
    as_section_name_list = ["endpoints", "services"]
    as_map = _get_as_map(imap, as_section_name_list, ignore_exception)
    _merge_nodelevel_map_to_mainmap(parsed_map, as_map, timestamps, node_ip_mapping, ["as_stat", "meta_data"])

def _add_missing_histogram_data(imap, parsed_map, timestamps, node_ip_mapping, ignore_exception):
    """
    Add missing Aerospike histogram data into parsed_map which is loaded from old format json file

    """

    histogram_map = _get_as_map(imap, HISTOGRAM_SECTION_NAME_LIST, ignore_exception)
    _merge_nodelevel_map_to_mainmap(parsed_map, histogram_map, timestamps, node_ip_mapping, ["as_stat"])

def _convert_parsed_latency_map_to_collectinfo_format(parsed_map):
    latency_map = {}

<<<<<<< HEAD
    for node, node_data in parsed_map.items():
=======
    for node, node_data in list(parsed_map.items()):
>>>>>>> 6bff8c8c
        if not node_data or isinstance(node_data, Exception) or "latency" not in node_data:
            continue

        latency_data = node_data["latency"]

<<<<<<< HEAD
        for hist, hist_data in latency_data.items():
=======
        for hist, hist_data in list(latency_data.items()):
>>>>>>> 6bff8c8c
            if not hist_data or isinstance(hist_data, Exception):
                continue

            if node not in latency_map:
                latency_map[node] = {}
                latency_map[node]["latency"] = {}

            if hist not in latency_map[node]["latency"]:
                latency_map[node]["latency"][hist] = {}
                latency_map[node]["latency"][hist]["total"] = {}
                latency_map[node]["latency"][hist]["total"]["columns"] = []
                latency_map[node]["latency"][hist]["total"]["values"] = []

            _vl = []
<<<<<<< HEAD
            for _k, _v in hist_data.items():
=======
            for _k, _v in list(hist_data.items()):
>>>>>>> 6bff8c8c
                latency_map[node]["latency"][hist]["total"]["columns"].append(_k)
                _vl.append(_v)
            latency_map[node]["latency"][hist]["total"]["values"].append(_vl)

    return latency_map


def _add_missing_latency_data(imap, parsed_map, timestamps, node_ip_mapping, ignore_exception):
    """
    Add missing Aerospike latency data into parsed_map which is loaded from old format json file

    """

    latency_map = {}
    parsed_latency_map = _get_as_map(imap, LATENCY_SECTION_NAME_LIST, ignore_exception)

    latency_map = _convert_parsed_latency_map_to_collectinfo_format(parsed_latency_map)

    _merge_nodelevel_map_to_mainmap(parsed_map, latency_map, timestamps, node_ip_mapping, ["as_stat"])


def _to_map(value, delimiter1=":", delimiter2="="):
    """
    Converts raw string to map
    Ex. 'ns=bar:roster=null:pending_roster=A,B,C:observed_nodes=null'
    Returns {'ns': 'bar', 'roster': 'null', 'pending_roster': 'A,B,C', 'observed_nodes': 'null'}
    """
    vmap = {}
    if not value:
        return vmap

    try:
        data_list = value.split(delimiter1)
    except Exception:
        return vmap

    for kv in data_list:
        try:
            k, v = kv.split(delimiter2)
            vmap[k] = v
        except Exception:
            continue

    return vmap


def _to_roster_map(parsed_map):
    """
    Converts raw roster output to collectinfo format
    Ex. {'172.17.0.3:3000': {'roster': 'ns=bar:roster=null:pending_roster=null:observed_nodes=null'}, ...}
    Returns {'172.17.0.3:3000': {'roster':{'bar': {'ns': 'bar', 'roster': ['null'], ...}, ...}, ...}}
    """
    roster_map = {}
    if not parsed_map:
        return roster_map

    list_fields = ["roster", "pending_roster", "observed_nodes"]

    for node, node_data in list(parsed_map.items()):
        if not node_data or isinstance(node_data, Exception) or "roster" not in node_data:
            continue

        roster_data = node_data["roster"]

        try:
            ns_data_list = roster_data.split(";")
        except Exception:
            continue

        if not ns_data_list:
            continue

        ns_map = {}
        for ns_data in ns_data_list:
            m = _to_map(ns_data)
            if not m or "ns" not in m:
                continue
<<<<<<< HEAD
            for k, v in m.items():
=======
            for k, v in list(m.items()):
>>>>>>> 6bff8c8c
                if k not in list_fields:
                    continue
                try:
                    m[k] = v.split(",")
                except Exception:
                    pass

            ns_map[m["ns"]] = m

        roster_map[node] = {}
        roster_map[node]["roster"] = ns_map

    return roster_map


def _add_missing_roster_data(imap, parsed_map, timestamps, node_ip_mapping, ignore_exception):
    """
    Add missing Aerospike roster data into parsed_map which is loaded from old format file

    """

    roster_map = {}
    parsed_roster_map = _get_as_map(imap, ["roster"], ignore_exception)
    roster_map = _to_roster_map(parsed_roster_map)
    _merge_nodelevel_map_to_mainmap(parsed_map, roster_map, timestamps, node_ip_mapping, ["as_stat", "config"])

def _add_missing_original_config_data(parsed_conf_map, parsed_map, timestamps, node_ip_mapping, ignore_exception):
    """
    Add missing Aerospike original config data (from conf file) into parsed_map.

    """

    _merge_nodelevel_map_to_mainmap(parsed_map, parsed_conf_map, timestamps, node_ip_mapping, ["as_stat", "original_config"])

def _add_missing_dmesg_data(sys_map, parsed_map, timestamps, node, node_ip_mapping, ignore_exception):
    """
    Add missing system dmesg data into parsed_map.

    """
    if not sys_map or "dmesg" not in sys_map:
        return

    dmesg_map = {}
    dmesg_map[node] = {}
    dmesg_map[node]["dmesg"] = sys_map["dmesg"]
    _merge_nodelevel_map_to_mainmap(parsed_map, dmesg_map, timestamps, node_ip_mapping, ["sys_stat"])

def _add_missing_scheduler_data(sys_map, parsed_map, timestamps, node, node_ip_mapping, ignore_exception):
    """
    Add missing IO scheduler details into parsed_map.

    """

    if not sys_map or "scheduler" not in sys_map:
        return

    scheduler_map = {}
    scheduler_map[node] = {}
    scheduler_map[node]["scheduler"] = sys_map["scheduler"]
    _merge_nodelevel_map_to_mainmap(parsed_map, scheduler_map, timestamps, node_ip_mapping, ["sys_stat"])

# Format: [version, key to identify version changes, parent keys of key till node]
new_additional_field_pointers = [
    [1, "node_id", ["as_stat", "meta_data"]],
    [2, "dmesg", ["sys_stat"]],
    [3, "endpoints", ["as_stat", "meta_data"]],
    [4, "latency", ["as_stat"]],
]

def _find_missing_data_version(cinfo_map):
    """
    Check cinfo_map parsed from json file is having all necessary data or not.
    Old json file does not have some data sections Ex. node_id, histogram, cluster config etc.
    Further version does not have latency data only.

    """

    if not cinfo_map:
        return new_additional_field_pointers[0][0]

    found_version = 0
    for i in new_additional_field_pointers:
        _version = i[0]
        _key = i[1]
        _parent_keys = i[2]

        for timestamp in cinfo_map:
            if found_version >= _version:
                break

            if cinfo_map[timestamp]:

                for cl in cinfo_map[timestamp]:
                    if found_version >= _version:
                        break

                    if cinfo_map[timestamp][cl]:

                        for node in cinfo_map[timestamp][cl]:
                            try:
                                _ptr = cinfo_map[timestamp][cl][node]
                                for _pk in _parent_keys:
                                    _ptr = _ptr[_pk]
                                if _key in _ptr:
                                    found_version = _version
                                    break

                            except Exception:
                                return _version

        if found_version < _version:
            return _version

    return 0

def _add_missing_data(imap, parsed_map, parsed_conf_map={}, timestamps=[], missing_version=0, ignore_exception=False):
    """
    Add missing data (Aerospike stats, config, metadata and histogram dump) into parsed_map which is loaded from old format json file

    """

    meta_map = _get_meta_map(imap, ignore_exception)
    node_to_ip_mapping = _create_node_ip_map(meta_map)
    sys_map = _get_sys_map(imap, ignore_exception)
    node = _match_nodeip(sys_map, node_to_ip_mapping)
    conf_map = {}
    conf_map[node] = parsed_conf_map
    _add_missing_original_config_data(conf_map, parsed_map, timestamps, node_to_ip_mapping, ignore_exception)

    if missing_version == 0:
        return

    if missing_version == 1:
        _merge_nodelevel_map_to_mainmap(parsed_map, meta_map, timestamps, node_to_ip_mapping, ["as_stat", "meta_data"])
        _add_missing_as_data(imap, parsed_map, timestamps, node_to_ip_mapping, ignore_exception)
        _add_missing_histogram_data(imap, parsed_map, timestamps, node_to_ip_mapping, ignore_exception)

    if missing_version <= 2:
        _add_missing_dmesg_data(sys_map, parsed_map, timestamps, node, node_to_ip_mapping, ignore_exception)

    if missing_version <= 3:
        _add_missing_scheduler_data(sys_map, parsed_map, timestamps, node, node_to_ip_mapping, ignore_exception)
        _add_missing_endpoints_data(imap, parsed_map, timestamps, node_to_ip_mapping, ignore_exception)

    if missing_version <= 4:
        _add_missing_latency_data(imap, parsed_map, timestamps, node_to_ip_mapping, ignore_exception)
        _add_missing_roster_data(imap, parsed_map, timestamps, node_to_ip_mapping, ignore_exception)<|MERGE_RESOLUTION|>--- conflicted
+++ resolved
@@ -25,11 +25,6 @@
 from . import conf_parser
 from . import section_filter_list
 from .sys_section_parser import parse_sys_section
-<<<<<<< HEAD
-=======
-
-from lib.utils.util import is_str
->>>>>>> 6bff8c8c
 
 logger = logging.getLogger(__name__)
 logger.setLevel(logging.CRITICAL)
@@ -149,10 +144,6 @@
     node_ip_map = _create_node_ip_map(meta_map)
 
     # Insert sys_stat
-<<<<<<< HEAD
-=======
-    nodes = list(nodemap.keys())
->>>>>>> 6bff8c8c
     if len(sys_map) == 0 and UNKNOWN_NODE in nodemap \
             and 'sys_stat' in nodemap[UNKNOWN_NODE]:
         sys_map = nodemap[UNKNOWN_NODE]['sys_stat']
@@ -333,11 +324,7 @@
 
     if isinstance(data, dict):
         data_str = {}
-<<<<<<< HEAD
         for _k,v in data.items():
-=======
-        for _k,v in list(data.items()):
->>>>>>> 6bff8c8c
             data_str[_stringify(_k)] = _stringify(v)
 
         return data_str
@@ -346,15 +333,6 @@
         return [_stringify(element) for element in data]
 
     else:
-<<<<<<< HEAD
-=======
-        try:
-            if isinstance(data, unicode):
-                return str(data.encode('utf-8'))
-        except:
-            pass
-
->>>>>>> 6bff8c8c
         return data
 
 def _merge_samelevel_maps(main_map, from_map):
@@ -528,21 +506,13 @@
 def _convert_parsed_latency_map_to_collectinfo_format(parsed_map):
     latency_map = {}
 
-<<<<<<< HEAD
     for node, node_data in parsed_map.items():
-=======
-    for node, node_data in list(parsed_map.items()):
->>>>>>> 6bff8c8c
         if not node_data or isinstance(node_data, Exception) or "latency" not in node_data:
             continue
 
         latency_data = node_data["latency"]
 
-<<<<<<< HEAD
         for hist, hist_data in latency_data.items():
-=======
-        for hist, hist_data in list(latency_data.items()):
->>>>>>> 6bff8c8c
             if not hist_data or isinstance(hist_data, Exception):
                 continue
 
@@ -557,11 +527,7 @@
                 latency_map[node]["latency"][hist]["total"]["values"] = []
 
             _vl = []
-<<<<<<< HEAD
             for _k, _v in hist_data.items():
-=======
-            for _k, _v in list(hist_data.items()):
->>>>>>> 6bff8c8c
                 latency_map[node]["latency"][hist]["total"]["columns"].append(_k)
                 _vl.append(_v)
             latency_map[node]["latency"][hist]["total"]["values"].append(_vl)
@@ -639,11 +605,7 @@
             m = _to_map(ns_data)
             if not m or "ns" not in m:
                 continue
-<<<<<<< HEAD
             for k, v in m.items():
-=======
-            for k, v in list(m.items()):
->>>>>>> 6bff8c8c
                 if k not in list_fields:
                     continue
                 try:
