# Copyright 2013-2020 Aerospike, Inc.
#
# Licensed under the Apache License, Version 2.0 (the "License");
# you may not use this file except in compliance with the License.
# You may obtain a copy of the License at
#
# http://www.apache.org/licenses/LICENSE-2.0
#
# Unless required by applicable law or agreed to in writing, software
# distributed under the License is distributed on an "AS IS" BASIS,
# WITHOUT WARRANTIES OR CONDITIONS OF ANY KIND, either express or implied.
# See the License for the specific language governing permissions and
# limitations under the License.

from __future__ import absolute_import
from builtins import str
from builtins import range

import re
import copy
import logging
from . import section_filter_list
from .utils import is_valid_section, get_section_name_from_id, is_bool, is_collision_allowed_for_section

logger = logging.getLogger(__name__)
logger.setLevel(logging.CRITICAL)

FILTER_LIST = section_filter_list.FILTER_LIST
DERIVED_SECTION_LIST = section_filter_list.DERIVED_SECTION_LIST

def parse_as_section(section_list, imap, parsed_map):
    # Parse As stat
    logger.info("Parse As stats.")

    nodes = _identify_nodes(imap)

    if not nodes:
        logger.warning("Node can't be identified. Can not parse")
        return

    for section in section_list:
        if section == 'statistics':
            _parse_stat_section(nodes, imap, parsed_map)

        elif section == 'statistics.dc':
            _parse_dc_stat_section(nodes, imap, parsed_map)

        elif section == 'statistics.xdr':
            _parse_xdr_stat_section(nodes, imap, parsed_map)

        elif section == 'config':
            _parse_config_section(nodes, imap, parsed_map)

        elif section == 'config.dc':
            _parse_dc_config_section(nodes, imap, parsed_map)

        elif section == 'config.xdr':
            _parse_xdr_config_section(nodes, imap, parsed_map)

        elif section == 'config.cluster':
            _parse_cluster_config_section(nodes, imap, parsed_map)

        elif section == 'latency':
            _parse_latency_section(nodes, imap, parsed_map)

        elif section == 'sindex_info':
            _parse_sindex_info_section(nodes, imap, parsed_map)

        elif section == 'features':
            _parse_features(nodes, imap, parsed_map)

        elif section == 'histogram.ttl':
            _parse_hist_dump_ttl(nodes, imap, parsed_map)

        elif section == 'histogram.objsz':
            _parse_hist_dump_objsz(nodes, imap, parsed_map)

        elif section == 'endpoints':
            _parse_endpoints(nodes, imap, parsed_map)

        elif section == 'services':
            _parse_services(nodes, imap, parsed_map)

        elif section == 'roster':
            _parse_roster_section(nodes, imap, parsed_map)

        else:
            logger.warning(
                "Section unknown, can not be parsed. Check AS_SECTION_NAME_LIST. Section: " + section)

    # Change raw value after parsing all sections. A section can be a child
	# section of other like 'stat_dc'. Note that parsed_map[node][section]
	# is not be there for child section. Can not parse all sections blindly,
	# otherwise it could run over, sections, which are been already converted.
    logger.info(
        "Converting basic raw string vals to original vals. sections: " + str(section_list))
    for section in section_list:
        for node in nodes:
            if section in parsed_map[node]:
                # Need to create separate dict so that it only convert desired
                # func
                param_map = {section: parsed_map[node][section]}
                # type_check_basic_values(param_map)
                parsed_map[node][section] = copy.deepcopy(param_map[section])


# output: {in_aws: AAA, instance_type: AAA}
def get_cluster_name(parsed_map):
	for node in parsed_map:
		if 'config' in parsed_map[node] and \
			'service' in parsed_map[node]['config'] and \
				'cluster-name' in parsed_map[node]['config']['service']:
			# Return cluster name when get a valid one.
			if parsed_map[node]['config']['service']['cluster-name'] != "null":
				return parsed_map[node]['config']['service']['cluster-name']
	return "null"

def get_meta_info(imap, meta_map):
    # get nodes
    nodes = _identify_nodes(imap)
    if len(nodes) == 0:
        return
    asd_meta = _get_meta_from_network_info(imap, nodes)
    xdr_meta = _get_xdr_build(imap, nodes)
    ip_meta = _get_ip_from_network_info(imap, nodes)

    for node in nodes:
        meta_map[node] = {}
        if node in asd_meta:
            meta_map[node].update(asd_meta[node])

        if node in xdr_meta:
            meta_map[node].update(xdr_meta[node])

        if node in ip_meta:
            meta_map[node].update(ip_meta[node])

def _compare_version(ver2, ver1):
    m1 = re.match(r'(.+)\.(.+)\.(.+)', ver1)
    m2 = re.match(r'(.+)\.(.+)\.(.+)', ver2)

    if m1 and m2:
        if int(m2.group(1)) > int(m1.group(1)):
            return True
        elif (int(m2.group(1)) == int(m1.group(1))) and (int(m2.group(2)) > int(m1.group(2))):
            return True
        elif (int(m2.group(1)) == int(m1.group(1))) and (int(m2.group(2)) == int(m1.group(2))) and\
                (int(m2.group(3)) > int(m1.group(3))):
            return True
    return False


def _update_version_field(build_data, version_key, version_value):
    update = False
    if version_key not in build_data:
        update = True
    else:
        # True if version > build_data['server-version']
        update = _compare_version(version_value, build_data[version_key])

    if update:
        build_data[version_key] = version_value
    return update


def _parse_build_version(imap, parsed_map):

    # RPM
    raw_section_name_1, final_section_name_1, _ = get_section_name_from_id('ID_27')

    # DPKG
    raw_section_name_2, final_section_name_2, _ = get_section_name_from_id('ID_28')

    logger.info("Parsing section: " + final_section_name_1)

    if not (is_valid_section(imap, raw_section_name_1, final_section_name_1)
            and is_valid_section(imap, raw_section_name_2, final_section_name_2)):
        return


    distro = {}
    asd_found = False
    build_data = {}
    build_data['edition'] = 'EE'
    ver_regex = "[0-9]{1,2}\.[0-9]{1,2}\.[0-9]{1,2}"

    for dist in [raw_section_name_1, raw_section_name_2]:

        if dist not in imap:
            continue

        # Use 0, others are ignored for repeated values.
        distro = imap[dist][0]

        for i in range(len(distro)):

            match = re.search(ver_regex, distro[i])
            if not match:
                continue

            version = distro[i][match.start():match.end()]

            if re.search("tool", distro[i]):
                _update_version_field(build_data, 'tool-version', version)

            elif re.search("amc", distro[i]) or re.search('management', distro[i]):
                _update_version_field(build_data, 'amc-version', version)

            elif re.search("server", distro[i]):
                update = _update_version_field(build_data, 'server-version', version)

                if update:
                    if re.search("community", distro[i]):
                        build_data['edition'] = 'CE'
                    build_data['package'] = dist
                    asd_found = True

            # In some of the cases the server version has format 
            # aerospike-3.5.14-27.x86_64. so grep for aerospike,
			# if any of the previous conditions were not met.
            elif not asd_found and ((re.search('aerospike', distro[i]) or \
                re.search('citrusleaf', distro[i])) and \
                    'x86_64' in distro[i] and 'client' not in distro[i]):
                build_data['server-version'] = version
                build_data['package'] = dist
                asd_found = True

            else:
                logger.debug(
                    "The line matches the regex but doesn't contain any valid versions " + distro[i])

    if not asd_found:
        logger.warning("Asd Version string not present in JSON.")

    parsed_map[final_section_name_1] = build_data



def _get_cluster_size(imap):
    # statistics section
    raw_section_name, final_section_name, _ = get_section_name_from_id('ID_11')

    if not is_valid_section(imap, raw_section_name, final_section_name):
        return

    stats = imap[raw_section_name][0]

    for stat in stats:

        if 'cluster_size' not in stat:
            continue

        cluster_size_list = stat.split()
        for cluster_size in cluster_size_list:
            if cluster_size.isdigit():
                return int(cluster_size)
        return int(0)


def _get_unique_namespaces(imap):

    raw_section_name, final_section_name, _ = get_section_name_from_id('ID_2')

    if not is_valid_section(imap, raw_section_name, final_section_name):
        return

    ns_section_lines = imap[raw_section_name][0]

    type1_section_found = False

    type2_section_found = False

    ns_name_set = {}
    ns_name_index = 0

    skip_header_lines = 3

    for section_line in ns_section_lines:

        if 'Node' in section_line and 'Namespace' in section_line:
            token_list = section_line.split()
            if 'Node' in token_list[0]:
                ns_name_index = 1

        # End of Section
        if 'Number of' in section_line or 'No.' in section_line:
            break

        if '~~~~Name' in section_line:
            type1_section_found = True
            continue

        elif '=== NAME' in section_line:
            type2_section_found = True
            continue

        # Leave 3 lines and get unique list of ns
        if type1_section_found or type2_section_found:
            if skip_header_lines != 0:
                skip_header_lines = skip_header_lines - 1
                continue

        if type1_section_found:
            ns_name = section_line.split()[ns_name_index]
            ns_name_set.add(ns_name)

        if type2_section_found:
            ns_name = section_line.split()[0].split('/')[1]
            ns_name_set.add(ns_name)

    return list(ns_name_set)


def _identify_nodes(imap):
    nodes1 = _get_nodes_from_latency_info(imap)
    logger.debug("Nodes from latency_info: " + str(nodes1))

    nodes2 = _get_nodes_from_network_info(imap)
    logger.debug("Nodes from network_info: " + str(nodes2))

    if nodes1 and nodes2:
        return (nodes1 if len(nodes1) >= len(nodes2) else nodes2)
    elif nodes1:
        return nodes1
    elif nodes2:
        return nodes2
    else:
        logger.warning(
            "couldn't find nodes from latency section and info_network section.")
        return []


def _get_nodes_from_latency_info(imap):

    raw_section_name, final_section_name, _ = get_section_name_from_id('ID_10')

    if not is_valid_section(imap, raw_section_name, final_section_name):
        return

    latency_section_lines = imap[raw_section_name][0]
    delimiter_count = 0
    nodes = []
    for latency_line in latency_section_lines:
        # Node data is between two delimiters. So fetch nodeid from data between
        # those two delimiter lines. Exit after encountering 2nd delimiter.
        if len(latency_line) < 2:
            # Empty line or last line
            continue

        if "~~~~~~~" in latency_line or "====" in latency_line:
            delimiter_count += 1

        elif delimiter_count == 1:
            node_id = _get_node_id_from_latency_line(latency_line)
            if node_id is None:
                logger.debug(
                    "Node_id absent in latency section line" + latency_line)
            else:
                nodes.append(node_id)

        elif delimiter_count == 2:
            logger.debug(
                "Parsed all the nodes in latency, signing off" + str(nodes))
            return nodes

        else:
            # for the lines appearing before any delimiter
            continue
    return nodes


def _get_nodes_from_network_info(imap):

    sec_id = 'ID_49'
    raw_section_name, final_section_name, _ = get_section_name_from_id(sec_id)

    if not is_valid_section(imap, raw_section_name, final_section_name, is_collision_allowed_for_section(sec_id)):
        return

    info_section_lines = imap[raw_section_name][0]
    del_found = False
    nodes = []
    nodeid = 0
    skip_lines = 2
    for i in range(len(info_section_lines)):
        if "~" in info_section_lines[i] or "=" in info_section_lines[i]:
            del_found = True
            continue
        # Section ends with "Number of lines/No. of lines"
        if "Number" in info_section_lines[i] or "No." in info_section_lines[i]:
            logger.debug(
                "Parsed all the nodes in info_network, signing off" + str(nodes))
            return nodes

        if 'Node' in info_section_lines[i]:
            if 'Cluster' in info_section_lines[i].split()[0]:
                if 'Node' in info_section_lines[i].split()[1]:
                    nodeid = 1
                else:
                    raise Exception(
                        "New format of Network info detected. can not get nodeids")

        if del_found:
            if skip_lines == 0:
                # Get node ip
                node_line = info_section_lines[i].split()
                if node_line[nodeid].rstrip() == '' or node_line[nodeid] == '.':
                    logger.debug(
                        "Node_id absent in info_network section line" + info_section_lines[i])
                    continue
                else:
                    nodes.append(node_line[nodeid])

            else:
                skip_lines = skip_lines - 1
    return nodes


def _is_single_column_format(section):
    length = len(section)
    for i in range(length):
        if "==" in section[i]:
            return True
        elif "~~" in section[i]:
            return False


def _get_section_array_from_multicolumn_section(section_lines):
    # Header line could contain any of the given delimiter.
    delimiter_list = ['~', ' Statistics', ' Configuration']
    section_list = []
    section = []
    section_found = False

    # If column length is smaller than header than there will be no
    # padding with (~~). There will be no (:) in the header line.
    for line in section_lines:
        if ': ' in line:
            if section_found:
                section.append(line)
        else:
            for match_str in delimiter_list:
                if match_str not in line:
                    continue
                if section_found:
                    section_list.append(section)
                    section = []
                section_found = True
                break
            if section_found:
                section.append(line)
    if section_found:
        section_list.append(section)
    return section_list


def _get_node_section_from_parsed_map(node, parsed_map, section_name):
    if node in parsed_map:
        return parsed_map[node][section_name]
    else:
        for nodeid in parsed_map:
            # nodeip = a..basfdfdf:3000 so remove 3000 and than check
            if nodeid.split(':')[0] in node or node.split(':')[0] in nodeid:
                return parsed_map[nodeid][section_name]
    return None


def _update_set_and_bin_counts(parsed_map, section_name):
    ns_section = 'namespace'
    set_section = 'set'
    bin_section = 'bin'
    service_section = 'service'

    for node in parsed_map:
        parsed_section = parsed_map[node][section_name]
        if service_section not in parsed_section:
            continue

        if ns_section in parsed_section:
            parsed_section[service_section]['ns_count'] = len(parsed_section[ns_section])

            for ns in parsed_section[ns_section]:
                if service_section not in parsed_section[ns_section][ns]:
                    continue

                objmap = parsed_section[ns_section][ns]

                if set_section in objmap:
                    logger.debug("Set count: " + str(len(objmap[set_section])))
                    objmap[service_section]['set_count'] = len(objmap[set_section])
                if bin_section in objmap:
                    bin_count = 0
                    found = False
                    if 'num-bin-names' in objmap[bin_section]:
                        bin_count = objmap[bin_section]['num-bin-names']
                        found = True
                    elif 'bin_names' in objmap[bin_section]:
                        bin_count = objmap[bin_section]['bin_names']
                        found = True
                    if found:
                        logger.debug("Bin count: " + bin_count)
                        objmap[service_section]['bin_count'] = bin_count


def _parse_multi_column_format(section):
    # Ordering of respective nodeid and data will be same in 'nodeids[]'
    # and 'section_array[]'
    nodeids = []
    section_obj = {}
    for line in section:
        if ':' not in line:
            continue
        keyval = line.split(':', 1)
        key = keyval[0].strip()
        vals = keyval[1].strip().split()
        if key == 'NODE':
            nodeids.extend(vals)
            for node in nodeids:
                section_obj[node] = {}
            continue

        elif len(nodeids) != 0:
            if len(vals) != len(nodeids):
                continue
            for index, node in enumerate(nodeids):
                if vals[index] != "N/E":
                    section_obj[node][key] = vals[index]
    return section_obj


def _parse_multi_column_stat_sub_section(raw_section, parsed_map, section_name):
    sec_line = raw_section[0]
    section = raw_section[1:]
    if '~' in sec_line:
        split_names = re.split("~+", sec_line)
        sub_section_name = split_names[1]
        if not sub_section_name.strip() and split_names[0]:
            # Lengthy section names might have single ~ at the end, for which we get section name at index 0.
            sub_section_name = split_names[0]
    else:
        sub_section_name = sec_line

    SEC_MAP = {'ns_section': 'namespace', 'set_section': 'set', 'bin_section': 'bin',
               'service_section': 'service', 'sindex_section': 'sindex'}
    sec_map = SEC_MAP
    ns_section = sec_map['ns_section']
    set_section = sec_map['set_section']
    bin_section = sec_map['bin_section']
    service_section = sec_map['service_section']
    sindex_section = sec_map['sindex_section']

    ns_name = ''
    set_name = ''
    sindex_name = ''
    cursec = ''

    toks = sub_section_name.split()
    if " Namespace " in sub_section_name:
        # ~~~~~~~~~~<ns_name> Namespace Statistics~~~~~~~~~~~
        cursec = ns_section
        ns_name = toks[0]

    elif " Bin " in sub_section_name:
        # ~~~~~<ns_name> Bin Statistics~~~~~~~~~~~~~~~~~~~~~~
        cursec = bin_section
        ns_name = toks[0]

    elif " Set " in sub_section_name:
        # ~~~~~~<ns_name> <set_name> Set Statistics~~~~~~~~~~
        cursec = set_section
        ns_name = toks[0]
        set_name = toks[1]

    elif " Sindex " in sub_section_name:
        #~~~~~~~<ns_name> <set_name> <sindexname> Statistics~~
        cursec = sindex_section
        ns_name = toks[0]
        set_name = toks[1]
        sindex_name = toks[2]

    elif "Service " in sub_section_name:
        #~~~~~~~Service Statistics~~~~~~~~~~~~~~
        cursec = service_section

    else:
        logger.info("Unknown header line : " + sub_section_name)
        return
    logger.debug("current_section: " + cursec)

    section_obj = _parse_multi_column_format(section)

    # Put multicolumn parsed data in proper format for statistics section.
    for node in section_obj:
        parsed_sec = _get_node_section_from_parsed_map(node, parsed_map, section_name)
        if parsed_sec is None:
            logger.warning("Nodeid is not in info_network or latency: " + node)
            continue
        # Update Service and Network information.
        if cursec == service_section:
            parsed_sec[service_section] = section_obj[node]

        else:
            # Initialize namespace sections.
            if ns_section not in parsed_sec:
                parsed_sec[ns_section] = {}
            parsed_ns_sec = parsed_sec[ns_section]

            if ns_name not in parsed_ns_sec:
                parsed_ns_sec[ns_name] = {set_section: {}, bin_section: {},
                                            sindex_section: {}, service_section: {}}

            # Update Bin, Set, Sindex and Service data in namespace section.
            if cursec == bin_section:
                parsed_ns_sec[ns_name][bin_section] = section_obj[node]

            elif cursec == set_section:
                if set_section not in parsed_ns_sec[ns_name]:
                    parsed_ns_sec[ns_name][set_section] = {}
                parsed_ns_sec[ns_name][set_section][set_name] = section_obj[node]

            elif cursec == sindex_section:
                if sindex_section not in parsed_ns_sec[ns_name]:
                    parsed_ns_sec[ns_name][sindex_section] = {}
                parsed_ns_sec[ns_name][sindex_section][sindex_name] = section_obj[node]

            else:
                parsed_ns_sec[ns_name][service_section] = section_obj[node]
    _update_set_and_bin_counts(parsed_map, section_name)


def _parse_multi_column_config_sub_section(raw_section, parsed_map, section_name):
    sec_line = raw_section[0]
    section = raw_section[1:]

    if '~' in sec_line:
        sub_section_name = re.split("~+", sec_line)[1]
    else:
        sub_section_name = sec_line
    SEC_MAP = {'ns_section': 'namespace',
               'service_section': 'service', 'network_section': 'network'}
    sec_map = SEC_MAP
    ns_section = sec_map['ns_section']
    service_section = sec_map['service_section']
    network_section = sec_map['network_section']

    ns_name = ''
    cursec = ''

    toks = sub_section_name.split()
    if " Namespace " in sub_section_name:
        # ~~~~~~~~~~<ns_name> Namespace Configuration~~~~~~~~~~~
        cursec = ns_section
        ns_name = toks[0]

    elif "Network " in sub_section_name:
        #~~~~~~~Network Configuration~~~~~~~~~~~~~~~~~~~~~~~~~
        cursec = network_section

    elif "Service " in sub_section_name:
        #~~~~~~~Service Configuration~~~~~~~~~~~~~~
        cursec = service_section

    else:
        logger.info("Unknown header line: " + sub_section_name)
        return
    logger.debug("current_section: " + cursec)

    section_obj = _parse_multi_column_format(section)
    # Put multicolumn parsed data in proper format for config section.
    for node in section_obj:
        parsed_sec = _get_node_section_from_parsed_map(node, parsed_map, section_name)
        if parsed_sec is None:
            logger.warning("Nodeid is not in info_network or latency: " + node)
            continue
        # Update Service and Network information.
        if cursec == service_section:
            parsed_sec[service_section] = section_obj[node]

        elif cursec == network_section:
            parsed_sec[network_section] = section_obj[node]

        else:
            # Initialize namespace sections.
            if ns_section not in parsed_sec:
                parsed_sec[ns_section] = {}
            parsed_ns_sec = parsed_sec[ns_section]

            if ns_name not in parsed_ns_sec:
                parsed_ns_sec[ns_name] = {service_section: {}}

            parsed_ns_sec[ns_name][service_section] = section_obj[node]


def _parse_multi_column_stat_section(stat_section, parsed_map, section_name):
    section_list = _get_section_array_from_multicolumn_section(stat_section)
    for raw_section in section_list:
        _parse_multi_column_stat_sub_section(raw_section, parsed_map, section_name)


def _parse_multi_column_config_section(config_section, parsed_map, section_name):
    section_list = _get_section_array_from_multicolumn_section(config_section)
    for raw_section in section_list:
        _parse_multi_column_config_sub_section(raw_section, parsed_map, section_name)


def _parse_multi_column_sub_section(raw_section, parsed_map, final_section_name, parent_section_name):
    sec_line = raw_section[0]
    section = raw_section[1:]

    if '~' in sec_line:
        sub_section_name = re.split("~+", sec_line)[1]
    else:
        sub_section_name = sec_line
    xdr_section = 'xdr'
    dc_section = 'dc'
    cluster_section = 'cluster'
    cur_sec = ''
    dc_name = ''

    tok = sub_section_name.strip().split()
    if 'XDR ' in sub_section_name:
        # ~~~~~XDR Statistics/Config~~~~
        cur_sec = xdr_section

    elif 'DC' in sub_section_name:
        # ~~~~~DC Statistics/Config~~~~~
        dc_name = tok[0]
        cur_sec = dc_section

    elif 'Cluster ' in sub_section_name:
        # ~~~~~Cluster Config~~~~
        cur_sec = cluster_section

    else:
        logger.info("Unknown header line: " + sub_section_name)
        return

    logger.debug("current_section: " + cur_sec)

    section_obj = _parse_multi_column_format(section)
    for node in section_obj:
        parsed_sec = _get_node_section_from_parsed_map(node, parsed_map, parent_section_name)
        if parsed_sec is None:
            logger.warning("Nodeid is not in info_network or latency: " + node)
            continue

        # Update XDR/DC/Cluster information.
        if cur_sec == xdr_section or cur_sec == cluster_section:
            parsed_sec[final_section_name] = section_obj[node]

        elif cur_sec == dc_section:
            if final_section_name not in parsed_sec:
                parsed_sec[final_section_name] = {}
            parsed_sec[final_section_name][dc_name] = section_obj[node]


def _parse_multi_column_section(info_section, parsed_map, final_section_name, parent_section_name):
    section_list = _get_section_array_from_multicolumn_section(info_section)
    for raw_section in section_list:
        _parse_multi_column_sub_section(raw_section, parsed_map,
            final_section_name, parent_section_name)


def _init_nodes_for_parsed_json(nodes, parsed_map, section_name):
    for node in nodes:
        if node not in parsed_map:
            parsed_map[node] = {}
        if section_name not in parsed_map[node]:
            parsed_map[node][section_name] = {}


def _parse_single_column_format(info_section, parsed_map, section_name):
    nodes = list(parsed_map.keys())
    json_to_fill = None
    for i in range(len(info_section)):
        if "====" in info_section[i]:
            for node in nodes:
                if node not in info_section[i]:
                    continue

                if section_name not in parsed_map[node]:
                    parsed_map[node][section_name] = {}

                parsed_map[node][section_name]['service'] = {}

                json_to_fill = parsed_map[node][section_name]['service']
                break
        elif json_to_fill is not None:
            key_val = info_section[i].split()
            json_to_fill[key_val[0]] = key_val[-1].strip()


def _get_histogram_name(latency_line):
    if "====" in latency_line or "~~~~" in latency_line:
        # Assumptions : Histogram name consists of characters from a-z (cases ignored).
        # Name may contain "_" (underscore).
        name = re.findall('[a-z_]+', latency_line, flags=re.IGNORECASE)[0]
        # the latency_line could have '[1m' in it. ignore this 'm' character
        if "[1m" in latency_line:
            return name[1:]
        else:
            return name
    else:
        logger.debug(
            "histogram name validator not present in the argument " + str(latency_line))

# Given a line from latency Section, identifies all the keys and returns it as an array.
# Eg- [ ops/sec, >1ms, >8ms, >16ms]
# Assumption - This line must contain time word in it.
# TODO - Can there be a way to identify without hardcoding anything.
#      - Negation of time regex and absence of "===="/"~~~~" signifies this as a line containing
#      - histogram keys. But this logic is inference from something else. May not hold always.


def _get_histogram_keys(latency_line):
    if "time" not in latency_line:
        logger.debug(
            "histogram keys validator not present in the argument " + str(latency_line))

    latency_line = latency_line.lower()
    keys = latency_line.split()
    key_start_index = 0
    for i in range(len(keys)):
        if keys[i] == "time":
            key_start_index = i
    if len(keys) > 4:
        key_list = ["Time Span" if i == "time" else i for i in keys[key_start_index:]]
        return key_list
    else:
        logger.warning(
            "Number of keys in histogram is less than four " + str(keys))

time_regex = "\d{2}:\d{2}:\d{2}.*->\d{2}:\d{2}:\d{2}"


def _get_histogram_values(latency_line):
    global time_regex
    if re.findall(time_regex, latency_line):
        values = re.split(time_regex, latency_line, maxsplit=1)[1].split()
        values.insert(0, re.findall(time_regex, latency_line)[0])
        return values

# To identify if a line has node_id, time isprinted in the format
# 15:56:24-GMT->15:56:34", Do a regular expression search on the line.


def _get_node_id_from_latency_line(data_string):
    global time_regex
    if re.search(time_regex, data_string):
        node_id = data_string.split()[0]
        return node_id
    else:
        logger.debug(
            "The argument doesn't contain node_id validator " + str(data_string))
        return None


def _parse_nondefault_section(sec_id, nodes, imap, parsed_map):
    raw_section_name, final_section_name, parent_section_name = get_section_name_from_id(sec_id)

    logger.info("Parsing section: " + final_section_name)

    if not is_valid_section(imap, raw_section_name, final_section_name):
        return

    if parent_section_name == '':
        logger.warning(
            "Parent section name not present. Can not parse section")
        return

    info_section = imap[raw_section_name][0]

    # initialize only if parent section is not present, do not overwrite.
    _init_nodes_for_parsed_json(nodes, parsed_map, parent_section_name)

    _parse_multi_column_section(
        info_section, parsed_map, final_section_name, parent_section_name)


def _parse_config_section(nodes, imap, parsed_map):
    raw_section_name, final_section_name, _ = get_section_name_from_id('ID_5')

    logger.info("Parsing section: " + final_section_name)

    if not is_valid_section(imap, raw_section_name, final_section_name):
        return

    config_section = imap[raw_section_name][0]

    logger.debug("invoking format identifier")
    single_column = _is_single_column_format(config_section)

    _init_nodes_for_parsed_json(nodes, parsed_map, final_section_name)

    if single_column:
        _parse_single_column_format(
            config_section, parsed_map, final_section_name)
    else:
        _parse_multi_column_config_section(
            config_section, parsed_map, final_section_name)


def _parse_dc_config_section(nodes, imap, parsed_map):
    sec_id = 'ID_7'
    _parse_nondefault_section(sec_id, nodes, imap, parsed_map)


def _parse_xdr_config_section(nodes, imap, parsed_map):
    sec_id = 'ID_6'
    _parse_nondefault_section(sec_id, nodes, imap, parsed_map)

def _parse_cluster_config_section(nodes, imap, parsed_map):
    sec_id = 'ID_101'
    _parse_nondefault_section(sec_id, nodes, imap, parsed_map)

def _get_stat_sindex_section(imap):
    raw_section_name, final_section_name, _ = get_section_name_from_id('ID_14')

    logger.info("Parsing section: " + final_section_name)

    if not is_valid_section(imap, raw_section_name, final_section_name):
        return

    stat_section = imap[raw_section_name][0]

    del1 = '~~'
    del2 = 'Sindex Statistics'
    sec_index = 0
    found = False
    for index, line in enumerate(stat_section):
        if del1 in line or del2 in line:
            sec_index = index
            found = True
            break
    if found:
        return stat_section[sec_index:]


def _parse_stat_section(nodes, imap, parsed_map):
    raw_section_name, final_section_name, _ = get_section_name_from_id('ID_11')

    logger.info("Parsing section: " + final_section_name)

    if not is_valid_section(imap, raw_section_name, final_section_name):
        return

    stat_section = imap[raw_section_name][0]

    logger.debug("invoking format identifier")
    single_column = _is_single_column_format(stat_section)

    _init_nodes_for_parsed_json(nodes, parsed_map, final_section_name)

    if single_column:
        _parse_single_column_format(
            stat_section, parsed_map, final_section_name)
    else:
        sindex_stat = _get_stat_sindex_section(imap)
        if sindex_stat:
            stat_section.extend(sindex_stat)
        _parse_multi_column_stat_section(
            stat_section, parsed_map, final_section_name)


def _parse_dc_stat_section(nodes, imap, parsed_map):
    sec_id = 'ID_13'
    _parse_nondefault_section(sec_id, nodes, imap, parsed_map)


def _parse_xdr_stat_section(nodes, imap, parsed_map):
    sec_id = 'ID_12'
    _parse_nondefault_section(sec_id, nodes, imap, parsed_map)


def _parse_latency_section(nodes, imap, parsed_map):
    raw_section_name, final_section_name, _ = get_section_name_from_id('ID_10')

    logger.info("Parsing section: " + final_section_name)

    if not is_valid_section(imap, raw_section_name, final_section_name):
        return

    latency_section = imap[raw_section_name][0]
    histogram = ''

    _init_nodes_for_parsed_json(nodes, parsed_map, final_section_name)

    section_length = len(latency_section)
    for i in range(section_length):
        # ~~~~~~~~~~~read Latency~~~~~~~~~~~~~~~
        if "====" in latency_section[i] or "~~~~" in latency_section[i]:
            histogram = _get_histogram_name(latency_section[i])
            logger.info("Histogram name: " + histogram)
            for key in parsed_map:
                parsed_map[key][final_section_name][histogram] = {}

        # Node                 Time   Ops/Sec   >1Ms   >8Ms   >64Ms
        elif 'time' in latency_section[i].lower():
            keys = _get_histogram_keys(latency_section[i])

        # Actual data line contain time_regex eg(07:58:13->07:58:23)
        elif not re.search(time_regex, latency_section[i]):
            continue

        else:
            node_id = _get_node_id_from_latency_line(latency_section[i])
            logger.debug("Got node_id: " + str(node_id))

            if node_id is None and len(latency_section[i]) > 2:
                logger.warning("Node_id is None " + str(latency_section[i]))
                continue
            else:
                values = _get_histogram_values(latency_section[i])
                if values is None:
                    if len(latency_section[i]) > 2:
                        logger.warning(
                            "get_histogram keys returned a NULL set for keys " + str(latency_section[i]))
                    else:
                        logger.debug(
                            "latency section contains an empty string")

                if len(keys) != len(values):
                    logger.warning(
                        "Histogram: number of keys and values do not match " + str(keys) + " " + str(values))
                    continue
                else:
                    for i in range(len(values)):
                        if node_id in parsed_map:
                            parsed_map[node_id][final_section_name][
                                histogram][keys[i]] = values[i]


def _parse_sindex_info_section(nodes, imap, parsed_map):
    raw_section_name, final_section_name, _ = get_section_name_from_id('ID_51')

    logger.info("Parsing section: " + final_section_name)

    if not is_valid_section(imap, raw_section_name, final_section_name):
        return

    sindexdata = {}
    sindex_section = imap[raw_section_name][0]

    _init_nodes_for_parsed_json(nodes, parsed_map, final_section_name)

    # Get the starting of data
    # "~~~~~~~~~~~~~~~~~~~~~~~~~~~~~~~~~~~~~~~~~~~~~~~~~~~~~~~~~~~~~~~~~~~~~~~Secondary Index Information~~~~~~~~~~~~~~~~~~~~~~~~~~~~~~~~~~~~~~~~~~~~~~~~~~~~~~~~~~~~~~~~~~~~~~~\n",
    # "               Node          Index       Namespace         Set       Bin   State     Sync     Keys     Objects   si_accounted_memory     q           w          d       s   \n"
    # "                  .           Name               .           .      Type       .    State        .           .                     .     .           .          .       .   \n"
    # "10.103.208.193:3000   bid_creative   dsp_event_log   video_bid   NUMERIC      RW   synced   510      7616730                   18432     0     7635733      18967       0   \n"
    start_index = 0
    for index in range(len(sindex_section)):
        if re.search('~~', sindex_section[index]):
            start_index = index + 3
            break
    # Update sindex info for respective nodeid
    for index in range(len(sindex_section)):
        if index < start_index:
            continue
        l = re.split('\ +', sindex_section[index])
        # End of section
        if len(l) < 5:
            break
        node_id = l[0]
        if node_id not in sindexdata:
            sindexdata[node_id] = {}
            sindexdata[node_id][final_section_name] = {}
            sindexdata[node_id][final_section_name]['index'] = []
        index_obj = {}
        index_obj['index_name'] = l[1]
        index_obj['namespace'] = l[2]
        index_obj['set'] = l[3]
        index_obj['bin_type'] = l[4]
        index_obj['state'] = l[5]
        index_obj['sync_state'] = l[6]
        # Extra added info, previously not there.
        if len(l) > 8:
            index_obj['keys'] = l[7]
            index_obj['objects'] = l[8]
            index_obj['si_accounted_memory'] = l[9]
        sindexdata[node_id][final_section_name]['index'].append(index_obj)

    # Update sindex count for respective nodes.
    for node_id in sindexdata:
        sindexdata[node_id][final_section_name]['index_count'] = len(sindexdata[node_id][final_section_name]['index'])
        if node_id in parsed_map:
            parsed_map[node_id][final_section_name] = sindexdata[node_id][final_section_name]
        else:
            logger.info("Node id not in nodes section: " + node_id)
    #type_check_raw_all(nodes, final_section_name, parsed_map)

# "~~~~~~~~~~~~~~~~~~~~~~~~~~~~~~~~~~~~~Features~~~~~~~~~~~~~~~~~~~~~~~~~~~~~~~~~~~~~\n",
##  "NODE           :   192.168.16.174:3000   192.168.16.175:3000   192.168.16.176:3000   \n",
##  "AGGREGATION    :   NO                    NO                    NO                    \n",
##  "BATCH          :   NO                    NO                    NO                    \n",


def _parse_features(nodes, imap, parsed_map):
    raw_section_name, final_section_name, _ = get_section_name_from_id('ID_87')

    logger.info("Parsing section: " + final_section_name)

    if not is_valid_section(imap, raw_section_name, final_section_name):
        _init_nodes_for_parsed_json(nodes, parsed_map, final_section_name)
        _identify_features_from_stats(nodes, imap, parsed_map, final_section_name)
        return


    featurelist = ['KVS', 'UDF', 'BATCH', 'SCAN', 'SINDEX', 'QUERY',
                   'AGGREGATION', 'LDT', 'XDR ENABLED', 'XDR DESTINATION']
    feature_section = imap[raw_section_name][0]
    featureobj = _parse_multi_column_format(feature_section)

    # Test all features are valid in featureobj.
    for node in featureobj:
        badkeys = []
        for feature in featureobj[node]:
            if feature in featurelist:
                continue
            if is_bool(featureobj[node][feature]):
                raise Exception("Feature list changed. Please check feature list section. feature_name: " +
                                feature + " featurelist: " + str(featurelist))
            else:
                # "invalid literal for int() with base 10: 'partition'\n"
                badkeys.append(feature)

        for feature in badkeys:
            featureobj[node].pop(feature, None)

    for node in parsed_map:
        if node not in featureobj:
            continue
        parsed_map[node][final_section_name] = featureobj[node]

def _parse_hist_dump(section):
    namespace = None
    parsed_section = {}
    if not section or len(section) <= 0:
        return namespace, parsed_section

    parsed_section = eval(section[0])

    if not parsed_section:
        return namespace, parsed_section

<<<<<<< HEAD
    for node, hist_dump in listparsed_section.items():
=======
    for node, hist_dump in list(parsed_section.items()):
>>>>>>> 6bff8c8c
        if not node or not hist_dump or isinstance(hist_dump, Exception) or ":" not in hist_dump:
            continue

        namespace = hist_dump.split(':')[0].strip()
        break

    return namespace, parsed_section

def _parse_hist_dump_section(sec_id, nodes, imap, parsed_map):
    raw_section_name, final_section_name, parent_section_name = get_section_name_from_id(sec_id)
    logger.info("Parsing section: " + final_section_name)

    if not is_valid_section(imap, raw_section_name, final_section_name, collision_allowed=is_collision_allowed_for_section(sec_id)):
        return

    hist_dump_sections = imap[raw_section_name]

    for hist_dump_section in hist_dump_sections:
        namespace, hist_dump_section = _parse_hist_dump(hist_dump_section)
        if not namespace:
            continue

        for node, hist_dump in list(hist_dump_section.items()):
            map_ptr = None
            if node not in parsed_map:
                parsed_map[node] = {}
            map_ptr = parsed_map[node]

            if parent_section_name:
                if parent_section_name not in map_ptr:
                    map_ptr[parent_section_name] = {}
                map_ptr = map_ptr[parent_section_name]

            if final_section_name not in map_ptr:
                map_ptr[final_section_name] = {}
            map_ptr = map_ptr[final_section_name]

            map_ptr[namespace] = copy.deepcopy(hist_dump)

def _parse_hist_dump_ttl(nodes, imap, parsed_map):
    sec_id = 'ID_98'
    _parse_hist_dump_section(sec_id, nodes, imap, parsed_map)

def _parse_hist_dump_objsz(nodes, imap, parsed_map):
    sec_id = 'ID_99'
    _parse_hist_dump_section(sec_id, nodes, imap, parsed_map)

def _parse_asinfo_node_value_section(sec_id, imap, parsed_map):
    raw_section_name, final_section_name, parent_section_name = get_section_name_from_id(sec_id)

    if not is_valid_section(imap, raw_section_name, final_section_name):
        return

    for raw_dump in imap[raw_section_name]:
        try:
            for node, val in list(eval(raw_dump[0]).items()):
                map_ptr = None
                if node not in parsed_map:
                    parsed_map[node] = {}
                map_ptr = parsed_map[node]

                if parent_section_name:
                    if parent_section_name not in map_ptr:
                        map_ptr[parent_section_name] = {}
                    map_ptr = map_ptr[parent_section_name]

                map_ptr[final_section_name] = val

        except Exception:
            pass

def _parse_endpoints(nodes, imap, parsed_map):
    sec_id = 'ID_55'
    _parse_asinfo_node_value_section(sec_id, imap, parsed_map)

def _parse_services(nodes, imap, parsed_map):
    sec_id = 'ID_56'
    _parse_asinfo_node_value_section(sec_id, imap, parsed_map)

def _parse_roster_section(nodes, imap, parsed_map):
    sec_id = 'ID_113'
    _parse_asinfo_node_value_section(sec_id, imap, parsed_map)

def _stat_exist_in_statistics(statmap, statlist):
    if not statmap:
        return False
    if not statlist or len(statlist) == 0:
        return True
    for stat in statlist:
        # Stat value should be greater than zero, so it should be integer too?
        if stat in statmap and statmap[stat] and not isinstance(statmap[stat], str) and statmap[stat] > 0:
            return True
    return False


def _is_statistics_parsed(nodes, parsed_map):
    sec_id = 'ID_11'
    raw_section_name, final_section_name, _ = get_section_name_from_id(sec_id)
    for node in parsed_map:
        if final_section_name in parsed_map[node]:
            return True
    return False


def _identify_features_from_stats(nodes, imap, parsed_map, section_name):

    # check for 'statistics' section.
    raw_section_name, final_section_name, _ = get_section_name_from_id('ID_11')

    if not is_valid_section(imap, raw_section_name, final_section_name):
        return


    if not _is_statistics_parsed(nodes, parsed_map):
        _parse_stat_section(nodes, imap, parsed_map)

    if not _is_statistics_parsed(nodes, parsed_map):
        logger.warning("Statistics not present. can not get feature.")
        return

    for node in parsed_map:
        service_map = None
        ns_map = None
        service_sec = 'service'
        ns_sec = 'namespace'

        featureobj = {'KVS': 'NO', 'UDF': 'NO', 'BATCH': 'NO', 'SCAN': 'NO',
                        'SINDEX': 'NO', 'QUERY': 'NO', 'AGGREGATION': 'NO',
                        'LDT': 'NO', 'XDR ENABLED': 'NO', 'XDR DESTINATION': 'NO'}
        if final_section_name in parsed_map[node] and service_sec in parsed_map[node][final_section_name]:
            service_map = parsed_map[node][final_section_name][service_sec]

        if final_section_name in parsed_map[node] and ns_sec in parsed_map[node][final_section_name]:
            ns_map = parsed_map[node][final_section_name][ns_sec]

        if _stat_exist_in_statistics(service_map, ['stat_read_reqs', 'stat_write_reqs']):
            featureobj['KVS'] = 'YES'

        elif ns_map:
            for namespace in ns_map:
                if service_sec in ns_map[namespace]:
                    ns_service_map = ns_map[namespace][service_sec]
                    if _stat_exist_in_statistics(ns_service_map, ['client_read_error', 'client_read_success', 'client_write_error', 'client_write_success']):
                        featureobj['KVS'] = 'YES'
                        break

        if _stat_exist_in_statistics(service_map, ['udf_read_reqs', 'udf_write_reqs']):
            featureobj['UDF'] = 'YES'

        elif ns_map:
            for namespace in ns_map:
                if service_sec in ns_map[namespace]:
                    ns_service_map = ns_map[namespace][service_sec]
                    if _stat_exist_in_statistics(ns_service_map, ['client_udf_complete', 'client_udf_error']):
                        featureobj['UDF'] = 'YES'
                        break

        if _stat_exist_in_statistics(service_map, ['batch_initiate', 'batch_index_initiate']):
            featureobj['BATCH'] = 'YES'

        if _stat_exist_in_statistics(service_map, ['tscan_initiate', 'basic_scans_succeeded', 'basic_scans_failed', 'aggr_scans_succeeded'
                                                  'aggr_scans_failed', 'udf_bg_scans_succeeded', 'udf_bg_scans_failed']):
            featureobj['SCAN'] = 'YES'
        elif ns_map:
            for namespace in ns_map:
                if service_sec in ns_map[namespace]:
                    ns_service_map = ns_map[namespace][service_sec]
                    if _stat_exist_in_statistics(ns_service_map, ['scan_basic_complete', 'scan_basic_error', 'scan_aggr_complete',
                                                                 'scan_aggr_error', 'scan_udf_bg_complete', 'scan_udf_bg_error']):
                        featureobj['SCAN'] = 'YES'
                        break

        if _stat_exist_in_statistics(service_map, ['sindex-used-bytes-memory']):
            featureobj['SINDEX'] = 'YES'
        elif ns_map:
            for namespace in ns_map:
                if service_sec in ns_map[namespace]:
                    ns_service_map = ns_map[namespace][service_sec]
                    if _stat_exist_in_statistics(ns_service_map, ['memory_used_sindex_bytes']):
                        featureobj['SINDEX'] = 'YES'
                        break

        if _stat_exist_in_statistics(service_map, ['query_reqs', 'query_success']):
            featureobj['QUERY'] = 'YES'
        elif ns_map:
            for namespace in ns_map:
                if service_sec in ns_map[namespace]:
                    ns_service_map = ns_map[namespace][service_sec]
                    if _stat_exist_in_statistics(ns_service_map, ['query_reqs', 'query_success']):
                        featureobj['QUERY'] = 'YES'
                        break

        if _stat_exist_in_statistics(service_map, ['query_agg', 'query_agg_success']):
            featureobj['AGGREGATION'] = 'YES'
        elif ns_map:
            for namespace in ns_map:
                if service_sec in ns_map[namespace]:
                    ns_service_map = ns_map[namespace][service_sec]
                    if _stat_exist_in_statistics(ns_service_map, ['query_agg', 'query_agg_success']):
                        featureobj['AGGREGATION'] = 'YES'
                        break

        if _stat_exist_in_statistics(service_map, ['sub-records', 'ldt-writes', 'ldt-reads', 'ldt-deletes', 'ldt_writes', 'ldt_reads', 'ldt_deletes', 'sub_objects']):
            featureobj['LDT'] = 'YES'
        elif ns_map:
            for namespace in ns_map:
                if service_sec in ns_map[namespace]:
                    ns_service_map = ns_map[namespace][service_sec]
                    if _stat_exist_in_statistics(ns_service_map, ['ldt-writes', 'ldt-reads', 'ldt-deletes', 'ldt_writes', 'ldt_reads', 'ldt_deletes']):
                        featureobj['LDT'] = 'YES'
                        break

        if _stat_exist_in_statistics(service_map, ['stat_read_reqs_xdr', 'xdr_read_success', 'xdr_read_error']):
            featureobj['XDR ENABLED'] = 'YES'

        if _stat_exist_in_statistics(service_map, ['stat_write_reqs_xdr']):
            featureobj['XDR DESTINATION'] = 'YES'
        elif ns_map:
            for namespace in ns_map:
                if service_sec in ns_map[namespace]:
                    ns_service_map = ns_map[namespace][service_sec]
                    if _stat_exist_in_statistics(ns_service_map, ['xdr_write_success', 'xdr_client_write_success']):
                        featureobj['XDR DESTINATION'] = 'YES'
                        break
        parsed_map[node][section_name] = featureobj

def _get_xdr_build(imap, nodes):
    sec_id = 'ID_3'
    raw_section_name, final_section_name, _ = get_section_name_from_id(sec_id)

    if not is_valid_section(imap, raw_section_name, final_section_name, is_collision_allowed_for_section(sec_id)):
        return {}

    xdr_info = imap[raw_section_name][0]
    header_line = 5
    build_found = False
    build_index = 0
    xdr_build = {}
    for i in range(len(xdr_info)):
        if header_line == 0:
            break
        if 'Node' in xdr_info[i]:
            tags = xdr_info[i].split()
            for tag in tags:
                if 'Build' in tag:
                    build_found = True
                    break
                build_index = build_index + 1
        header_line = header_line - 1

    for node in nodes:
        for i in range(len(xdr_info)):
            if node in xdr_info[i]:
                xdr_build[node] = {}
                build = ''
                if build_found:
                    build = xdr_info[i].split()[build_index]
                xdr_build[node]['xdr_build'] = build

    return xdr_build


def _get_meta_from_network_info(imap, nodes):
    sec_id = 'ID_49'
    raw_section_name, final_section_name, _ = get_section_name_from_id(sec_id)

    logger.info("Parsing section: " + final_section_name)

    if not is_valid_section(imap, raw_section_name, final_section_name, is_collision_allowed_for_section(sec_id)):
        return {}

    info_section_lines = imap[raw_section_name][0]
    meta_map = {}
    del_found = False
    node_found = False
    skip_lines = 2
    build_found = False
    build_index = -1
    node_id_found = False
    node_id_index = -1
    node_indices = []
    for i in range(len(info_section_lines)):
        if "~~~~~~~" in info_section_lines[i] or "====" in info_section_lines[i]:
            del_found = True
            continue

        # Get index for node_ids
        if node_found and 'Id' in info_section_lines[i]:
            tags = info_section_lines[i].split()
            for j in node_indices:
                if 'Id' in tags[j]:
                    node_id_found = True
                    node_id_index = j

            if node_id_index == -1:
                node_id_index = len(tags) + 1

        # Get index for build
        if not node_found and 'Node' in info_section_lines[i]:
            index = 0
            tags = info_section_lines[i].split()
            for tag in tags:
                if not build_found and 'Build' in tag:
                    build_found = True
                    build_index = index
                    # break
                if 'Node' in tag:
                    node_indices.append(index)
                index += 1

            if build_index == -1:
                build_index = index

            node_found = True

        if del_found:
            if skip_lines == 0:
                break
            skip_lines = skip_lines - 1

    for node in nodes:
        for i in range(len(info_section_lines)):
            if node not in info_section_lines[i]:
                continue

            meta_map[node] = {}
            node_line = info_section_lines[i].split()
            build = ''
            edition = ''
            node_id = ''
            if build_found:
                if 'C-' in node_line[build_index]:
                    build = node_line[build_index][2:]
                    edition = 'CE'
                elif 'E-' in node_line[build_index]:
                    build = node_line[build_index][2:]
                    edition = 'EE'
                else:
                    build = node_line[build_index]

            if node_id_found:
                node_id = node_line[node_id_index]
                if node_id:
                    node_id = node_id.strip()

            meta_map[node]['asd_build'] = build
            meta_map[node]['edition'] = edition
            meta_map[node]['node_id'] = node_id

    return meta_map

def _get_ip_from_network_info(imap, nodes):
    sec_id = 'ID_49'
    raw_section_name, final_section_name, _ = get_section_name_from_id(sec_id)

    logger.info("Parsing section: " + final_section_name)

    if not is_valid_section(imap, raw_section_name, final_section_name, is_collision_allowed_for_section(sec_id)):
        return {}

    info_section_lines = imap[raw_section_name][0]
    ip_map = {}
    del_found = False
    skip_lines = 2
    ip_found = False
    ip_index = 0

    for i in range(len(info_section_lines)):
        if "~~~~~~~" in info_section_lines[i] or "====" in info_section_lines[i]:
            del_found = True
            continue

        # Get index for build
        if 'Node' in info_section_lines[i]:
            tags = info_section_lines[i].split()
            for tag in tags:
                if 'Ip' in tag:
                    ip_found = True
                    break
                ip_index = ip_index + 1

        if del_found:
            if skip_lines == 0:
                break
            skip_lines = skip_lines - 1

    for node in nodes:
        for i in range(len(info_section_lines)):
            if node not in info_section_lines[i]:
                continue

            ip_map[node] = {}
            node_line = info_section_lines[i].split()
            ip = ''

            if ip_found:
                ip = node_line[ip_index]
                if ip:
                    ip = ip.strip()
            ip_map[node]['ip'] = ip

    return ip_map


<|MERGE_RESOLUTION|>--- conflicted
+++ resolved
@@ -1143,11 +1143,7 @@
     if not parsed_section:
         return namespace, parsed_section
 
-<<<<<<< HEAD
     for node, hist_dump in listparsed_section.items():
-=======
-    for node, hist_dump in list(parsed_section.items()):
->>>>>>> 6bff8c8c
         if not node or not hist_dump or isinstance(hist_dump, Exception) or ":" not in hist_dump:
             continue
 
