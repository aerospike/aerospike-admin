# Copyright 2013-2020 Aerospike, Inc.
#
# Licensed under the Apache License, Version 2.0 (the "License");
# you may not use this file except in compliance with the License.
# You may obtain a copy of the License at
#
# http://www.apache.org/licenses/LICENSE-2.0
#
# Unless required by applicable law or agreed to in writing, software
# distributed under the License is distributed on an "AS IS" BASIS,
# WITHOUT WARRANTIES OR CONDITIONS OF ANY KIND, either express or implied.
# See the License for the specific language governing permissions and
# limitations under the License.

from builtins import object
import copy
from distutils.version import LooseVersion

from lib.collectinfo_parser.full_parser import parse_info_all
from lib.utils import common, util
from lib.utils.lookupdict import LookupDict


class CollectinfoNode(object):

    def __init__(self, timestamp, node_name, node_id="N/E"):
        self.timestamp = timestamp
        self.node_name = node_name
        self.node_id = node_id
        self.xdr_build = "N/E"
        self.asd_build = "N/E"
        self.asd_version = "N/E"
        self.cluster_name = "null"
        self.ip = "N/E"

    def sock_name(self, use_fqdn):
        return self.ip

    def set_ip(self, ip):
        self.ip = ip

    def set_node_id(self, node_id):
        try:
            if node_id.startswith("*"):
                node_id = node_id[1:]
        except Exception:
            pass
        self.node_id = node_id

    def set_xdr_build(self, xdr_build):
        self.xdr_build = xdr_build

    def set_asd_build(self, asd_build):
        self.asd_build = asd_build

    def set_cluster_name(self, cluster_name):
        self.cluster_name = cluster_name

    def set_asd_version(self, asd_version):
        self.asd_version = util.convert_edition_to_shortform(asd_version)


class CollectinfoSnapshot(object):

    def __init__(self, cluster_name, timestamp, cinfo_data, cinfo_file):
        self.cluster_name = cluster_name
        self.timestamp = timestamp
        self.nodes = {}
        self.node_names = {}
        self.cinfo_data = self.ns_name_fault_check(cinfo_data)
        self.cinfo_file = cinfo_file
        self.node_lookup = LookupDict()
        self._initialize_nodes()

    def _initialize_nodes(self):
        try:
            self._set_nodes(self.get_node_names())
            self._set_node_id()
            self._set_ip()
            self._set_xdr_build()
            self._set_asd_build()
            self._set_asd_version()
            self._set_cluster_name()
        except Exception:
            pass

    def destroy(self):
        try:
            del self.timestamp
            del self.cinfo_data
            del self.cinfo_file
            del self.nodes
            del self.node_names
        except Exception:
            pass

    def ns_name_fault_check(self, value):
        try:
<<<<<<< HEAD
            for node, node_data in value.items():
=======
            for node, node_data in list(value.items()):
>>>>>>> 6bff8c8c
                if not node or not node_data:
                    continue
                if not 'as_stat' in node_data:
                    continue

                if 'config' in node_data['as_stat']:
                    if 'namespace' in node_data['as_stat']['config']:
                        for ns in list(value[node]['as_stat']['config']['namespace'].keys()):
                            if ' ' in ns:
                                del value[node]['as_stat']['config']['namespace'][ns]

                if 'statistics' in node_data['as_stat']:
                    if 'namespace' in node_data['as_stat']['statistics']:
                        for ns in list(value[node]['as_stat']['statistics']['namespace'].keys()):
                            if ' ' in ns:
                                del value[node]['as_stat']['statistics']['namespace'][ns]
                                continue
                            if 'set' in value[node]['as_stat']['statistics']['namespace'][ns]:
                                for sets in list(value[node]['as_stat']['statistics']['namespace'][ns]['set'].keys()):
                                    if ' ' in sets:
                                        del value[node]['as_stat']['statistics']['namespace'][ns]['set'][sets]

        except Exception:
            pass
        return value

    def get_node_displaynames(self):
        node_names = {}

        for key in self.get_node_names():
            if util.is_valid_ip_port(key):
                node_names[key] = key
            else:
                node_names[key] = self.node_lookup.get_shortname(
                    key, min_prefix_len=20, min_suffix_len=5)

        return node_names

    def get_node_names(self):
        if not self.node_names:
            if self.cinfo_data:
                node_names = list(self.cinfo_data.keys())
            else:
                return {}

            for node_name in node_names:
                self.node_names[node_name] = node_name
        return copy.deepcopy(self.node_names)

    def get_data(self, type="", stanza=""):
        data = {}

        if not type or not self.cinfo_data:
            return data

        try:
            # return copy.deepcopy(self.cinfo_data[type][stanza])
<<<<<<< HEAD
            for node, node_data in self.cinfo_data.items():
=======
            for node, node_data in list(self.cinfo_data.items()):
>>>>>>> 6bff8c8c
                try:
                    if not node or not node_data:
                        continue

                    if not 'as_stat' in node_data or type not in node_data['as_stat']:
                        continue

                    if node not in data:
                        data[node] = {}

                    d = node_data['as_stat'][type]

                    if not stanza:
                        data[node] = copy.deepcopy(d)
                        continue

                    if stanza in ['namespace', 'bin', 'bins', 'set', 'sindex', 'namespace_list']:
                        d = d["namespace"]

                        if stanza == "namespace_list":
                            data[node] = list(d.keys())
                            continue

                        for ns_name in list(d.keys()):
                            try:
                                if stanza == "namespace":
                                    data[node][ns_name] = copy.deepcopy(
                                        d[ns_name]["service"])

                                elif stanza == "bin" or stanza == "bins":
                                    data[node][ns_name] = copy.deepcopy(
                                        d[ns_name][stanza])

                                elif stanza == "set":
                                    for _name in d[ns_name][stanza]:
                                        _key = "%s %s" % (ns_name, _name)
                                        data[node][_key] = copy.deepcopy(
                                            d[ns_name][stanza][_name])

                                elif stanza == "sindex":
                                    for _name in d[ns_name][stanza]:
                                        try:
                                            set = d[ns_name][stanza][_name]["set"]
                                            _key = "%s %s %s" % (
                                                ns_name, set, _name)
                                        except Exception:
                                            continue

                                        data[node][_key] = copy.deepcopy(
                                            d[ns_name][stanza][_name])

                            except Exception:
                                pass

                    elif type == "meta_data" and stanza in ["endpoints", "services"]:
                        try:
                            data[node] = copy.deepcopy(d[stanza]).split(';')
                        except Exception:
                            data[node] = copy.deepcopy(d[stanza])

                    elif type == "meta_data" and stanza == "edition":
                        edition = copy.deepcopy(d[stanza])
                        data[node] = util.convert_edition_to_shortform(edition)

                    elif type == "histogram" and stanza == "object-size":
                        if stanza in d:
                            data[node] = copy.deepcopy(d[stanza])

                        else:
                            # old collectinfo does not have object-size-logarithmic
                            # it should return objsz if server version is old
                            as_version = node_data['as_stat']['meta_data']['asd_build']
                            if not common.is_new_histogram_version(as_version) and 'objsz' in d:
                                data[node] = copy.deepcopy(d['objsz'])

                            else:
                                data[node] = {}

                    else:
                        data[node] = copy.deepcopy(d[stanza])

                except Exception:
                    data[node] = {}

        except Exception:
            pass

        return data

    def get_sys_data(self, stanza=""):
        data = {}

        if not type or not stanza or not self.cinfo_data:
            return data

        try:
<<<<<<< HEAD
            for node, node_data in self.cinfo_data.items():
=======
            for node, node_data in list(self.cinfo_data.items()):
>>>>>>> 6bff8c8c
                try:
                    if not node or not node_data:
                        continue

                    if not 'sys_stat' in node_data or stanza not in node_data['sys_stat']:
                        continue

                    data[node] = node_data['sys_stat'][stanza]

                except Exception:
                    data[node] = {}

        except Exception:
            pass

        return data

    def get_node(self, node_key):
        if node_key in self.nodes:
            return [self.nodes[node_key]]
        else:
            return [CollectinfoNode(self.timestamp, node_key, node_key)]

    def get_configs(self, stanza=""):
        return self.get_data(type="config", stanza=stanza)

    def get_statistics(self, stanza=""):
        return self.get_data(type="statistics", stanza=stanza)

    def get_histograms(self, stanza=""):
        return self.get_data(type="histogram", stanza=stanza)

    def get_summary(self, stanza=""):
        return self.get_data(type="summary", stanza=stanza)

    def get_expected_principal(self):
        try:
            principal = "0"
<<<<<<< HEAD
            for n in self.nodes.values():
=======
            for n in list(self.nodes.values()):
>>>>>>> 6bff8c8c
                if n.node_id == 'N/E':
                    if self._get_node_count() == 1:
                        return n.node_id
                    return "UNKNOWN_PRINCIPAL"
                if n.node_id.zfill(16) > principal.zfill(16):
                    principal = n.node_id
            return principal
        except Exception:
            return "UNKNOWN_PRINCIPAL"

    def get_xdr_build(self):
        xdr_build = {}
        try:
            for node in self.nodes:
                xdr_build[node] = self.nodes[node].xdr_build
        except Exception:
            pass
        return xdr_build

    def get_asd_build(self):
        asd_build = {}
        try:
            for node in self.nodes:
                asd_build[node] = self.nodes[node].asd_build
        except Exception:
            pass
        return asd_build

    def get_asd_version(self):
        asd_version = {}
        try:
            for node in self.nodes:
                asd_version[node] = self.nodes[node].asd_version
        except Exception:
            pass
        return asd_version

    def get_cluster_name(self):
        cluster_name = {}
        try:
            for node in self.nodes:
                cluster_name[node] = self.nodes[node].cluster_name
        except Exception:
            pass
        return cluster_name

    def _set_nodes(self, nodes):
        for node in nodes:
            self.node_names[node] = node
            self.nodes[node] = CollectinfoNode(self.timestamp, node)
            self.node_lookup[node] = node

    def _get_node_count(self):
        return len(list(self.nodes.keys()))

    def _set_node_id(self):
        for node in self.nodes:
            try:
                self.nodes[node].set_node_id(
                    self.cinfo_data[node]['as_stat']['meta_data']['node_id'])
            except Exception:
                pass

    def _set_ip(self):

        for node in self.nodes:
            try:
                self.nodes[node].set_ip(
                    self.cinfo_data[node]['as_stat']['meta_data']['ip'])
            except Exception:
                pass

    def _set_xdr_build(self):

        for node in self.nodes:
            try:
                self.nodes[node].set_xdr_build(
                    self.cinfo_data[node]['as_stat']['meta_data']['xdr_build'])
            except Exception:
                pass

    def _set_asd_build(self):

        for node in self.nodes:
            try:
                self.nodes[node].set_asd_build(
                    self.cinfo_data[node]['as_stat']['meta_data']['asd_build'])
            except Exception:
                pass

    def _set_asd_version(self):

        for node in self.nodes:
            try:
                self.nodes[node].set_asd_version(
                    self.cinfo_data[node]['as_stat']['meta_data']['edition'])
            except Exception:
                pass

    def _set_cluster_name(self):

        for node in self.nodes:
            try:
                self.nodes[node].set_cluster_name(self.cluster_name)
            except Exception:
                pass


class CollectinfoLog(object):
    def __init__(self, cinfo_path, files, reader):
        self.files = files
        self.reader = reader
        self.snapshots = {}
        self.data = {}
        parse_info_all(files, self.data, True)

        if self.data:
            for ts in sorted(list(self.data.keys()), reverse=True):
                if self.data[ts]:
                    for cl in self.data[ts]:
                        cinfo_data = self.data[ts][cl]
                        if cinfo_data and not isinstance(cinfo_data, Exception):
                            self.snapshots[ts] = CollectinfoSnapshot(
                                cl, ts, cinfo_data, cinfo_path)

                    # Since we are not dealing with timeseries we should fetch only one snapshot
                    break

    def destroy(self):
        try:
            del self.files
            del self.reader
            for sn in self.snapshots:
                self.snapshots[sn].destroy()
            del self.snapshots
            del self.data
        except Exception:
            pass

    def get_snapshots(self):
        return self.snapshots<|MERGE_RESOLUTION|>--- conflicted
+++ resolved
@@ -96,11 +96,7 @@
 
     def ns_name_fault_check(self, value):
         try:
-<<<<<<< HEAD
             for node, node_data in value.items():
-=======
-            for node, node_data in list(value.items()):
->>>>>>> 6bff8c8c
                 if not node or not node_data:
                     continue
                 if not 'as_stat' in node_data:
@@ -158,11 +154,7 @@
 
         try:
             # return copy.deepcopy(self.cinfo_data[type][stanza])
-<<<<<<< HEAD
             for node, node_data in self.cinfo_data.items():
-=======
-            for node, node_data in list(self.cinfo_data.items()):
->>>>>>> 6bff8c8c
                 try:
                     if not node or not node_data:
                         continue
@@ -259,11 +251,7 @@
             return data
 
         try:
-<<<<<<< HEAD
             for node, node_data in self.cinfo_data.items():
-=======
-            for node, node_data in list(self.cinfo_data.items()):
->>>>>>> 6bff8c8c
                 try:
                     if not node or not node_data:
                         continue
@@ -302,11 +290,7 @@
     def get_expected_principal(self):
         try:
             principal = "0"
-<<<<<<< HEAD
             for n in self.nodes.values():
-=======
-            for n in list(self.nodes.values()):
->>>>>>> 6bff8c8c
                 if n.node_id == 'N/E':
                     if self._get_node_count() == 1:
                         return n.node_id
