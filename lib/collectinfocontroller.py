--- conflicted
+++ resolved
@@ -1189,11 +1189,7 @@
     @CommandHelp('Displays list of all added collectinfos files.')
     def do_all(self, line):
         cinfo_logs = self.loghdlr.all_cinfo_logs
-<<<<<<< HEAD
         for timestamp, snapshot in cinfo_logs.items():
-=======
-        for timestamp, snapshot in list(cinfo_logs.items()):
->>>>>>> 6bff8c8c
             print(terminal.bold() + str(timestamp) + terminal.unbold() + ": " + str(snapshot.cinfo_file))
 
 
