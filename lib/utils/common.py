# Copyright 2013-2021 Aerospike, Inc.
#
# Licensed under the Apache License, Version 2.0 (the "License");
# you may not use this file except in compliance with the License.
# You may obtain a copy of the License at
#
# http://www.apache.org/licenses/LICENSE-2.0
#
# Unless required by applicable law or agreed to in writing, software
# distributed under the License is distributed on an "AS IS" BASIS,
# WITHOUT WARRANTIES OR CONDITIONS OF ANY KIND, either express or implied.
# See the License for the specific language governing permissions and
# limitations under the License.

#############################################################################################################
# Functions common to multiple modes (online cluster / offline cluster / collectinfo-analyser / log-analyser)
#############################################################################################################

import asyncio
import datetime
import json
import logging
import operator
import os
from typing import Literal, Optional, TypeVar, TypedDict, Union
import distro
import socket
import time
import urllib.request
import urllib.error
import urllib.parse
import aiohttp
import zipfile
from collections import OrderedDict

from lib.utils import constants, file_size, util, version, data
from lib.view import terminal

logger = logging.getLogger("asadm")

########## Feature ##########

comp_ops = {
    ">": operator.gt,
    "<": operator.lt,
    ">=": operator.ge,
    "<=": operator.le,
    "==": operator.eq,
    "!=": operator.ne,
}

# TODO:  This needs to be a data structure of some kind other than a map. Currently,
# TODO:  it is difficult to read and reference values.  A dictionary of string -> tuple
# TODO:  -> tuple.
# Dictionary to contain feature and related stats to identify state of that feature.
# xdr/dc stats are not coupled with xdr-dc configs because at this time it is not required.
# In the future xdr, xdr/dc, and xdr/dc/namespace configs might need to be included.
# Format : { feature1: ((service stat1/config1 <, comp_op, value> ), (service stat2/config2 <, comp_op, value>), ....),
#                      ((namespace stat1/config1 <, comp_op, value>), (namespace stat2/config2 <, comp_op, value>), ...),
#                      ((xdr/dc stat1 <, comp_op, value>), (xdr/dc stat2 <, comp_op, value>), ...),
#          }
FEATURE_KEYS = {
    "KVS": (
        ("stat_read_reqs", "stat_write_reqs"),
        (
            "client_read_error",
            "client_read_success",
            "client_write_error",
            "client_write_success",
        ),
        None,
    ),
    "UDF": (
        ("udf_read_reqs", "udf_write_reqs"),
        ("client_udf_complete", "client_udf_error"),
        None,
    ),
    "Batch": (("batch_initiate", "batch_index_initiate"), None, None),
    "Scan": (
        (
            "tscan_initiate",
            "basic_scans_succeeded",
            "basic_scans_failed",
            "aggr_scans_succeeded",
            "aggr_scans_failed",
            "udf_bg_scans_succeeded",
            "udf_bg_scans_failed",
        ),
        (
            # pre 6.0, all of these stats have an equivalent Query stat post 6.0
            "scan_basic_complete",
            "scan_basic_error",
            "scan_aggr_complete",
            "scan_aggr_error",
            "scan_udf_bg_complete",
            "scan_udf_bg_error",
        ),
        None,
    ),
    "SIndex": (("sindex-used-bytes-memory"), ("memory_used_sindex_bytes"), None),
    "Query": (
        ("query_reqs", "query_success"),
        (
            "query_reqs",
            "query_success",
        ),
        None,
    ),
    "Primary Index Query": (
        None,
        (
            # post 6.0 when queries and scans were unified into just queries
            "pi_query_long_basic_complete",
            "pi_query_long_basic_error",
            "pi_query_short_basic_complete",
            "pi_query_short_basic_error",
            "pi_query_aggr_complete",
            "pi_query_aggr_error",
            "pi_query_udf_bg_complete",
            "pi_query_udf_bg_error",
            "pi_query_ops_bg_complete",
            "pi_query_ops_bg_error",
        ),
        None,
    ),
    "SIndex Query": (
        None,
        (
            # post 6.0 when queries and scans were unified into just queries
            "si_query_long_basic_complete",
            "si_query_long_basic_error",
            "si_query_short_basic_complete",
            "si_query_short_basic_error",
            "si_query_aggr_complete",
            "si_query_aggr_error",
            "si_query_udf_bg_complete",
            "si_query_udf_bg_error",
            "si_query_ops_bg_complete",
            "si_query_ops_bg_error",
        ),
        None,
    ),
    "Aggregation": (
        ("query_aggr_success", "query_aggr_error", "query_aggr_abort", "query_agg"),
        ("query_aggr_success", "query_aggr_error", "query_aggr_abort", "query_agg"),
        None,
    ),
    "LDT": (
        (
            "sub-records",
            "ldt-writes",
            "ldt-reads",
            "ldt-deletes",
            "ldt_writes",
            "ldt_reads",
            "ldt_deletes",
            "sub_objects",
        ),
        (
            "ldt-writes",
            "ldt-reads",
            "ldt-deletes",
            "ldt_writes",
            "ldt_reads",
            "ldt_deletes",
        ),
        None,
    ),
    "XDR Source": (
        ("stat_read_reqs_xdr", "xdr_read_success", "xdr_read_error"),
        None,
        ("success"),
    ),
    "XDR Destination": (
        ("stat_write_reqs_xdr"),
        ("xdr_write_success", "xdr_client_write_success"),
        None,
    ),
    "Rack-aware": (("self-group-id"), ("rack-id"), None),
    "Security": ((("enable-security", comp_ops["=="], "true"),), None, None),
    "TLS (Heartbeat)": (("heartbeat.mesh-seed-address-port"), None, None),
    "TLS (Fabric)": (("fabric.tls-port"), None, None),
    "TLS (Service)": (("service.tls-port"), None, None),
    "SC": (None, (("strong-consistency", comp_ops["=="], "true"),), None),
    "Index-on-device": (None, ("index_flash_used_bytes"), None),
    "Index-on-pmem": (None, (("index-type", comp_ops["=="], "pmem"),), None),
}


def _check_value(data={}, keys=()):
    """
    Function takes dictionary, and keys to compare.
    Returns boolean to indicate value for key is satisfying operation over value or not.
    """

    if not keys:
        return True

    if not data:
        return False

    if not isinstance(keys, tuple):
        keys = (keys,)

    for key in keys:
        k = key
        value = 0
        dv = 0
        op = comp_ops[">"]
        type_check = int
        if isinstance(key, tuple):
            if len(key) != 3:
                return False
            k = key[0]
            value = key[2]
            op = key[1]

        if isinstance(value, str):
            dv = None
            type_check = str
        if isinstance(value, bool):
            dv = False
            type_check = bool

        fetched_value = util.get_value_from_dict(data, k, dv, type_check)

        if fetched_value is None:
            continue

        if op(fetched_value, value):
            return True

    return False


def _check_feature_by_keys(service_data=None, service_keys=None):
    """
    Function takes dictionary of service data, service keys, dictionary of namespace data and namespace keys.
    Returns boolean to indicate service key in service data or namespace key in namespace data has non-zero value or not.
    """

    if service_data and not isinstance(service_data, Exception) and service_keys:
        if _check_value(service_data, service_keys):
            return True

    return False


def _check_nested_feature_by_keys(ns_data=None, ns_keys=None):
    if ns_data and ns_keys:
        for _, nsval in ns_data.items():
            if not nsval or isinstance(nsval, Exception):
                continue
            if _check_value(nsval, ns_keys):
                return True

    return False


def _deep_merge_dicts(dict_to, dict_from):
    """
    Function takes dictionaries to merge

    Merge dict_from to dict_to and returns dict_to
    """

    if not dict_to and not dict_from:
        return dict_to

    if not dict_to:
        return dict_from

    if not isinstance(dict_to, dict):
        return dict_to

    if not dict_from or not isinstance(dict_from, dict):
        # either dict_from is None/empty or is last value whose key matched
        # already, so no need to add
        return dict_to

    for _key in dict_from.keys():
        if _key not in dict_to:
            dict_to[_key] = dict_from[_key]
        else:
            dict_to[_key] = _deep_merge_dicts(dict_to[_key], dict_from[_key])

    return dict_to


def _find_features_for_cluster(
    service_stats,
    ns_stats,
    xdr_dc_stats,
    service_configs={},
    ns_configs={},
):
    """
    Function takes service stats, namespace stats, service configs, namespace configs and dictionary cluster config.
    Returns list of active (used) features identifying by comparing respective keys for non-zero value.
    """

    features = []

    service_data = _deep_merge_dicts(service_stats, service_configs)
    ns_data = _deep_merge_dicts(ns_stats, ns_configs)

    nodes = list(service_data.keys())

    for feature, keys in FEATURE_KEYS.items():
        for node in nodes:
            ns_d = util.get_value_from_dict(ns_data, node, None, dict)
            service_d = util.get_value_from_dict(service_data, node, None, dict)
            xdr_d = util.get_value_from_dict(xdr_dc_stats, node, None, dict)
            service_keys, ns_keys, xdr_dc_keys = keys

            if (
                _check_feature_by_keys(service_d, service_keys)
                or _check_nested_feature_by_keys(ns_d, ns_keys)
                or _check_nested_feature_by_keys(xdr_d, xdr_dc_keys)
            ):
                features.append(feature)
                break

    return features


def find_nodewise_features(
    service_stats,
    ns_stats,
    xdr_dc_stats,
    service_configs={},
    ns_configs={},
    security_configs={},
):
    """
    Function takes service stats, namespace stats, service configs, namespace configs and dictionary cluster config.
    Returns map of active (used) features per node identifying by comparing respective keys for non-zero value.
    """

    features = {}

    # Before asadm 2.7 security configs were joined into service configs because of info_get_config in node.py.
    service_configs = _deep_merge_dicts(service_configs, security_configs)
    service_data = _deep_merge_dicts(service_stats, service_configs)
    ns_data = _deep_merge_dicts(ns_stats, ns_configs)

    nodes = list(service_data.keys())

    for feature, keys in FEATURE_KEYS.items():
        for node in nodes:
            ns_d = util.get_value_from_dict(ns_data, node, None, dict)
            service_d = util.get_value_from_dict(service_data, node, None, dict)
            xdr_d = util.get_value_from_dict(xdr_dc_stats, node, None, dict)
            service_keys, ns_keys, xdr_dc_keys = keys

            if node not in features:
                features[node] = {}

            features[node][feature.upper()] = "NO"

            if (
                _check_feature_by_keys(service_d, service_keys)
                or _check_nested_feature_by_keys(ns_d, ns_keys)
                or _check_nested_feature_by_keys(xdr_d, xdr_dc_keys)
            ):
                features[node][feature.upper()] = "YES"

    return features


#############################

########## Summary ##########


def _set_record_overhead(as_version=""):
    overhead = 9
    if not as_version:
        return overhead

    if version.LooseVersion(as_version) >= version.LooseVersion("4.2"):
        return 1

    return overhead


def _round_up(value, rounding_factor):
    if not rounding_factor or not value:
        return value

    d = int(value // rounding_factor)
    m = value % rounding_factor
    if m > 0:
        d += 1

    return d * rounding_factor


<<<<<<< HEAD
class UDAEntryNamespaceDict(TypedDict):
    master_objects: int
    unique_data_bytes: int


T = TypeVar("T")
NamespaceDict = dict[str, T]
UDAEntryNamespacesDict = NamespaceDict[UDAEntryNamespaceDict]


class UDAEntryDict(TypedDict):
    cluster_name: str
    cluster_generation: int
    node_count: int
    hours_since_start: int
    time: str
    level: Union[Literal["info"], Literal["error"]]
    master_objects: int
    unique_data_bytes: int
    namespaces: UDAEntryNamespacesDict
    cluster_stable: bool
    errors: list[str]


class UDAEntriesRespDict(TypedDict):
    count: int
    entries: list[UDAEntryDict]


class UDAResponsesRequiredDict(TypedDict):
    # TODO: Maybe get rid of possible str type
    license_usage: UDAEntriesRespDict
    health: dict


class UDAResponsesOptionalDict(TypedDict, total=False):
    raw_store: str


class UDAResponsesDict(UDAResponsesRequiredDict, UDAResponsesOptionalDict):
    pass


async def _request_license_usage(
    agent_host: str, agent_port: str, get_store: bool = False
) -> tuple[UDAResponsesDict, Union[Exception, None]]:
    json_data: UDAResponsesDict = {
        "license_usage": {"count": 0, "entries": []},
        "health": {},
    }
    error = None

    a_year_ago = datetime.datetime.now(datetime.timezone.utc) - datetime.timedelta(
        days=365
    )
    a_year_ago = a_year_ago.isoformat()
    timeout = aiohttp.ClientTimeout(total=10)

    async with aiohttp.ClientSession(timeout=timeout) as session:
        entries_params = {"start": a_year_ago}
        agent_req_base = "http://" + agent_host + ":" + str(agent_port) + "/v1/"
        requests = [
            session.get(
                agent_req_base + "entries/range/time",
                params=entries_params,
            ),
            session.get(
                agent_req_base + "health",
                params=entries_params,
            ),
        ]

        res_entries = res_health = res_store = None

        if get_store:
            requests.append(session.get(agent_req_base + "raw-store"))
            (
                res_entries,
                res_health,
                res_store,
            ) = await asyncio.gather(  # pyright: ignore[reportGeneralTypeIssues]
                *requests
            )
        else:
            (
                res_entries,
                res_health,
            ) = await asyncio.gather(  # pyright: ignore[reportGeneralTypeIssues]
                *requests
            )

        try:
            res_health = await res_health.json()

            if res_health is not None:
                json_data["health"] = res_health
            else:
                error = Exception("Unable to connect")
        except Exception as e:
            # TODO: Maybe use a different type
            error = e

        try:
            res_entries = await res_entries.json()

            if res_entries is not None:
                json_data["license_usage"] = res_entries
            else:
                error = Exception("Unable to connect")
        except Exception as e:

            if error is None:
                error = e

        if res_store is not None:
            try:

                res_store = await res_store.text()

                if res_store is not None:
                    json_data["raw_store"] = res_store
                else:
                    error = Exception("Unable to connect")
                    json_data["raw_store"] = str(error)
            except Exception as e:
                # TODO: Maybe use a different type
                json_data["raw_store"] = str(e)

                if error is None:
                    error = e

    return json_data, error


request_license_usage = util.async_cached(_request_license_usage, ttl=30)


def _set_migration_status(namespace_stats, cluster_dict, ns_dict):
    """
    Function takes dictionary of namespace stats, cluster output dictionary and namespace output dictionary.
    Function finds migration status per namespace, and per cluster and updates output dictionaries.
    """

    if not namespace_stats:
        return

    for ns, ns_stats in namespace_stats.items():
        if not ns_stats or isinstance(ns_stats, Exception):
            continue

        migrations_in_progress = any(
            util.get_value_from_second_level_of_dict(
                ns_stats,
                ("migrate_tx_partitions_remaining", "migrate-tx-partitions-remaining"),
                default_value=0,
                return_type=int,
            ).values()
        )
        if migrations_in_progress:
            ns_dict[ns]["migrations_in_progress"] = True
            cluster_dict["migrations_in_progress"] = True


class SummaryClusterLicenseAggOptionalDict(TypedDict, total=False):
    min: int
    max: int
    avg: int
    latest_time: datetime.datetime


class SummaryClusterLicenseAggRequiredDict(TypedDict):
    latest: int


class SummaryClusterLicenseAggDict(
    SummaryClusterLicenseAggOptionalDict, SummaryClusterLicenseAggRequiredDict
):
    pass


class SummaryStorageUsageDict(TypedDict):
    total: int
    avail: int
    avail_pct: float
    used: int
    used_pct: float


class SummaryClusterOptionalDict(TypedDict, total=False):
    device: SummaryStorageUsageDict
    pmem: SummaryStorageUsageDict
    pmem_index: SummaryStorageUsageDict
    flash_index: SummaryStorageUsageDict


class SummaryClusterRequiredDict(TypedDict):
    server_version: list[str]
    os_version: list[str]
    cluster_size: list[int]
    cluster_name: list[str]
    device_count: int
    device_count_per_node: int
    device_count_same_across_nodes: bool
    active_features: list[str]
    migrations_in_progress: bool
    active_ns: int
    ns_count: int
    license_data: SummaryClusterLicenseAggDict
    memory: SummaryStorageUsageDict


class SummaryClusterDict(SummaryClusterOptionalDict, SummaryClusterRequiredDict):
    pass


class SummaryNamespaceOptionalDict(TypedDict, total=False):
    compression_ratio: float
    cache_read_pct: int
    device: SummaryStorageUsageDict
    pmem: SummaryStorageUsageDict
    pmem_index: SummaryStorageUsageDict
    flash_index: SummaryStorageUsageDict


class SummaryNamespaceRequiredDict(TypedDict):
    devices_total: int
    devices_per_node: int
    device_count_same_across_nodes: bool
    repl_factor: list[int]
    master_objects: int
    migrations_in_progress: bool
    index_type: str  # TODO: should be Union[Literal["pmem"], Literal["flash"], Literal["shmem"]]
    memory: SummaryStorageUsageDict
    rack_aware: bool
    license_data: SummaryClusterLicenseAggDict


class SummaryNamespaceDict(SummaryNamespaceOptionalDict, SummaryNamespaceRequiredDict):
    pass


SummaryNamespacesDict = NamespaceDict[SummaryNamespaceDict]


class SummaryDict(TypedDict):
    CLUSTER: SummaryClusterDict
    NAMESPACES: SummaryNamespacesDict


def _initialize_summary_output(ns_list) -> SummaryDict:
    """
    Function takes list of namespace names.
    Returns dictionary with summary fields set.
    """

    summary_dict: SummaryDict = {
        "CLUSTER": {
            "server_version": [],
            "os_version": [],
            "active_features": [],
            "cluster_size": [],
            "cluster_name": [],
            "migrations_in_progress": False,
            "device_count": 0,
            "device_count_per_node": 0,
            "device_count_same_across_nodes": True,
            "memory": {
                "total": 0,
                "used": 0,
                "used_pct": 0.0,
                "avail": 0,
                "avail_pct": 0.0,
            },
            "active_ns": 0,
            "ns_count": 0,
            "license_data": {"latest": 0},
        },
        "NAMESPACES": {},
    }

    for ns in ns_list:
        ns_dict: SummaryNamespaceDict = {
            "devices_total": 0,
            "devices_per_node": 0,
            "device_count_same_across_nodes": True,
            "repl_factor": [],
            "master_objects": 0,
            "migrations_in_progress": False,
            # Memory is always used regardless of configuration
            "memory": {
                "total": 0,
                "used": 0,
                "used_pct": 0.0,
                "avail": 0,
                "avail_pct": 0.0,
            },
            "index_type": "shmem",
            "rack_aware": False,
            "license_data": {"latest": 0},
        }
        summary_dict["NAMESPACES"][ns] = ns_dict

    return summary_dict


def _license_data_usage_adjustment(effective_repl, master_objects, used_bytes):
    if effective_repl == 0:
        return 0

    record_overhead = 35

    return round((used_bytes / effective_repl) - (record_overhead * master_objects))


class AggregateLicenseUsage:
    """
    A helper object for calculating min, max, avg and storing latest and latest_time.
    It simply cleans up the code.  It is used to calculate total license usage for the
    cluster and for each namespace.
    """

    def __init__(self):
        """
        If val is None then the instance is init with defaults
        """
        self.initialized = False
        self.min = float("inf")
        self.max = 0
        self.avg = 0
        self.latest = 0
        self.latest_time = datetime.datetime.now()
        self.count = 0

    def update(self, val, time=None):
        self.min = min(self.min, val)
        self.max = max(self.max, val)
        self.count += 1
        self.avg = (
            (self.avg * (self.count - 1)) + val
        ) / self.count  # get old average first
        self.latest = val

        if time != None:
            self.latest_time = datetime.datetime.fromisoformat(time)

    def __dict__(self) -> SummaryClusterLicenseAggDict:
        d: SummaryClusterLicenseAggDict = {"latest": self.latest}
        d["latest_time"] = self.latest_time
        d["min"] = self.min  # type: ignore
        d["max"] = self.max
        d["avg"] = round(self.avg)

        return d


def _parse_agent_response(
    license_usage: UDAEntriesRespDict,
    summary_dict: SummaryDict,
    allow_unstable: bool,
):
    """
    license_usage - a combination of responses from the unique-data-agent.
    cluster_dict - A dictionary in which to store the result.
    filter_cluster_stable - Ignore entries where the cluster is unstable because
                              the computation may not be accurate. Default=True
    """
    entries = license_usage["entries"]
    cluster_result = AggregateLicenseUsage()
    namespaces_result: dict[str, AggregateLicenseUsage] = {}

    for entry in entries:
        if entry["level"] == "info":
            # Pre-release v. of uda did not have cluster-stable
            if not allow_unstable and not entry["cluster_stable"]:
                continue

            time_ = entry["time"]

            total_data_bytes = entry["unique_data_bytes"]
            cluster_result.update(total_data_bytes, time_)

            if "namespaces" in entry:
                for ns, usage in entry["namespaces"].items():
                    ns_data_bytes = usage["unique_data_bytes"]
                    if ns not in namespaces_result:
                        namespaces_result[ns] = AggregateLicenseUsage()

                    namespaces_result[ns].update(ns_data_bytes, time_)

    if cluster_result.count != 0:
        summary_dict["CLUSTER"][
            "license_data"
        ] = (
            cluster_result.__dict__()
        )  # allows type checker to view type rather than generic dict
    else:
        raise ValueError("No processable data was received from the UDA.")

    for ns, ns_result in namespaces_result.items():
        if ns_result.count != 0:
            if ns in summary_dict["NAMESPACES"]:
                summary_dict["NAMESPACES"][ns][
                    "license_data"
                ] = (
                    ns_result.__dict__()
                )  # allows type checker to view type rather than generic dict
            else:
                logger.warning(
                    "Namespace %s found in UDA response but not in current cluster.", ns
                )


def _manually_compute_license_data_size(namespace_stats, summary_dict: SummaryDict):
=======
def _manually_compute_license_data_size(namespace_stats, server_builds, cluster_dict):
>>>>>>> b412ed66
    """
    Function takes dictionary of set stats, dictionary of namespace stats, cluster output dictionary and namespace output dictionary.
    Function finds license data size per namespace, and per cluster and updates output dictionaries.
    Please check formulae at https://aerospike.atlassian.net/wiki/spaces/SUP/pages/198344706/License+Data+Formulae.
    For more detail please see https://www.aerospike.com/docs/operations/plan/capacity/index.html.
    """

    if not namespace_stats:
        return

    cl_unique_data = 0.0

    for ns, ns_stats in namespace_stats.items():
        if not ns_stats or isinstance(ns_stats, Exception):
            continue

        ns_unique_data = 0.0
        ns_master_objects = 0
        ns_repl_factor = 1
        ns_record_overhead = 0.0

        for host_id, host_stats in ns_stats.items():
            host_memory_bytes = 0.0
            host_device_bytes = 0.0
            host_pmem_bytes = 0.0
            host_master_objects = 0

            if not host_stats or isinstance(host_stats, Exception):
                continue

            repl_factor = util.get_value_from_dict(
                host_stats,
                ("effective_replication_factor", "replication-factor"),
                default_value=1,
                return_type=int,
            )

            if repl_factor == 0:
                continue

            if ns_repl_factor != 1 and repl_factor != ns_repl_factor:
                raise Exception(
                    "different replication factor found across nodes for namespace %s"
                    % ns
                )

            ns_repl_factor = repl_factor

            host_master_objects += util.get_value_from_dict(
                host_stats,
                ("master_objects", "master-objects"),
                default_value=0,
                return_type=int,
            )

            host_device_compression_ratio = util.get_value_from_dict(
                host_stats,
                "device_compression_ratio",
                default_value=1.0,
                return_type=float,
            )

            host_pmem_compression_ratio = util.get_value_from_dict(
                host_stats,
                "pmem_compression_ratio",
                default_value=1.0,
                return_type=float,
            )

            host_device_bytes = util.get_value_from_dict(
                host_stats,
                "device_used_bytes",
                default_value=0.0,
                return_type=float,
            )

            host_device_bytes /= host_device_compression_ratio

            host_pmem_bytes = util.get_value_from_dict(
                host_stats,
                "pmem_used_bytes",
                default_value=0.0,
                return_type=float,
            )

            host_pmem_bytes /= host_pmem_compression_ratio

            if host_pmem_bytes == 0.0 and host_device_bytes == 0.0:
                host_memory_bytes += util.get_value_from_dict(
                    host_stats,
                    "memory_used_index_bytes",
                    default_value=0.0,
                    return_type=float,
                )

                host_memory_bytes += util.get_value_from_dict(
                    host_stats,
                    "memory_used_data_bytes",
                    default_value=0.0,
                    return_type=float,
                )

            host_build_version = util.get_value_from_dict(
                server_builds,
                host_id,
                default_value=None,
                return_type=str,
            )

<<<<<<< HEAD
        ns_unique_data = _license_data_usage_adjustment(
            ns_repl_factor, ns_master_objects, ns_unique_data
        )
        summary_dict["NAMESPACES"][ns]["license_data"]["latest"] = int(
            round(ns_unique_data)
        )
=======
            if host_build_version is None:
                raise Exception("could not find host %s in build responses" % host_id)

            host_record_overhead = 35
>>>>>>> b412ed66

            if version.LooseVersion(
                constants.SERVER_39_BYTE_OVERHEAD_FIRST_VERSION
            ) <= version.LooseVersion(host_build_version):
                host_record_overhead = 39

            host_unique_data = host_memory_bytes + host_pmem_bytes + host_device_bytes
            ns_unique_data += host_unique_data
            ns_record_overhead += host_master_objects * host_record_overhead
            ns_master_objects += host_master_objects

        ns_unique_data = round((ns_unique_data / ns_repl_factor) - ns_record_overhead)
        cl_unique_data += ns_unique_data

    summary_dict["CLUSTER"]["license_data"]["latest"] = int(round(cl_unique_data))


<<<<<<< HEAD
def _compute_license_data_size(
    namespace_stats,
    license_data_usage: Optional[UDAResponsesDict],
    allow_unstable: bool,
    summary_dict: SummaryDict,
):

    if not license_data_usage:
        _manually_compute_license_data_size(namespace_stats, summary_dict)
=======
def compute_license_data_size(
    namespace_stats,
    server_builds: dict[str, str],
    license_data_usage,
    cluster_dict,
):
    try:
        license_usage = license_data_usage["license_usage"]

        if license_usage["count"] != 0:
            _parse_agent_response(license_usage, cluster_dict)
        else:
            _manually_compute_license_data_size(
                namespace_stats, server_builds, cluster_dict
            )
            return

    # KeyError if unique_data_usage == {} or an error was returned from request
    except (KeyError, TypeError):
        _manually_compute_license_data_size(
            namespace_stats, server_builds, cluster_dict
        )
>>>>>>> b412ed66
        return
    else:
        try:
            license_usage = license_data_usage["license_usage"]
            _parse_agent_response(license_usage, summary_dict, allow_unstable)
            return

        #  an error was returned from request
        except (TypeError, ValueError, KeyError) as e:
            logger.error("Issue parsing agent response: %s.", e)
            _manually_compute_license_data_size(namespace_stats, summary_dict)
            return


def create_summary(
    service_stats,
    namespace_stats,
    xdr_dc_stats,
    metadata,
    license_allow_unstable: bool,
    service_configs={},
    ns_configs={},
    license_data_usage: Optional[UDAResponsesDict] = None,
):
    """
    Function takes four dictionaries service stats, namespace stats, set stats and metadata.
    Returns dictionary with summary information.
    """

    features = _find_features_for_cluster(
        service_stats,
        namespace_stats,
        xdr_dc_stats,
        service_configs=service_configs,
        ns_configs=ns_configs,
    )

    namespace_stats = util.flip_keys(namespace_stats)
    ns_configs = util.flip_keys(ns_configs)

    summary_dict = _initialize_summary_output(namespace_stats.keys())

    total_nodes = len(service_stats.keys())

    cl_memory_size_total = 0
    cl_memory_size_avail = 0
    cl_pmem_index_size_total = 0
    cl_pmem_index_size_avail = 0
    cl_flash_index_size_total = 0
    cl_flash_index_size_avail = 0

    cl_nodewise_device_counts = {}

    cl_nodewise_device_size = {}
    cl_nodewise_device_used = {}
    cl_nodewise_device_avail = {}

    cl_nodewise_pmem_size = {}
    cl_nodewise_pmem_used = {}
    cl_nodewise_pmem_avail = {}

    _compute_license_data_size(
        namespace_stats,
        metadata["server_build"],
        license_data_usage,
        license_allow_unstable,
        summary_dict,
    )
    _set_migration_status(
        namespace_stats, summary_dict["CLUSTER"], summary_dict["NAMESPACES"]
    )

    summary_dict["CLUSTER"]["active_features"] = features
    summary_dict["CLUSTER"]["cluster_size"] = list(
        set(
            util.get_value_from_second_level_of_dict(
                service_stats, ("cluster_size",), default_value=0, return_type=int
            ).values()
        )
    )

    if "cluster_name" in metadata and metadata["cluster_name"]:
        summary_dict["CLUSTER"]["cluster_name"] = list(
            set(metadata["cluster_name"].values()).difference(set(["null"]))
        )

    if "server_version" in metadata and metadata["server_version"]:
        summary_dict["CLUSTER"]["server_version"] = list(
            set(metadata["server_version"].values())
        )

    if "os_version" in metadata and metadata["os_version"]:
        summary_dict["CLUSTER"]["os_version"] = list(
            set(
                util.get_value_from_second_level_of_dict(
                    metadata["os_version"],
                    ("description",),
                    default_value="",
                    return_type=str,
                ).values()
            )
        )

    for ns, ns_stats in namespace_stats.items():
        if not ns_stats or isinstance(ns_stats, Exception):
            continue

        device_name_list = util.get_values_from_second_level_of_dict(
            ns_stats,
            (
                r"^storage-engine.device$",
                r"^device$",
                r"^storage-engine.file$",
                r"^file$",
                r"^dev$",
                r"^storage-engine.device\[[0-9]+\]$",
                r"^storage-engine.file\[[0-9]+\]$",
            ),
            return_type=str,
        )

        device_counts = dict(
            [
                (k, sum(len(i.split(",")) for i in v) if v else 0)
                for k, v in device_name_list.items()
            ]
        )
        cl_nodewise_device_counts = util.add_dicts(
            cl_nodewise_device_counts, device_counts
        )
        ns_total_devices = sum(device_counts.values())
        ns_total_nodes = len(ns_stats.keys())

        if ns_total_devices:
            summary_dict["NAMESPACES"][ns]["devices_total"] = ns_total_devices
            summary_dict["NAMESPACES"][ns]["devices_per_node"] = round(
                ns_total_devices / ns_total_nodes
            )
            if len(set(device_counts.values())) > 1:
                summary_dict["NAMESPACES"][ns]["device_count_same_across_nodes"] = False

        # Memory
        mem_size: int = sum(
            util.get_value_from_second_level_of_dict(
                ns_stats, ("memory-size",), default_value=0, return_type=int
            ).values()
        )
        mem_used: int = sum(
            util.get_value_from_second_level_of_dict(
                ns_stats, ("memory_used_bytes",), default_value=0, return_type=int
            ).values()
        )
        mem_avail = mem_size - mem_used
        mem_avail_pct = (mem_avail / mem_size) * 100.0
        mem_used_pct = 100.00 - mem_avail_pct
        cl_memory_size_total += mem_size
        cl_memory_size_avail += mem_avail

        ns_mem_usage: SummaryStorageUsageDict = {
            "total": mem_size,
            "used": mem_used,
            "used_pct": mem_used_pct,
            "avail": mem_avail,
            "avail_pct": mem_avail_pct,
        }
        summary_dict["NAMESPACES"][ns]["memory"] = ns_mem_usage

        index_type = summary_dict["NAMESPACES"][ns]["index_type"] = list(
            util.get_value_from_second_level_of_dict(
                ns_stats, ("index-type",), default_value="shmem", return_type=str
            ).values()
        )[0]

        # Pmem Index
        if index_type == "pmem":
            pmem_index_size = sum(
                util.get_value_from_second_level_of_dict(
                    ns_configs[ns],
                    ("index-type.mounts-size-limit",),
                    default_value=0,
                    return_type=int,
                ).values()
            )
            pmem_index_used = sum(
                util.get_value_from_second_level_of_dict(
                    ns_stats,
                    ("index_pmem_used_bytes",),
                    default_value=0,
                    return_type=int,
                ).values()
            )

            if pmem_index_size > 0:
                pmem_index_avail = pmem_index_size - pmem_index_used
                pmem_index_avail_pct = (pmem_index_avail / pmem_index_size) * 100.0
                pmem_index_used_pct = 100.00 - pmem_index_avail_pct
                cl_pmem_index_size_total += pmem_index_size
                cl_pmem_index_size_avail += pmem_index_avail

                ns_pmem_index_usage: SummaryStorageUsageDict = {
                    "total": pmem_index_size,
                    "used": pmem_index_used,
                    "used_pct": pmem_index_used_pct,
                    "avail": pmem_index_avail,
                    "avail_pct": pmem_index_avail_pct,
                }
                summary_dict["NAMESPACES"][ns]["pmem_index"] = ns_pmem_index_usage

        # Flash Index
        elif index_type == "flash":
            flash_index_size = sum(
                util.get_value_from_second_level_of_dict(
                    ns_configs[ns],
                    ("index-type.mounts-size-limit",),
                    default_value=0,
                    return_type=int,
                ).values()
            )
            flash_index_used = sum(
                util.get_value_from_second_level_of_dict(
                    ns_stats,
                    ("index_flash_used_bytes",),
                    default_value=0,
                    return_type=int,
                ).values()
            )

            if flash_index_size > 0:
                flash_index_avail = flash_index_size - flash_index_used
                flash_index_avail_pct = (flash_index_avail / flash_index_size) * 100.0
                flash_index_used_pct = 100.00 - flash_index_avail_pct
                cl_flash_index_size_total += flash_index_size
                cl_flash_index_size_avail += flash_index_avail

                ns_flash_index_usage: SummaryStorageUsageDict = {
                    "total": flash_index_size,
                    "used": flash_index_used,
                    "used_pct": flash_index_used_pct,
                    "avail": flash_index_avail,
                    "avail_pct": flash_index_avail_pct,
                }
                summary_dict["NAMESPACES"][ns]["flash_index"] = ns_flash_index_usage

        storage_engine_type = list(
            util.get_value_from_second_level_of_dict(
                ns_stats, ("storage-engine",), default_value="", return_type=str
            ).values()
        )[0]

        if storage_engine_type == "device":
            device_size = util.get_value_from_second_level_of_dict(
                ns_stats,
                ("device_total_bytes", "total-bytes-disk"),
                default_value=0,
                return_type=int,
            )
            device_used = util.get_value_from_second_level_of_dict(
                ns_stats,
                ("device_used_bytes", "used-bytes-disk"),
                default_value=0,
                return_type=int,
            )
            device_avail_pct = util.get_value_from_second_level_of_dict(
                ns_stats,
                ("device_available_pct", "available_pct"),
                default_value=0,
                return_type=int,
            )
            device_avail = util.pct_to_value(device_size, device_avail_pct)
            cl_nodewise_device_size = util.add_dicts(
                cl_nodewise_device_size, device_size
            )
            cl_nodewise_device_used = util.add_dicts(
                cl_nodewise_device_used, device_used
            )
            cl_nodewise_device_avail = util.add_dicts(
                cl_nodewise_device_avail, device_avail
            )
            device_size_total = sum(device_size.values())

            if device_size_total > 0:
                device_size_used = sum(device_used.values())
                device_size_avail = sum(device_avail.values())
                device_size_avail_pct = (device_size_avail / device_size_total) * 100.0
                device_size_used_pct = (device_size_used / device_size_total) * 100.0

                ns_device_usage: SummaryStorageUsageDict = {
                    "total": device_size_total,
                    "used": device_size_used,
                    "used_pct": device_size_used_pct,
                    "avail": device_size_avail,
                    "avail_pct": device_size_avail_pct,
                }
                summary_dict["NAMESPACES"][ns]["device"] = ns_device_usage

        elif storage_engine_type == "pmem":
            pmem_size = util.get_value_from_second_level_of_dict(
                ns_stats,
                ("pmem_total_bytes",),
                default_value=0,
                return_type=int,
            )
            pmem_used = util.get_value_from_second_level_of_dict(
                ns_stats,
                ("pmem_used_bytes"),
                default_value=0,
                return_type=int,
            )
            pmem_avail_pct = util.get_value_from_second_level_of_dict(
                ns_stats,
                ("pmem_available_pct"),
                default_value=0,
                return_type=int,
            )
            pmem_avail = util.pct_to_value(pmem_size, pmem_avail_pct)
            cl_nodewise_pmem_size = util.add_dicts(cl_nodewise_pmem_size, pmem_size)
            cl_nodewise_pmem_used = util.add_dicts(cl_nodewise_pmem_used, pmem_used)
            cl_nodewise_pmem_avail = util.add_dicts(cl_nodewise_pmem_avail, pmem_avail)
            pmem_size_total = sum(pmem_size.values())

            if pmem_size_total > 0:
                pmem_size_used = sum(pmem_used.values())
                pmem_size_avail = sum(pmem_avail.values())
                pmem_size_avail_pct = (pmem_size_avail / pmem_size_total) * 100.0
                pmem_size_used_pct = (pmem_size_used / pmem_size_total) * 100.0

                ns_pmem_usage: SummaryStorageUsageDict = {
                    "total": pmem_size_total,
                    "used": pmem_size_used,
                    "used_pct": pmem_size_used_pct,
                    "avail": pmem_size_avail,
                    "avail_pct": pmem_size_avail_pct,
                }
                summary_dict["NAMESPACES"][ns]["pmem"] = ns_pmem_usage

        compression_ratio = max(
            util.get_value_from_second_level_of_dict(
                ns_stats,
                ("device_compression_ratio", "pmem_compression_ratio"),
                default_value=0.0,
                return_type=float,
            ).values()
        )

        if compression_ratio > 0:
            summary_dict["NAMESPACES"][ns]["compression_ratio"] = compression_ratio

        summary_dict["NAMESPACES"][ns]["repl_factor"] = list(
            set(
                util.get_value_from_second_level_of_dict(
                    ns_stats,
                    ("repl-factor", "replication-factor"),
                    default_value=0,
                    return_type=int,
                ).values()
            )
        )

        data_in_memory = list(
            util.get_value_from_second_level_of_dict(
                ns_stats,
                ("storage-engine.data-in-memory", "data-in-memory"),
                default_value=False,
                return_type=bool,
            ).values()
        )[0]

        if data_in_memory:
            cache_read_pcts = list(
                util.get_value_from_second_level_of_dict(
                    ns_stats,
                    ("cache_read_pct", "cache-read-pct"),
                    default_value=None,
                    return_type=int,
                ).values()
            )
            if cache_read_pcts:
                try:
                    summary_dict["NAMESPACES"][ns]["cache_read_pct"] = sum(
                        cache_read_pcts
                    ) // len(cache_read_pcts)
                except Exception:
                    pass
        master_objects = sum(
            util.get_value_from_second_level_of_dict(
                ns_stats,
                ("master_objects", "master-objects"),
                default_value=0,
                return_type=int,
            ).values()
        )
        summary_dict["CLUSTER"]["ns_count"] += 1

        if master_objects > 0:
            summary_dict["NAMESPACES"][ns]["master_objects"] = master_objects
            summary_dict["CLUSTER"]["active_ns"] += 1

        rack_ids = util.get_value_from_second_level_of_dict(
            ns_stats, ("rack-id",), default_value=None, return_type=int
        )

        if rack_ids:
            rack_ids = list(set(rack_ids.values()))
            if len(rack_ids) > 1 or rack_ids[0] is not None:
                if any((i is not None and i > 0) for i in rack_ids):
                    summary_dict["NAMESPACES"][ns]["rack_aware"] = True

    cl_device_counts = sum(cl_nodewise_device_counts.values())
    if cl_device_counts:
        summary_dict["CLUSTER"]["device_count"] = cl_device_counts
        summary_dict["CLUSTER"]["device_count_per_node"] = round(
            cl_device_counts / total_nodes
        )
        if len(set(cl_nodewise_device_counts.values())) > 1:
            summary_dict["CLUSTER"]["device_count_same_across_nodes"] = False

    if cl_memory_size_total > 0:
        memory_avail_pct = (cl_memory_size_avail / cl_memory_size_total) * 100.0
        cluster_memory: SummaryStorageUsageDict = {
            "total": cl_memory_size_total,
            "avail": cl_memory_size_avail,
            "avail_pct": memory_avail_pct,
            "used": cl_memory_size_total - cl_memory_size_avail,
            "used_pct": 100.0 - memory_avail_pct,
        }
        summary_dict["CLUSTER"]["memory"] = cluster_memory

    if cl_pmem_index_size_total > 0:
        cl_pmem_index_size_avail_pct = (
            cl_pmem_index_size_avail / cl_pmem_index_size_total
        ) * 100.0
        cluster_pmem_index: SummaryStorageUsageDict = {
            "total": cl_pmem_index_size_total,
            "avail": cl_pmem_index_size_avail,
            "avail_pct": cl_pmem_index_size_avail_pct,
            "used": cl_pmem_index_size_total - cl_pmem_index_size_avail,
            "used_pct": 100.0 - cl_pmem_index_size_avail_pct,
        }
        summary_dict["CLUSTER"]["pmem_index"] = cluster_pmem_index

    if cl_flash_index_size_total > 0:
        cl_flash_index_size_avail_pct = (
            cl_flash_index_size_avail / cl_flash_index_size_total
        ) * 100.0
        cluster_flash_index: SummaryStorageUsageDict = {
            "total": cl_flash_index_size_total,
            "avail": cl_flash_index_size_avail,
            "avail_pct": cl_flash_index_size_avail_pct,
            "used": cl_flash_index_size_total - cl_flash_index_size_avail,
            "used_pct": 100.0 - cl_flash_index_size_avail_pct,
        }
        summary_dict["CLUSTER"]["flash_index"] = cluster_flash_index

    cl_device_size_total = sum(cl_nodewise_device_size.values())
    if cl_device_size_total > 0:
        cluster_device_used = sum(cl_nodewise_device_used.values())
        cluster_device_avail = sum(cl_nodewise_device_avail.values())
        cluster_device_index: SummaryStorageUsageDict = {
            "total": cl_device_size_total,
            "avail": cluster_device_avail,
            "avail_pct": (cluster_device_avail / cl_device_size_total) * 100.0,
            "used": cluster_device_used,
            "used_pct": (cluster_device_used / cl_device_size_total) * 100.0,
        }
        summary_dict["CLUSTER"]["device"] = cluster_device_index

    cl_pmem_size_total = sum(cl_nodewise_pmem_size.values())
    if cl_pmem_size_total > 0:
        cluster_pmem_used = sum(cl_nodewise_pmem_used.values())
        cluster_pmem_avail = sum(cl_nodewise_pmem_avail.values())
        cluster_pmem_index: SummaryStorageUsageDict = {
            "total": cl_pmem_size_total,
            "avail": cluster_pmem_avail,
            "avail_pct": (cluster_pmem_avail / cl_pmem_size_total) * 100.0,
            "used": cluster_pmem_used,
            "used_pct": (cluster_pmem_used / cl_pmem_size_total) * 100.0,
        }
        summary_dict["CLUSTER"]["pmem"] = cluster_pmem_index

    return summary_dict


#############################

########## Histogram ##########


def _create_histogram_percentiles_output(histogram_name, histogram_data):
    histogram_data = util.flip_keys(histogram_data)

    for namespace, host_data in histogram_data.items():
        if not host_data or isinstance(host_data, Exception):
            continue

        for host_id, data_ in host_data.items():
            if not data_ or isinstance(data_, Exception):
                continue

            hist = data_["data"]
            width = data_["width"]

            cum_total = 0
            total = sum(hist)
            percentile = 0.1
            result = []

            for i, v in enumerate(hist):
                cum_total += float(v)

                if total > 0:
                    portion = cum_total / total
                else:
                    portion = 0.0

                while portion >= percentile:
                    percentile += 0.1
                    result.append(i + 1)

                if percentile > 1.0:
                    break

            if result == []:
                result = [0] * 10

            if histogram_name == "objsz":
                data_["percentiles"] = [(r * width) - 1 if r > 0 else r for r in result]
            else:
                data_["percentiles"] = [r * width for r in result]

    return histogram_data


def _create_bytewise_histogram_percentiles_output(histogram_data, bucket_count, builds):
    histogram_data = util.flip_keys(histogram_data)

    for namespace, host_data in histogram_data.items():
        result = []
        rblock_size_bytes = 128
        width = 1

        for host_id, data_ in host_data.items():

            try:
                as_version = builds[host_id]
                if version.LooseVersion(as_version) < version.LooseVersion("2.7.0") or (
                    version.LooseVersion(as_version) >= version.LooseVersion("3.0.0")
                    and version.LooseVersion(as_version) < version.LooseVersion("3.1.3")
                ):
                    rblock_size_bytes = 512

            except Exception:
                pass

            hist = data_["data"]
            width = data_["width"]

            for i, v in enumerate(hist):
                if v and v > 0:
                    result.append(i)

        result = list(set(result))
        result.sort()
        start_buckets = []

        if len(result) <= bucket_count:
            # if asinfo buckets with values>0 are less than
            # show_bucket_count then we can show all single buckets as it
            # is, no need to merge to show big range
            for res in result:
                start_buckets.append(res)
                start_buckets.append(res + 1)

        else:
            # dividing volume buckets (from min possible bucket with
            # value>0 to max possible bucket with value>0) into same range
            start_bucket = result[0]
            size = result[len(result) - 1] - result[0] + 1

            bucket_width = size // bucket_count
            additional_bucket_index = bucket_count - (size % bucket_count)

            bucket_index = 0

            while bucket_index < bucket_count:
                start_buckets.append(start_bucket)

                if bucket_index == additional_bucket_index:
                    bucket_width += 1

                start_bucket += bucket_width
                bucket_index += 1

            start_buckets.append(start_bucket)

        columns = []
        need_to_show = {}

        for i, bucket in enumerate(start_buckets):

            if i == len(start_buckets) - 1:
                break

            key = _get_bucket_range(
                bucket, start_buckets[i + 1], width, rblock_size_bytes
            )
            need_to_show[key] = False
            columns.append(key)

        for host_id, data_ in host_data.items():

            rblock_size_bytes = 128

            try:
                as_version = builds[host_id]

                if version.LooseVersion(as_version) < version.LooseVersion("2.7.0") or (
                    version.LooseVersion(as_version) >= version.LooseVersion("3.0.0")
                    and version.LooseVersion(as_version) < version.LooseVersion("3.1.3")
                ):
                    rblock_size_bytes = 512

            except Exception:
                pass

            hist = data_["data"]
            width = data_["width"]
            data_["values"] = {}

            for i, s in enumerate(start_buckets):

                if i == len(start_buckets) - 1:
                    break

                b_index = s

                key = _get_bucket_range(
                    s, start_buckets[i + 1], width, rblock_size_bytes
                )

                if key not in columns:
                    columns.append(key)

                if key not in data_["values"]:
                    data_["values"][key] = 0

                while b_index < start_buckets[i + 1]:
                    data_["values"][key] += hist[b_index]
                    b_index += 1

                if data_["values"][key] > 0:
                    need_to_show[key] = True

                else:
                    if key not in need_to_show:
                        need_to_show[key] = False

        host_data["columns"] = []

        for column in columns:
            if need_to_show[column]:
                host_data["columns"].append(column)

    return histogram_data


def _get_bucket_range(current_bucket, next_bucket, width, rblock_size_bytes):
    s_b = "0 B"
    if current_bucket > 0:
        last_bucket_last_rblock_end = ((current_bucket * width) - 1) * rblock_size_bytes

        if last_bucket_last_rblock_end < 1:
            last_bucket_last_rblock_end = 0

        else:
            last_bucket_last_rblock_end += 1

        s_b = file_size.size(last_bucket_last_rblock_end, file_size.byte)

        if current_bucket == 99 or next_bucket > 99:
            return ">%s" % (s_b.replace(" ", ""))

    bucket_last_rblock_end = ((next_bucket * width) - 1) * rblock_size_bytes
    e_b = file_size.size(bucket_last_rblock_end, file_size.byte)
    return _create_range_key(s_b.replace(" ", ""), e_b.replace(" ", ""))


def _create_range_key(s, e):
    return "%s to %s" % (s, e)


def _string_to_bytes(k):
    k = k.split(" to ")
    s = k[0]
    b = {
        "K": 1024**1,
        "M": 1024**2,
        "G": 1024**3,
        "T": 1024**4,
        "P": 1024**5,
        "E": 1024**6,
    }

    for suffix, val in b.items():
        if s.endswith(suffix):
            s = s[: -1 * len(suffix)]
            return int(s) * val

    return int(s)


def _restructure_new_log_histogram(histogram_data):
    histogram_data = util.flip_keys(histogram_data)

    for namespace, ns_data in histogram_data.items():
        if not ns_data or isinstance(ns_data, Exception):
            continue

        columns = []

        for host_id, host_data in ns_data.items():
            if not host_data or isinstance(host_data, Exception):
                continue

            hist = host_data["data"]
            host_data["values"] = {}

            for k, v in hist.items():
                try:
                    kl = k.split("-")
                    s, e = kl[0], kl[1]
                    key = _create_range_key(s, e)
                    host_data["values"][key] = v
                    if key not in columns:
                        columns.append(key)

                except Exception:
                    continue

        for host_id, host_data in ns_data.items():
            if not host_data or isinstance(host_data, Exception):
                continue

            for k in columns:
                if k not in host_data["values"].keys():
                    host_data["values"][k] = 0

        ns_data["columns"] = sorted(columns, key=_string_to_bytes)

    return histogram_data


def _parse_old_histogram(histogram, histogram_data):
    datum = histogram_data.split(",")
    datum.pop(0)  # don't care about ns, hist_name, or length
    width = int(datum.pop(0))
    datum[-1] = datum[-1].split(";")[0]
    datum = [int(data) for data in datum]
    return {"histogram": histogram, "width": width, "data": datum}


def _parse_new_linear_histogram(histogram, histogram_data):
    datum = histogram_data.split(":")
    key_map = {"units": "units", "bucket-width": "width", "buckets": "data"}

    result = {}
    for d in datum:
        k = None
        v = None
        try:
            _d = d.split("=")
            k, v = _d[0], _d[1]

        except Exception:
            continue

        if k is None:
            continue

        if k in key_map:
            result[key_map[k]] = v

    if result:
        buckets = result["data"]
        buckets = buckets.split(",")
        result["data"] = [int(bucket) for bucket in buckets]
        result["width"] = int(result["width"])
        result["histogram"] = histogram

    return result


def _parse_new_log_histogram(histogram, histogram_data):
    datum = histogram_data.split(":")

    field = datum.pop(0)
    split = field.split("=")
    k, v = split[0], split[1]

    if k != "units":
        # wrong format
        return {}

    result = {}
    result[k] = v
    result["data"] = OrderedDict()
    result["histogram"] = histogram

    for d in datum:
        k = None
        v = None
        try:
            _d = d.split("=")
            k, v = _d[0], _d[1]
            if k.endswith(")"):
                k = k[:-1]
            if k.startswith("["):
                k = k[1:]

            result["data"][k] = v

        except Exception:
            continue

    return result


def create_histogram_output(histogram_name, histogram_data, **params):
    if "byte_distribution" not in params or not params["byte_distribution"]:
        return _create_histogram_percentiles_output(histogram_name, histogram_data)

    try:
        units = get_histogram_units(histogram_data)

        if units is not None:
            return _restructure_new_log_histogram(histogram_data)

    except Exception as e:
        raise e

    if "bucket_count" not in params or "builds" not in params:
        return {}

    return _create_bytewise_histogram_percentiles_output(
        histogram_data, params["bucket_count"], params["builds"]
    )


def get_histogram_units(histogram_data):
    """
    Function takes dictionary of histogram data.
    Checks for units key which indicates it is newer format or older and return unit.
    """

    units = None
    units_present = False
    units_absent = False

    for k1, v1 in histogram_data.items():
        if not v1 or isinstance(v1, Exception):
            continue

        for k2, v2 in v1.items():
            if not v2 or isinstance(v2, Exception):
                continue

            if "units" in v2:
                units_present = True
                units = v2["units"]

            else:
                units_absent = True

    if units_absent and units_present:
        raise Exception("Different histogram formats on different nodes")

    return units


def parse_raw_histogram(
    histogram, histogram_data, logarithmic=False, new_histogram_version=False
):
    if not histogram_data or isinstance(histogram_data, Exception):
        return {}

    if not new_histogram_version:
        return _parse_old_histogram(histogram, histogram_data)

    if logarithmic:
        return _parse_new_log_histogram(histogram, histogram_data)

    return _parse_new_linear_histogram(histogram, histogram_data)


def is_new_histogram_version(version_):
    """
    Function takes version to check

    It returns true if version is supporting new histogram command else returns
    false
    """

    if not version_:
        return False

    if version.LooseVersion(version_) >= version.LooseVersion(
        constants.SERVER_NEW_HISTOGRAM_FIRST_VERSION
    ):
        return True

    return False


#################################

########## Latencies ##########
def is_new_latencies_version(version_):
    """
    Function takes a version to check

    It returns true if the version is supporting the new latencies command else
     returns false
    """

    if not version_:
        return False

    if version.LooseVersion(version_) >= version.LooseVersion(
        constants.SERVER_NEW_LATENCIES_CMD_FIRST_VERSION
    ):
        return True

    return False


#################################

########## System Collectinfo ##########


def _create_fail_string(cloud_provider):
    return "\nCould not determine if node is in {0}, check lsb_release, kernel name and dmesg manually".format(
        cloud_provider
    )


def _get_aws_metadata(response_str, prefix="", old_response=""):
    aws_c = ""
    aws_metadata_base_url = "http://169.254.169.254/latest/meta-data"

    # set of values which will give same old_response, so no need to go further
    last_values = []
    for rsp in response_str.split("\n"):
        if "credential" in rsp:
            # ignore credentials
            continue

        if rsp[-1:] == "/":
            rsp_p = rsp.strip("/")
            aws_c += _get_aws_metadata(rsp_p, prefix, old_response=old_response)
        else:
            urls_to_join = [aws_metadata_base_url, prefix, rsp]
            meta_url = "/".join(urls_to_join)
            req = urllib.request.Request(meta_url)
            r = urllib.request.urlopen(req)
            if r.code != 404:
                response = r.read().strip().decode("utf-8")
                if response == old_response:
                    last_values.append(rsp.strip())
                    continue
                try:
                    aws_c += _get_aws_metadata(
                        response, prefix + rsp + "/", old_response=response
                    )
                except Exception:
                    aws_c += (prefix + rsp).strip("/") + "\n" + response + "\n\n"

    if last_values:
        aws_c += prefix.strip("/") + "\n" + "\n".join(last_values) + "\n\n"

    return aws_c


def _check_cmds_for_str(cmds, strings):

    for cmd in cmds:
        try:
            output, _ = util.shell_command([cmd])

            for string in strings:
                if string in output:
                    return True

        except Exception:
            continue

    return False


def _collect_aws_data(cmd=""):
    aws_rsp = ""
    aws_timeout = 1
    socket.setdefaulttimeout(aws_timeout)
    aws_metadata_base_url = "http://169.254.169.254/latest/meta-data"
    cloud_provider = "AWS"
    out = "['" + cloud_provider + "']"
    grep_for = "Amazon"
    extra_cmds_to_check = [
        "lsb_release -a",
        "ls /etc|grep release|xargs -I f cat /etc/f",
    ]
    try:
        out += "\nRequesting . . . {0}".format(aws_metadata_base_url)
        req = urllib.request.Request(aws_metadata_base_url)
        r = urllib.request.urlopen(req)
        if r.code == 200:
            rsp = r.read().decode("utf-8")
            aws_rsp += _get_aws_metadata(rsp, "/")
            out += "\nSuccess! Resp: {0}".format(aws_rsp)
        else:
            out += "\nFailed! Response Code: {0}".format(r.code)
            out += "\nChecking {0} for '{1}'".format(extra_cmds_to_check, grep_for)
            if _check_cmds_for_str(extra_cmds_to_check, [grep_for]):
                out += "\nSuccess!"
            else:
                out += "\nFailed!"
                out += _create_fail_string(cloud_provider)

    except Exception as e:
        out += "\nFailed! Exception: {0}".format(e)
        out += "\nChecking [{0}] for {1}".format(extra_cmds_to_check, grep_for)
        if _check_cmds_for_str(extra_cmds_to_check, [grep_for]):
            out += "\nSuccess!"
        else:
            out += "\nFailed!"
            out += _create_fail_string(cloud_provider)

    return out, None


def _get_gce_metadata(response_str, fields_to_ignore=[], prefix=""):
    res_str = ""
    gce_metadata_base_url = "http://169.254.169.254/computeMetadata/v1/instance"

    for rsp in response_str.split("\n"):
        rsp = rsp.strip()
        if not rsp or rsp in fields_to_ignore:
            continue

        urls_to_join = [gce_metadata_base_url, prefix, rsp]
        meta_url = "/".join(urls_to_join)

        try:
            req = urllib.request.Request(
                meta_url, headers={"Metadata-Flavor": "Google"}
            )
            r = urllib.request.urlopen(req)

            if r.code != 404:
                response = r.read().strip().decode("utf-8")

                if rsp[-1:] == "/":
                    res_str += _get_gce_metadata(
                        response, fields_to_ignore=fields_to_ignore, prefix=prefix + rsp
                    )
                else:
                    res_str += prefix + rsp + "\n" + response + "\n\n"
        except Exception:
            pass

    return res_str


def _collect_gce_data(cmd=""):
    gce_timeout = 1
    socket.setdefaulttimeout(gce_timeout)
    gce_metadata_base_url = "http://169.254.169.254/computeMetadata/v1/instance"
    cloud_provider = "GCE"
    out = "['" + cloud_provider + "']"
    fields_to_ignore = ["attributes/"]

    try:
        out += "\nRequesting . . . {0}".format(gce_metadata_base_url)
        req = urllib.request.Request(
            gce_metadata_base_url, headers={"Metadata-Flavor": "Google"}
        )
        r = urllib.request.urlopen(req)

        if r.code == 200:
            rsp = r.read().decode("utf-8")
            gce_rsp = _get_gce_metadata(rsp, fields_to_ignore=fields_to_ignore)
            out += "\nSuccess! Resp: {0}".format(gce_rsp)
        else:
            out += "\nFailed! Resp Code: {0}".format(r.code)
            out += _create_fail_string(cloud_provider)

    except Exception as e:
        out += "\nFailed! Exception: {0}".format(e)
        out += _create_fail_string(cloud_provider)

    return out, None


def _collect_azure_data(cmd=""):
    azure_timeout = 1
    socket.setdefaulttimeout(azure_timeout)
    azure_metadata_base_url = (
        "http://169.254.169.254/metadata/instance?api-version=2017-04-02"
    )
    cloud_provider = "Azure"
    out = "['" + cloud_provider + "']"

    try:
        out += "\nRequesting . . . {0}".format(azure_metadata_base_url)
        req = urllib.request.Request(
            azure_metadata_base_url, headers={"Metadata": "true"}
        )
        r = urllib.request.urlopen(req)

        if r.code == 200:
            rsp = r.read().decode("utf-8")
            jsonObj = json.loads(rsp)
            out += "\nSuccess! Resp: {0}".format(
                json.dumps(jsonObj, sort_keys=True, indent=4, separators=(",", ": "))
            )
        else:
            out += "\nFailed! Response Code: {0}".format(r.code)
            out += _create_fail_string(cloud_provider)

    except Exception as e:
        out += "\nFailed! Exception: {0}".format(e)
        out += _create_fail_string(cloud_provider)

    return out, None


def _collect_cpuinfo(cmd=""):
    out = "['cpuinfo']"

    cpu_info_cmd = 'cat /proc/cpuinfo | grep "vendor_id"'
    o, e = util.shell_command([cpu_info_cmd])

    if o:
        o = o.strip().split("\n")
        cpu_info = {}

        for item in o:
            items = item.strip().split(":")

            if len(items) == 2:
                key = items[1].strip()
                if key in cpu_info.keys():
                    cpu_info[key] = cpu_info[key] + 1
                else:
                    cpu_info[key] = 1
        out += "\nvendor_id\tprocessor count"

        for key in cpu_info.keys():
            out += "\n" + key + "\t" + str(cpu_info[key])

    return out, None


def _collect_lsof(verbose=False):
    # Collect lsof data
    # If verbose true then returns whole output
    # If verbose false then returns count and type of fds for aerospike process

    out = "['lsof']"

    pids = get_asd_pids()

    o_dict = {}
    unidentified_protocol_count = 0
    type_ljust = 20
    desc_ljust = 20

    for pid in pids:
        cmd = "sudo lsof -n -p %s" % str(pid)
        o, e = util.shell_command([cmd])

        if e or not o:
            continue

        if verbose:
            out += "\n" + str(o)
            continue

        o_rows = o.strip().split("\n")

        # first line is header, so ignore it
        if "asd" not in o_rows[0]:
            o_rows = o_rows[1:]

        for row in o_rows:
            try:
                if "can't identify protocol" in row:
                    unidentified_protocol_count += 1

            except Exception:
                pass

            try:
                t = row.strip().split()[4]
                if t not in o_dict:

                    if len(t) > type_ljust:
                        type_ljust = len(t)

                    if (
                        t in data.lsof_file_type_desc
                        and len(data.lsof_file_type_desc[t]) > desc_ljust
                    ):
                        desc_ljust = len(data.lsof_file_type_desc[t])

                    o_dict[t] = 1
                else:
                    o_dict[t] += 1

            except Exception:
                continue

    if verbose:
        # sending actual output, no need to compute counts
        return out, None

    out += (
        "\n"
        + "FileType".ljust(type_ljust)
        + "Description".ljust(desc_ljust)
        + "fd count"
    )

    for ftype in sorted(o_dict.keys()):
        desc = "Unknown"
        if ftype in data.lsof_file_type_desc:
            desc = data.lsof_file_type_desc[ftype]

        out += (
            "\n" + ftype.ljust(type_ljust) + desc.ljust(desc_ljust) + str(o_dict[ftype])
        )

    out += "\n\n" + "Unidentified Protocols = " + str(unidentified_protocol_count)

    return out, None


def _collect_env_variables(cmd=""):
    # collets environment variables

    out = "['env_variables']"

    variables = [
        "ENTITLEMENT",
        "SERVICE_THREADS",
        "TRANSACTION_QUEUES",
        "TRANSACTION_THREADS_PER_QUEUE",
        "LOGFILE",
        "SERVICE_ADDRESS",
        "SERVICE_PORT",
        "HB_ADDRESS",
        "HB_PORT",
        "FABRIC_ADDRESS",
        "FABRIC_PORT",
        "INFO_ADDRESS",
        "INFO_PORT",
        "NAMESPACE",
        "REPL_FACTOR",
        "MEM_GB",
        "DEFAULT_TTL",
        "STORAGE_GB",
    ]

    for v in variables:
        out += "\n" + v + "=" + str(os.environ.get(v))

    return out, None


def _collect_ip_link_details(cmd=""):
    out = "['ip -s link']"

    cmd = "ip -s link"
    loop_count = 3
    sleep_seconds = 5

    for i in range(0, loop_count):
        o, e = util.shell_command([cmd])

        if o:
            out += "\n" + str(o) + "\n"
        time.sleep(sleep_seconds)

    return out, None


def _collectinfo_content(func, cmd=None, alt_cmds=[]):
    if cmd is None:
        cmd = []

    fname = ""
    try:
        fname = func.__name__
    except Exception:
        pass

    info_line = constants.COLLECTINFO_PROGRESS_MSG % (
        fname,
        (" %s" % (str(cmd)) if cmd else ""),
    )
    logger.info(info_line)

    o_line = constants.COLLECTINFO_SEPERATOR

    o, e = None, None

    if cmd:
        o_line += str(cmd) + "\n"

    failed_cmds = []

    try:
        o, e = func(cmd)
    except Exception as e:
        return o_line + str(e), failed_cmds

    if e:
        logger.warning(str(e))
        if func == util.shell_command:
            failed_cmds += cmd

        if alt_cmds:
            success = False
            for alt_cmd in alt_cmds:
                if not alt_cmd:
                    continue

                alt_cmd = [alt_cmd]
                info_line = (
                    "Data collection for alternative command %s %s  in progress..."
                    % (fname, str(alt_cmd))
                )
                logger.info(info_line)
                o_line += str(alt_cmd) + "\n"
                o_alt, e_alt = util.shell_command(alt_cmd)

                if e_alt:
                    e = e_alt

                else:
                    failed_cmds = []
                    success = True

                    if o_alt:
                        o = o_alt
                    break

            if not success:
                if alt_cmds:
                    failed_cmds += alt_cmds

    if o:
        o_line += str(o) + "\n"

    return o_line, failed_cmds


def _zip_files(dir_path, _size=1):
    """
    If file size is greater then given _size, create zip of file on same location and
    remove original one. Won't zip If zlib module is not available.
    """
    for root, dirs, files in os.walk(dir_path):
        for _file in files:
            file_path = os.path.join(root, _file)
            size_mb = os.path.getsize(file_path) // (1024 * 1024)
            if size_mb >= _size:
                os.chdir(root)
                try:
                    newzip = zipfile.ZipFile(_file + ".zip", "w", zipfile.ZIP_DEFLATED)
                    newzip.write(_file)
                    newzip.close()
                    os.remove(_file)
                except Exception as e:
                    print(e)
                    pass


def get_system_commands(port=3000):
    # Unfortunately timestamp cannot be printed in Centos with dmesg,
    # storing dmesg logs without timestamp for this particular OS.
    if "centos" == (distro.linux_distribution()[0]).lower():
        cmd_dmesg = "sudo dmesg"
        alt_dmesg = ""
    else:
        cmd_dmesg = "sudo dmesg -T"
        alt_dmesg = "sudo dmesg"

    # cmd and alternative cmds are stored in list of list instead of dic to
    # maintain proper order for output

    sys_shell_cmds = [
        ["hostname -I", "hostname"],
        ["top -n3 -b", "top -l 3"],
        ["lsb_release -a", "ls /etc|grep release|xargs -I f cat /etc/f"],
        ["sudo lshw -class system"],
        ["cat /proc/meminfo", "vmstat -s"],
        ["cat /proc/interrupts"],
        ["iostat -y -x 5 4"],
        [cmd_dmesg, alt_dmesg],
        ['sudo  pgrep asd | xargs -I f sh -c "cat /proc/f/limits"'],
        ["lscpu"],
        ['sudo sysctl -a | grep -E "shmmax|file-max|maxfiles"'],
        ["sudo iptables -L -vn"],
        [
            'sudo fdisk -l |grep Disk |grep dev | cut -d " " -f 2 | cut -d ":" -f 1 | xargs sudo hdparm -I 2>/dev/null'
        ],
        ["df -h"],
        ["mount"],
        ["lsblk"],
        ["free -m"],
        ["uname -a"],
        # Only in Pretty Print
        ["dmidecode -s system-product-name"],
        ["systemd-detect-virt"],
        ["cat /sys/class/dmi/id/product_name"],
        ["cat /sys/class/dmi/id/sys_vendor"],
        ["cat /sys/kernel/mm/*transparent_hugepage/enabled"],
        ["cat /sys/kernel/mm/*transparent_hugepage/defrag"],
        ["cat /sys/kernel/mm/*transparent_hugepage/khugepaged/defrag"],
        ["sysctl vm.min_free_kbytes"],
        ["ps -eo rss,vsz,comm |grep asd"],
        ["cat /proc/partitions", "fdisk -l"],
        [
            'ls /sys/block/{sd*,xvd*,nvme*}/queue/rotational |xargs -I f sh -c "echo f; cat f;"'
        ],
        [
            'ls /sys/block/{sd*,xvd*,nvme*}/device/model |xargs -I f sh -c "echo f; cat f;"'
        ],
        [
            'ls /sys/block/{sd*,xvd*,nvme*}/queue/scheduler |xargs -I f sh -c "echo f; cat f;"'
        ],
        ['rpm -qa|grep -E "citrus|aero"', 'dpkg -l|grep -E "citrus|aero"'],
        ["ip addr"],
        ["sar -n DEV"],
        ["sar -n EDEV"],
        ["mpstat -P ALL 2 3"],
        ["uptime"],
        ["netstat"],
        [
            "ss -ant state time-wait sport = :%d or dport = :%d | wc -l" % (port, port),
            "netstat -ant | grep %d | grep TIME_WAIT | wc -l" % (port),
        ],
        [
            "ss -ant state close-wait sport = :%d or dport = :%d | wc -l"
            % (port, port),
            "netstat -ant | grep %d | grep CLOSE_WAIT | wc -l" % (port),
        ],
        [
            "ss -ant state established sport = :%d or dport = :%d | wc -l"
            % (port, port),
            "netstat -ant | grep %d | grep ESTABLISHED | wc -l" % (port),
        ],
        [
            "ss -ant state listen sport = :%d or dport = :%d |  wc -l" % (port, port),
            "netstat -ant | grep %d | grep LISTEN | wc -l" % (port),
        ],
        ['arp -n|grep ether|tr -s [:blank:] | cut -d" " -f5 |sort|uniq -c'],
        [
            r'find /proc/sys/net/ipv4/neigh/default/ -name "gc_thresh*" -print -exec cat {} \;'
        ],
    ]

    return sys_shell_cmds


def get_asd_pids():
    pids = []
    ps_cmd = 'sudo ps aux|grep -v grep|grep -E "asd|cld"'
    ps_o, ps_e = util.shell_command([ps_cmd])
    if ps_o:
        ps_o = ps_o.strip().split("\n")
        pids = []
        for item in ps_o:
            vals = item.strip().split()
            if len(vals) >= 2:
                pids.append(vals[1])
    return pids


def set_collectinfo_path(timestamp, output_prefix=""):
    output_time = time.strftime("%Y%m%d_%H%M%S", timestamp)

    if output_prefix:
        output_prefix = str(output_prefix).strip()

    aslogdir_prefix = ""
    if output_prefix:
        aslogdir_prefix = "%s%s" % (
            str(output_prefix),
            "_"
            if output_prefix
            and not output_prefix.endswith("-")
            and not output_prefix.endswith("_")
            else "",
        )

    aslogdir = "/tmp/%scollect_info_" % (aslogdir_prefix) + output_time
    as_logfile_prefix = aslogdir + "/" + output_time + "_"

    os.makedirs(aslogdir)

    return aslogdir, as_logfile_prefix


def archive_log(logdir):
    _zip_files(logdir)
    util.shell_command(["tar -czvf " + logdir + ".tgz " + logdir])
    print("\n\n\n")
    logger.info("Files in " + logdir + " and " + logdir + ".tgz saved.")


def print_collectinfo_summary(logdir, failed_cmds):
    if failed_cmds:
        logger.warning(
            "Following commands are either unavailable or giving runtime error..."
        )
        logger.warning(list(set(failed_cmds)))

    print("\n")
    logger.info("Please provide file " + logdir + ".tgz to Aerospike Support.")
    logger.info("END OF ASCOLLECTINFO")

    # If multiple commands are given in execute_only mode then we might need coloring for next commands
    terminal.enable_color(True)


def collect_sys_info(port=3000, timestamp="", outfile=""):
    failed_cmds = []

    cluster_online = True
    aslogdir = ""

    if not timestamp:
        cluster_online = False
        ts = time.gmtime()
        timestamp = time.strftime("%Y-%m-%d %H:%M:%S UTC\n", ts)
        aslogdir, as_logfile_prefix = set_collectinfo_path(ts)
        outfile = as_logfile_prefix + "sysinfo.log"

    util.write_to_file(outfile, timestamp)

    try:
        for cmds in get_system_commands(port=port):
            o, f_cmds = _collectinfo_content(
                func=util.shell_command,
                cmd=cmds[0:1],
                alt_cmds=cmds[1:] if len(cmds) > 1 else [],
            )
            failed_cmds += f_cmds
            util.write_to_file(outfile, o)
    except Exception as e:
        print(e)
        util.write_to_file(outfile, str(e))

    try:
        o, f_cmds = _collectinfo_content(func=_collect_cpuinfo)
        util.write_to_file(outfile, o)
    except Exception as e:
        util.write_to_file(outfile, str(e))

    try:
        o, f_cmds = _collectinfo_content(func=_collect_aws_data)
        util.write_to_file(outfile, o)
    except Exception as e:
        util.write_to_file(outfile, str(e))

    try:
        o, f_cmds = _collectinfo_content(func=_collect_gce_data)
        util.write_to_file(outfile, o)
    except Exception as e:
        util.write_to_file(outfile, str(e))

    try:
        o, f_cmds = _collectinfo_content(func=_collect_azure_data)
        util.write_to_file(outfile, o)
    except Exception as e:
        util.write_to_file(outfile, str(e))

    try:
        o, f_cmds = _collectinfo_content(func=_collect_lsof)
        util.write_to_file(outfile, o)
    except Exception as e:
        util.write_to_file(outfile, str(e))

    try:
        o, f_cmds = _collectinfo_content(func=_collect_env_variables)
        util.write_to_file(outfile, o)
    except Exception as e:
        util.write_to_file(outfile, str(e))

    try:
        o, f_cmds = _collectinfo_content(func=_collect_ip_link_details)
        util.write_to_file(outfile, o)
    except Exception as e:
        util.write_to_file(outfile, str(e))

    if not cluster_online:
        # Cluster is offline so collecting only system info and archiving files
        archive_log(aslogdir)
        print_collectinfo_summary(aslogdir, failed_cmds=failed_cmds)

    return failed_cmds


########################################


def format_xdr5_configs(xdr_configs, for_mods=[]):
    """Needed in both collectinfoanalyzer and basiccontroller.  This would not
    be needed if collectinfo could load this format but it cannot since the "node"
    is not the top level key

    Sample Input:
    {
        '192.168.173.203:3000': {
            'dc_configs': {
                'DC1': {
                    'node-address-port': '',
                    . . .
                },
                'DC2': {
                    'node-address-port': '',
                    . . .
                }
            },
            'ns_configs': {
                'DC1': {
                    'test': {
                        'enabled': 'true',
                        . . .
                    }
                },
                'DC2': {
                    'bar': {
                        'enabled': 'true',
                        . . .
                    }
                }
            },
            'xdr_configs': {
                'dcs': 'DC1,DC2',
                'trace-fraction': '0'
            }
        }
    }
    Sample Output:
    {
        'xdr_configs': {
            '192.168.173.203:3000': {
                'dcs': 'DC1,DC2', 'trace-fraction': '0'
            }
        },
        'dc_configs': {
            'DC1': {
                '192.168.173.203:3000': {
                    'node-address-port': '',
                     . . .
                }
            },
            'DC2': {
                '192.168.173.203:3000': {
                    'node-address-port': '',
                     . . .
                }
            }
        },
        'ns_configs': {
            'DC1': {
                '192.168.173.203:3000': {
                    'test': {
                        'enabled': 'true',
                         . . .
                    }
                }
            },
            'DC2': {
                '192.168.173.203:3000': {
                    'bar': {
                        'enabled': 'true',
                         . . .
                    }
                }
            }
        }
    }
    """
    # Filter configs for data-center
    if for_mods:
        xdr_dc = for_mods[0]

        for config in xdr_configs.values():

            # There is only one dc config per dc
            try:
                dc_configs_matches = util.filter_list(config["dc_configs"], [xdr_dc])
            except KeyError:
                dc_configs_matches = []

            try:
                ns_configs_matches = util.filter_list(config["ns_configs"], [xdr_dc])
            except KeyError:
                ns_configs_matches = []

            config["dc_configs"] = {
                dc: config["dc_configs"][dc] for dc in dc_configs_matches
            }
            config["ns_configs"] = {
                dc: config["ns_configs"][dc] for dc in ns_configs_matches
            }

            # There can be multiple namespace configs per dc
            if len(for_mods) >= 2:
                xdr_ns = for_mods[1]
                for dc in config["ns_configs"]:
                    try:
                        ns_matches = util.filter_list(
                            config["ns_configs"][dc], [xdr_ns]
                        )
                    except KeyError:
                        ns_matches = []

                    config["ns_configs"][dc] = {
                        ns: config["ns_configs"][dc][ns] for ns in ns_matches
                    }

    formatted_xdr_configs = {}

    try:
        for node in xdr_configs:
            formatted_xdr_configs[node] = xdr_configs[node]["xdr_configs"]

        formatted_dc_configs = {}

        for node in xdr_configs:
            for dc in xdr_configs[node]["dc_configs"]:
                if dc not in formatted_dc_configs:
                    formatted_dc_configs[dc] = {}

                formatted_dc_configs[dc][node] = xdr_configs[node]["dc_configs"][dc]

        formatted_ns_configs = {}

        for node in xdr_configs:
            for dc in xdr_configs[node]["ns_configs"]:

                if dc not in formatted_ns_configs:
                    formatted_ns_configs[dc] = {}

                if node not in formatted_ns_configs[dc]:
                    formatted_ns_configs[dc][node] = {}

                for ns in xdr_configs[node]["ns_configs"][dc]:
                    formatted_ns_configs[dc][node][ns] = xdr_configs[node][
                        "ns_configs"
                    ][dc][ns]

    # A Key error is possible if the incomming data has the wrong schema.
    # This can happen on asadm < 1.0.2 on server >= 5.0
    except KeyError:
        return {}

    formatted_configs = {
        "xdr_configs": formatted_xdr_configs,
        "dc_configs": formatted_dc_configs,
        "ns_configs": formatted_ns_configs,
    }

    return formatted_configs<|MERGE_RESOLUTION|>--- conflicted
+++ resolved
@@ -396,7 +396,6 @@
     return d * rounding_factor
 
 
-<<<<<<< HEAD
 class UDAEntryNamespaceDict(TypedDict):
     master_objects: int
     unique_data_bytes: int
@@ -809,10 +808,9 @@
                 )
 
 
-def _manually_compute_license_data_size(namespace_stats, summary_dict: SummaryDict):
-=======
-def _manually_compute_license_data_size(namespace_stats, server_builds, cluster_dict):
->>>>>>> b412ed66
+def _manually_compute_license_data_size(
+    namespace_stats, server_builds, summary_dict: SummaryDict
+):
     """
     Function takes dictionary of set stats, dictionary of namespace stats, cluster output dictionary and namespace output dictionary.
     Function finds license data size per namespace, and per cluster and updates output dictionaries.
@@ -922,19 +920,10 @@
                 return_type=str,
             )
 
-<<<<<<< HEAD
-        ns_unique_data = _license_data_usage_adjustment(
-            ns_repl_factor, ns_master_objects, ns_unique_data
-        )
-        summary_dict["NAMESPACES"][ns]["license_data"]["latest"] = int(
-            round(ns_unique_data)
-        )
-=======
             if host_build_version is None:
                 raise Exception("could not find host %s in build responses" % host_id)
 
             host_record_overhead = 35
->>>>>>> b412ed66
 
             if version.LooseVersion(
                 constants.SERVER_39_BYTE_OVERHEAD_FIRST_VERSION
@@ -947,46 +936,26 @@
             ns_master_objects += host_master_objects
 
         ns_unique_data = round((ns_unique_data / ns_repl_factor) - ns_record_overhead)
+        summary_dict["NAMESPACES"][ns]["license_data"]["latest"] = int(
+            round(ns_unique_data)
+        )
         cl_unique_data += ns_unique_data
 
     summary_dict["CLUSTER"]["license_data"]["latest"] = int(round(cl_unique_data))
 
 
-<<<<<<< HEAD
-def _compute_license_data_size(
+def compute_license_data_size(
     namespace_stats,
     license_data_usage: Optional[UDAResponsesDict],
+    server_builds: dict[str, str],
     allow_unstable: bool,
     summary_dict: SummaryDict,
 ):
 
     if not license_data_usage:
-        _manually_compute_license_data_size(namespace_stats, summary_dict)
-=======
-def compute_license_data_size(
-    namespace_stats,
-    server_builds: dict[str, str],
-    license_data_usage,
-    cluster_dict,
-):
-    try:
-        license_usage = license_data_usage["license_usage"]
-
-        if license_usage["count"] != 0:
-            _parse_agent_response(license_usage, cluster_dict)
-        else:
-            _manually_compute_license_data_size(
-                namespace_stats, server_builds, cluster_dict
-            )
-            return
-
-    # KeyError if unique_data_usage == {} or an error was returned from request
-    except (KeyError, TypeError):
         _manually_compute_license_data_size(
-            namespace_stats, server_builds, cluster_dict
+            namespace_stats, server_builds, summary_dict
         )
->>>>>>> b412ed66
-        return
     else:
         try:
             license_usage = license_data_usage["license_usage"]
@@ -996,7 +965,9 @@
         #  an error was returned from request
         except (TypeError, ValueError, KeyError) as e:
             logger.error("Issue parsing agent response: %s.", e)
-            _manually_compute_license_data_size(namespace_stats, summary_dict)
+            _manually_compute_license_data_size(
+                namespace_stats, server_builds, summary_dict
+            )
             return
 
 
