--- conflicted
+++ resolved
@@ -16,20 +16,6 @@
 # Functions common to multiple modes (online cluster / offline cluster / collectinfo-analyser / log-analyser)
 #############################################################################################################
 
-<<<<<<< HEAD
-=======
-
-from __future__ import division
-from __future__ import print_function
-from future import standard_library
-
-standard_library.install_aliases()
-from builtins import map
-from builtins import str
-from builtins import range
-from past.utils import old_div
-
->>>>>>> 150230bd
 import json
 import logging
 import operator
@@ -436,7 +422,6 @@
         ns_device_data_size = 0
         device_compression_ratio = 0.0
 
-<<<<<<< HEAD
         for host_id, host_stats in ns_stats.items():
             master_objects = util.get_value_from_dict(host_stats, ("master_objects", "master-objects"), default_value=0,
                                                      return_type=int)
@@ -445,49 +430,6 @@
             devices_in_use = util.get_values_from_dict(host_stats, ("^storage-engine.device$", "^device$", "^storage-engine.file$",
                                                         "^file$", "^dev$", "^storage-engine.device\[[0-9]+\]$", "^storage-engine.file\[[0-9]+\]$")
                                                        , return_type=str)
-=======
-        for host_id, host_stats in list(ns_stats.items()):
-            master_objects = util.get_value_from_dict(
-                host_stats,
-                ("master_objects", "master-objects"),
-                default_value=0,
-                return_type=int,
-            )
-            replica_objects = util.get_value_from_dict(
-                host_stats,
-                (
-                    "prole_objects",
-                    "prole-objects",
-                    "replica_objects",
-                    "replica-objects",
-                ),
-                default_value=0,
-                return_type=int,
-            )
-            devices_in_use = util.get_values_from_dict(
-                host_stats,
-                (
-                    "^storage-engine.device$",
-                    "^device$",
-                    "^storage-engine.file$",
-                    "^file$",
-                    "^dev$",
-                    "^storage-engine.device\[[0-9]+\]$",
-                    "^storage-engine.file\[[0-9]+\]$",
-                ),
-                return_type=str,
-            )
-            using_data_in_memory = util.get_value_from_dict(
-                host_stats,
-                (
-                    "data-in-memory",
-                    "storage-engine.data-in-memory",
-                    "storage-engine.memory",
-                ),
-                default_value=False,
-                return_type=bool,
-            )
->>>>>>> 150230bd
             total_objects = master_objects + replica_objects
 
             if not devices_in_use:
@@ -499,13 +441,7 @@
                     return_type=int,
                 )
                 if total_objects > 0:
-<<<<<<< HEAD
                     memory_data_size = (memory_data_size // total_objects) * master_objects
-=======
-                    memory_data_size = (
-                        old_div(memory_data_size, total_objects)
-                    ) * master_objects
->>>>>>> 150230bd
                 else:
                     memory_data_size = 0
 
@@ -554,13 +490,7 @@
                     device_data_size = device_data_size - tombstone_overhead
 
                 if total_objects > 0:
-<<<<<<< HEAD
                     device_data_size = (device_data_size // total_objects) * master_objects
-=======
-                    device_data_size = (
-                        old_div(device_data_size, total_objects)
-                    ) * master_objects
->>>>>>> 150230bd
                 else:
                     device_data_size = 0
 
@@ -779,21 +709,8 @@
             return_type=str,
         )
 
-<<<<<<< HEAD
         device_counts = dict([(k, sum(len(i.split(",")) for i in v) if v else 0) for k, v in device_name_list.items()])
         cl_nodewise_device_counts = util.add_dicts(cl_nodewise_device_counts, device_counts)
-=======
-        device_counts = dict(
-            [
-                (k, sum(len(i.split(",")) for i in v) if v else 0)
-                for k, v in list(device_name_list.items())
-            ]
-        )
-        cl_nodewise_device_counts = util.add_dicts(
-            cl_nodewise_device_counts, device_counts
-        )
->>>>>>> 150230bd
-
         ns_total_devices = sum(device_counts.values())
         ns_total_nodes = len(ns_stats.keys())
 
@@ -903,14 +820,8 @@
             )
             if cache_read_pcts:
                 try:
-<<<<<<< HEAD
                     summary_dict["FEATURES"]["NAMESPACE"][ns]["cache_read_pct"] = sum(cache_read_pcts) // len(
                         cache_read_pcts)
-=======
-                    summary_dict["FEATURES"]["NAMESPACE"][ns][
-                        "cache_read_pct"
-                    ] = old_div(sum(cache_read_pcts), len(cache_read_pcts))
->>>>>>> 150230bd
                 except Exception:
                     pass
         master_objects = sum(
@@ -1235,13 +1146,8 @@
                 continue
 
             for k in columns:
-<<<<<<< HEAD
                 if k not in host_data['values'].keys():
                     host_data['values'][k] = 0
-=======
-                if k not in list(host_data["values"].keys()):
-                    host_data["values"][k] = 0
->>>>>>> 150230bd
 
         ns_data["columns"] = sorted(columns, key=_string_to_bytes)
 
@@ -1252,13 +1158,8 @@
     datum = histogram_data.split(",")
     datum.pop(0)  # don't care about ns, hist_name, or length
     width = int(datum.pop(0))
-<<<<<<< HEAD
     datum[-1] = datum[-1].split(';')[0]
     datum = [int(data) for data in datum]
-=======
-    datum[-1] = datum[-1].split(";")[0]
-    datum = list(map(int, datum))
->>>>>>> 150230bd
     return {"histogram": histogram, "width": width, "data": datum}
 
 
@@ -1285,13 +1186,8 @@
 
     if result:
         buckets = result["data"]
-<<<<<<< HEAD
         buckets = buckets.split(',')
         result["data"] = [int(bucket) for bucket in buckets]
-=======
-        buckets = buckets.split(",")
-        result["data"] = list(map(int, buckets))
->>>>>>> 150230bd
         result["width"] = int(result["width"])
         result["histogram"] = histogram
 
@@ -1853,11 +1749,7 @@
     for root, dirs, files in os.walk(dir_path):
         for _file in files:
             file_path = os.path.join(root, _file)
-<<<<<<< HEAD
             size_mb = (os.path.getsize(file_path) // (1024 * 1024))
-=======
-            size_mb = old_div(os.path.getsize(file_path), (1024 * 1024))
->>>>>>> 150230bd
             if size_mb >= _size:
                 os.chdir(root)
                 try:
