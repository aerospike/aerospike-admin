# Copyright 2013-2020 Aerospike, Inc.
#
# Licensed under the Apache License, Version 2.0 (the "License");
# you may not use this file except in compliance with the License.
# You may obtain a copy of the License at
#
# http://www.apache.org/licenses/LICENSE-2.0
#
# Unless required by applicable law or agreed to in writing, software
# distributed under the License is distributed on an "AS IS" BASIS,
# WITHOUT WARRANTIES OR CONDITIONS OF ANY KIND, either express or implied.
# See the License for the specific language governing permissions and
# limitations under the License.

from __future__ import division
from builtins import str
from past.utils import old_div

byte = [
    (1024.0 ** 5, ' PB'),
    (1024.0 ** 4, ' TB'),
    (1024.0 ** 3, ' GB'),
    (1024.0 ** 2, ' MB'),
    (1024.0 ** 1, ' KB'),
    (1024.0 ** 0, ' B '),
]

byte_verbose = [
    (1024 ** 5, (' petabyte ', ' petabytes')),
    (1024 ** 4, (' terabyte ', ' terabytes')),
    (1024 ** 3, (' gigabyte ', ' gigabytes')),
    (1024 ** 2, (' megabyte ', ' megabytes')),
    (1024 ** 1, (' kilobyte ', ' kilobytes')),
    (1024 ** 0, (' byte     ', ' bytes    ')),
]

si = [
    (1000 ** 5, ' P'),
    (1000 ** 4, ' T'),
    (1000 ** 3, ' G'),
    (1000 ** 2, ' M'),
    (1000 ** 1, ' K'),
    (1000 ** 0, '  '),
]

sif = [
    (1000.0 ** 5, ' P'),
    (1000.0 ** 4, ' T'),
    (1000.0 ** 3, ' B'),
    (1000.0 ** 2, ' M'),
    (1000.0 ** 1, ' K'),
    (1000.0 ** 0, '  '),
]

time = [
    ((60.0 ** 2) * 24, ' days'),
    (60.0 ** 2,        ' hrs '),
    (60.0 ** 1,        ' mins'),
    (60.0 ** 0,        ' secs')
]

systems = (byte, byte_verbose, si, sif, time)


def size(bytes, system=byte):
    """
    Human-readable file size.
    """
    for factor, suffix in system:
        if bytes >= factor:
            break
<<<<<<< HEAD
    amount = bytes // factor
=======
    amount = old_div(bytes, factor)
>>>>>>> 6bff8c8c
    if isinstance(suffix, tuple):
        singular, multiple = suffix
        if amount == 1:
            suffix = singular
        else:
            suffix = multiple
    if type(amount) == float:
        return "%0.3f%s" % (amount, suffix)
    else:
        return str(amount) + suffix


def isfilesize(value):
    global systems
    try:
        float(str(value))
        return True
    except ValueError:
        pass  # continue

    def isnumeric_helper(suffix):
        tmp_value = value.replace(suffix, '')
        tmp_value.strip()
        try:
            float(tmp_value)
            return True
        except ValueError:
            return False

    for system in systems:
        for factor, suffix in system:
            if type(suffix) is str:
                if isnumeric_helper(suffix):
                    return True
            else:
                for name in suffix:
                    if isnumeric_helper(name):
                        return True
    return False<|MERGE_RESOLUTION|>--- conflicted
+++ resolved
@@ -69,11 +69,7 @@
     for factor, suffix in system:
         if bytes >= factor:
             break
-<<<<<<< HEAD
     amount = bytes // factor
-=======
-    amount = old_div(bytes, factor)
->>>>>>> 6bff8c8c
     if isinstance(suffix, tuple):
         singular, multiple = suffix
         if amount == 1:
