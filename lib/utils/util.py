# Copyright 2013-2020 Aerospike, Inc.
#
# Licensed under the Apache License, Version 2.0 (the "License");
# you may not use this file except in compliance with the License.
# You may obtain a copy of the License at
#
# http://www.apache.org/licenses/LICENSE-2.0
#
# Unless required by applicable law or agreed to in writing, software
# distributed under the License is distributed on an "AS IS" BASIS,
# WITHOUT WARRANTIES OR CONDITIONS OF ANY KIND, either express or implied.
# See the License for the specific language governing permissions and
# limitations under the License.

from __future__ import print_function
from future import standard_library
standard_library.install_aliases()
from builtins import filter
from builtins import str
from future.utils import raise_
from builtins import object

import copy
import io
import pipes
import re
import socket
<<<<<<< HEAD
=======
import io
>>>>>>> 6bff8c8c
import subprocess
import sys
import threading


class Future(object):

    """
    Very basic implementation of a async future.
    """

    def __init__(self, func, *args, **kwargs):
        self._result = None

        args = list(args)
        args.insert(0, func)
        self.exc = None

        def wrapper(func, *args, **kwargs):
            self.exc = None
            try:
                self._result = func(*args, **kwargs)
            except Exception as e:
                # Store original stack trace/exception to be re-thrown later.
                self.exc = e

        self._worker = threading.Thread(target=wrapper,
                                        args=args, kwargs=kwargs)

    def start(self):
        self._worker.start()
        return self

    def result(self):
        if self.exc:
<<<<<<< HEAD
            raise_(self.exc)
=======
            raise_(self.exc[0], self.exc[1], self.exc[2])
>>>>>>> 6bff8c8c

        self._worker.join()
        return self._result


def shell_command(command):
    """
    command is a list of ['cmd','arg1','arg2',...]
    """
    command = pipes.quote(" ".join(command))
    command = ['bash', '-c', "'%s'" % (command)]
    try:
        p = subprocess.Popen(
            command, stdout=subprocess.PIPE, stderr=subprocess.PIPE)

        out, err = p.communicate()
    except Exception:
        return '', 'error'
    else:
<<<<<<< HEAD
        return bytes_to_str(out), bytes_to_str(err) # these might need to be converted to bytes
=======
        return bytes_to_str(out), bytes_to_str(err)
>>>>>>> 6bff8c8c


def capture_stdout(func, line=''):
    """
    Redirecting the stdout to use the output elsewhere
    """

    sys.stdout.flush()
    old = sys.stdout
    capturer = io.StringIO()
    sys.stdout = capturer

    func(line)

    output = capturer.getvalue()
    sys.stdout = old
    return output


def compile_likes(likes):
<<<<<<< HEAD
    likes = ["(" + like.translate(str.maketrans('','','\'"')) + ")" for like in likes]
=======
    try:
        # python2.7
        likes = ["(" + like.translate(None, '\'"') + ")" for like in likes]
    except Exception:
        # python3
        likes = ["(" + like.translate(str.maketrans('','','\'"')) + ")" for like in likes]
>>>>>>> 6bff8c8c

    likes = "|".join(likes)
    likes = re.compile(likes)
    return likes


def filter_list(ilist, pattern_list):
    if not ilist or not pattern_list:
        return ilist
    likes = compile_likes(pattern_list)
    return list(filter(likes.search, ilist))


def clear_val_from_dict(keys, d, val):
    for key in keys:
        if key in d and val in d[key]:
            d[key].remove(val)


def fetch_argument(line, arg, default):
    success = True
    try:
        if arg in line:
            i = line.index(arg)
            val = line[i + 1]
            return success, val
    except Exception:
        pass
    return not success, default


def _fetch_line_clear_dict(line, arg, return_type, default, keys, d):
    if not line:
        return default
    try:
        success, _val = fetch_argument(line, arg, default)
        if _val is not None:
            val = return_type(_val)
        else:
            val = None

        if success and keys and d:
            clear_val_from_dict(keys, d, arg)
            clear_val_from_dict(keys, d, _val)

    except Exception:
        val = default
    return val


def get_arg_and_delete_from_mods(line, arg, return_type, default, modifiers, mods):
    try:
        val = _fetch_line_clear_dict(
            line=line, arg=arg, return_type=return_type, default=default, keys=modifiers, d=mods)
        line.remove(arg)
        if val:
            line.remove(str(val))
    except Exception:
        val = default
    return val


def check_arg_and_delete_from_mods(line, arg, default, modifiers, mods):
    try:
        if arg in line:
            val = True
            clear_val_from_dict(modifiers, mods, arg)
            line.remove(arg)
        else:
            val = False
    except Exception:
        val = default
    return val

CMD_FILE_SINGLE_LINE_COMMENT_START = "//"
CMD_FILE_MULTI_LINE_COMMENT_START = "/*"
CMD_FILE_MULTI_LINE_COMMENT_END = "*/"


def parse_commands(file_or_queries, command_end_char=";", is_file=True):
    commands = ""
    try:
        commented = False
        if is_file:
            lines = open(file_or_queries, 'r').readlines()
        else:
            lines = file_or_queries.split("\n")

        for line in lines:
            if not line or not line.strip():
                continue
            line = line.strip()
            if commented:
                if line.endswith(CMD_FILE_MULTI_LINE_COMMENT_END):
                    commented = False
                continue
            if line.startswith(CMD_FILE_SINGLE_LINE_COMMENT_START):
                continue
            if line.startswith(CMD_FILE_MULTI_LINE_COMMENT_START):
                if not line.endswith(CMD_FILE_MULTI_LINE_COMMENT_END):
                    commented = True
                continue
            try:
                if line.endswith(command_end_char):
                    line = line.replace('\n', '')
                else:
                    line = line.replace('\n', ' ')
                commands = commands + line
            except Exception:
                commands = line
    except Exception:
        pass
    return commands


def parse_queries(file, delimiter=";", is_file=True):
    queries_str = parse_commands(file, is_file=is_file)
    if queries_str:
        return queries_str.split(delimiter)
    else:
        return []


def set_value_in_dict(d, key, value):
    if (d is None or not isinstance(d, dict) or not key or (not value and value != 0 and value != False)
            or isinstance(value, Exception)):
        return

    d[key] = value


def _cast(value, return_type=None):
    """
    Function takes value and data type to cast.
    Returns result of casting and success status
    """

    if not return_type or value is None:
        return value, True


    try:
        if return_type == bool and isinstance(value, str):
            if value.lower() == "false":
                return False, True
            if value.lower() == "true":
                return True, True
    except Exception:
        pass

    try:
        return return_type(value), True
    except Exception:
        pass

    return None, False

def get_value_from_dict(d, keys, default_value=None, return_type=None):
    """
    Function takes dictionary and keys to find values inside dictionary.
    Returns value of first matching key from keys which is available in d else returns default_value
    """

    if not isinstance(keys, tuple):
        keys = (keys,)

    for key in keys:
        if key in d:
            val, success = _cast(d[key], return_type=return_type)
            if success:
                return val

            return default_value
    return default_value


def get_values_from_dict(d, re_keys, return_type=None):
    """
    Function takes dictionary and regular expressions for keys to find values inside dictionary.
    Returns list of values for all matching keys with any of regular expression keys else returns empty list
    """

    values = []
    if not re_keys or not d or not isinstance(d, dict):
        return values

    if not isinstance(re_keys, tuple):
        re_keys = (re_keys,)

    keys = filter_list(list(d.keys()), list(re_keys))

    for key in keys:
        val, success = _cast(d[key], return_type=return_type)
        if success:
            values.append(val)
            continue

        values.append(d[key])

    return values


def strip_string(search_str):
    return search_str.strip().strip("\'\"")


def flip_keys(orig_data):
    new_data = {}
<<<<<<< HEAD
    for key1, data1 in orig_data.items():
        if isinstance(data1, Exception):
            continue
        for key2, data2 in data1.items():
=======
    for key1, data1 in list(orig_data.items()):
        if isinstance(data1, Exception):
            continue
        for key2, data2 in list(data1.items()):
>>>>>>> 6bff8c8c
            if key2 not in new_data:
                new_data[key2] = {}
            new_data[key2][key1] = data2

    return new_data


def first_key_to_upper(data):
    if not data or not isinstance(data, dict):
        return data
    updated_dict = {}
<<<<<<< HEAD
    for k, v in data.items():
=======
    for k, v in list(data.items()):
>>>>>>> 6bff8c8c
        updated_dict[k.upper()] = v
    return updated_dict


# TODO: Remove duplications or extra steps
# TODO: Organize parse flow
def restructure_sys_data(content, cmd):
    if not content:
        return {}
    if cmd == "meminfo":
        pass
    elif cmd in ["free-m", "top"]:
        content = flip_keys(content)
        content = first_key_to_upper(content)
    elif cmd == "iostat":
        try:
            for n in list(content.keys()):
                c = content[n]
                c = c["iostats"][-1]
                if "device_stat" in c:
                    d_s = {}
                    for d in c["device_stat"]:
                        d_s[d["Device"]] = d
                    c["device_stat"] = d_s
                content[n] = c
        except Exception as e:
            print(e)
        content = flip_keys(content)
        content = first_key_to_upper(content)
    elif cmd == "interrupts":
        try:
            for n in list(content.keys()):
                try:
                    interrupt_list = content[n]["device_interrupts"]
                except Exception:
                    continue
                new_interrrupt_dict = {}
                for i in interrupt_list:
                    new_interrrupt = {}
                    itype = i["interrupt_type"]
                    iid = i["interrupt_id"]
                    idev = i["device_name"]
                    new_interrrupt[idev] = i["interrupts"]
                    if itype not in new_interrrupt_dict:
                        new_interrrupt_dict[itype] = {}
                    if iid not in new_interrrupt_dict[itype]:
                        new_interrrupt_dict[itype][iid] = {}
                    new_interrrupt_dict[itype][iid].update(
                        copy.deepcopy(new_interrrupt))
                content[n]["device_interrupts"] = new_interrrupt_dict
        except Exception as e:
            print(e)
        content = flip_keys(content)
        content = first_key_to_upper(content)
    elif cmd == "df":
        try:
            for n in list(content.keys()):
                try:
                    file_system_list = content[n]["Filesystems"]
                except Exception:
                    continue
                new_df_dict = {}
                for fs in file_system_list:
                    name = fs["name"]
                    if name not in new_df_dict:
                        new_df_dict[name] = {}
                    new_df_dict[name].update(copy.deepcopy(fs))

                content[n] = new_df_dict
        except Exception:
            pass

    elif cmd == "scheduler":
        try:
            for n in list(content.keys()):
                c = content[n]
                c = c["scheduler_stat"]
                sch = {}
                for d_info in c:
                    sch[d_info["device"]] = {}
                    sch[d_info["device"]]["scheduler"] = d_info["scheduler"]

                content[n] = sch
        except Exception:
            pass

    return content


def get_value_from_second_level_of_dict(data, keys, default_value=None, return_type=None):
    """
    Function takes dictionary and subkeys to find values inside all keys of dictionary.
    Returns dictionary containing key and value of input keys
    """

    res_dict = {}
    if not data or isinstance(data, Exception):
        return res_dict

    for _k in data:
        if not data[_k] or isinstance(data[_k], Exception):
            continue

        res_dict[_k] = get_value_from_dict(data[_k], keys, default_value=default_value, return_type=return_type)

    return res_dict

def get_values_from_second_level_of_dict(data, re_keys, return_type=None):
    """
    Function takes dictionary and regular expression subkeys to find values inside all keys of dictionary.
    Returns dictionary containing key and all values for matching input keys
    """

    res_dict = {}
    if not data or isinstance(data, Exception):
        return res_dict

    for _k in data:
        if not data[_k] or isinstance(data[_k], Exception):
            continue

        res_dict[_k] = get_values_from_dict(data[_k], re_keys, return_type=return_type)

    return res_dict


def add_dicts(d1, d2):
    """
    Function takes two dictionaries and merges those to one dictionary by adding values for same key.
    """

    if not d2:
        return d1

    for _k in d2:
        if _k in d1:
            d1[_k] += d2[_k]
        else:
            d1[_k] = d2[_k]

    return d1


def pct_to_value(data, d_pct):
    """
    Function takes dictionary with base value, and dictionary with percentage and converts percentage to value.
    """

    if not data or not d_pct:
        return data

    out_map = {}
    for _k in data:
        if _k not in d_pct:
            continue

        out_map[_k] = (float(data[_k])/100.0) * float(d_pct[_k])

    return out_map


def mbytes_to_bytes(data):
    if not data:
        return data

    if isinstance(data, int) or isinstance(data, float):
        return data * 1048576

    if isinstance(data, dict):
        for _k in list(data.keys()):
            data[_k] = copy.deepcopy(mbytes_to_bytes(data[_k]))
        return data

    return data


def find_delimiter_in(value):
    """Find a good delimiter to split the value by"""

    for d in [';', ':', ',']:
        if d in value:
            return d

    return ';'


def convert_edition_to_shortform(edition):
    """Convert edition to shortform Enterprise or Community or N/E"""

    if edition.lower() in ['enterprise', 'true', 'ee'] or 'enterprise' in edition.lower():
        return "Enterprise"

    if edition.lower() in ['community', 'false', 'ce'] or 'community' in edition.lower():
        return "Community"

    return "N/E"


def write_to_file(file, data):
    f = open(str(file), 'a')
    f.write(str(data))
    return f.close()


def is_valid_ip_port(key):
    """
    It returns True if key matches with either "IP:port" or "[ipv6]:port" format.
    """

    if not key or ":" not in key:
        return False

    key = key.strip()
    l = key.split(":")
    if "]:" in key:
        # IPv6 address
        l = key.split("]:")

    if len(l) < 2:
        return False

    address, port = l[0], l[1]

    try:
        p = int(port)
    except Exception:
        return False

    address = address.strip()

    if address.startswith("["):
        address = address[1:]

    if _is_valid_ipv4_address(address) or _is_valid_ipv6_address(address):
        return True

    return False

def _is_valid_ipv4_address(address):
    try:
        socket.inet_pton(socket.AF_INET, address)
    except AttributeError:
        try:
            socket.inet_aton(address)
        except socket.error:
            return False
        return address.count('.') == 3
    except socket.error:  # not a valid address
        return False

    return True

def _is_valid_ipv6_address(address):
    try:
        socket.inet_pton(socket.AF_INET6, address)
    except socket.error:  # not a valid address
        return False
    return True

def is_str(data):
    if data is None:
        return False

<<<<<<< HEAD
    return isinstance(data, str)


def bytes_to_str(data):
    if data is None:
        return False

    if data is not is_str(data):
        return data.decode("utf-8")
    
    return False


def str_to_bytes(data):
    if data is None:
        return False

    if is_str(data):
        return str.encode(data, "utf-8")
    
    return False
=======
    try:
        return isinstance(data, basestring)
    except:
        return isinstance(data, str)


def bytes_to_str(data):
    if data is not None and not is_str(data):
        try:
            # python3
            return data.decode("utf-8")
        except Exception:
            pass

    # python2.7
    return data

def str_to_bytes(data):
    try:
        # python3
        return str.encode(data, "utf-8")
    except:
        # python2.7
        return data
>>>>>>> 6bff8c8c
<|MERGE_RESOLUTION|>--- conflicted
+++ resolved
@@ -25,10 +25,6 @@
 import pipes
 import re
 import socket
-<<<<<<< HEAD
-=======
-import io
->>>>>>> 6bff8c8c
 import subprocess
 import sys
 import threading
@@ -64,11 +60,7 @@
 
     def result(self):
         if self.exc:
-<<<<<<< HEAD
             raise_(self.exc)
-=======
-            raise_(self.exc[0], self.exc[1], self.exc[2])
->>>>>>> 6bff8c8c
 
         self._worker.join()
         return self._result
@@ -88,11 +80,7 @@
     except Exception:
         return '', 'error'
     else:
-<<<<<<< HEAD
         return bytes_to_str(out), bytes_to_str(err) # these might need to be converted to bytes
-=======
-        return bytes_to_str(out), bytes_to_str(err)
->>>>>>> 6bff8c8c
 
 
 def capture_stdout(func, line=''):
@@ -113,16 +101,7 @@
 
 
 def compile_likes(likes):
-<<<<<<< HEAD
     likes = ["(" + like.translate(str.maketrans('','','\'"')) + ")" for like in likes]
-=======
-    try:
-        # python2.7
-        likes = ["(" + like.translate(None, '\'"') + ")" for like in likes]
-    except Exception:
-        # python3
-        likes = ["(" + like.translate(str.maketrans('','','\'"')) + ")" for like in likes]
->>>>>>> 6bff8c8c
 
     likes = "|".join(likes)
     likes = re.compile(likes)
@@ -331,17 +310,10 @@
 
 def flip_keys(orig_data):
     new_data = {}
-<<<<<<< HEAD
     for key1, data1 in orig_data.items():
         if isinstance(data1, Exception):
             continue
         for key2, data2 in data1.items():
-=======
-    for key1, data1 in list(orig_data.items()):
-        if isinstance(data1, Exception):
-            continue
-        for key2, data2 in list(data1.items()):
->>>>>>> 6bff8c8c
             if key2 not in new_data:
                 new_data[key2] = {}
             new_data[key2][key1] = data2
@@ -353,11 +325,7 @@
     if not data or not isinstance(data, dict):
         return data
     updated_dict = {}
-<<<<<<< HEAD
     for k, v in data.items():
-=======
-    for k, v in list(data.items()):
->>>>>>> 6bff8c8c
         updated_dict[k.upper()] = v
     return updated_dict
 
@@ -621,7 +589,6 @@
     if data is None:
         return False
 
-<<<<<<< HEAD
     return isinstance(data, str)
 
 
@@ -642,30 +609,4 @@
     if is_str(data):
         return str.encode(data, "utf-8")
     
-    return False
-=======
-    try:
-        return isinstance(data, basestring)
-    except:
-        return isinstance(data, str)
-
-
-def bytes_to_str(data):
-    if data is not None and not is_str(data):
-        try:
-            # python3
-            return data.decode("utf-8")
-        except Exception:
-            pass
-
-    # python2.7
-    return data
-
-def str_to_bytes(data):
-    try:
-        # python3
-        return str.encode(data, "utf-8")
-    except:
-        # python2.7
-        return data
->>>>>>> 6bff8c8c
+    return False