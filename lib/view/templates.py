# Copyright 2013-2019 Aerospike, Inc.
#
# Licensed under the Apache License, Version 2.0 (the "License");
# you may not use this file except in compliance with the License.
# You may obtain a copy of the License at
#
# http://www.apache.org/licenses/LICENSE-2.0
#
# Unless required by applicable law or agreed to in writing, software
# distributed under the License is distributed on an "AS IS" BASIS,
# WITHOUT WARRANTIES OR CONDITIONS OF ANY KIND, either express or implied.
# See the License for the specific language governing permissions and
# limitations under the License.

import itertools
from lib.view.sheet import (Aggregators, Converters, DynamicFieldOrder,
                            DynamicFields, Field, FieldAlignment, FieldType,
                            Formatters, Projectors, Sheet, SheetStyle,
                            Subgroup, TitleField)

#
# Projectors.
#


def project_build(b, v):
    if 'community' in v.lower():
        return 'C-' + b

    if 'enterprise' in v.lower():
        return 'E-' + b

    return b


def project_xdr_free_dlog(s):
    return int(s.translate(None, '%'))


def project_xdr_req_shipped_success(s, rs, esc, ess):
    if s is not None:
        return s

    return rs - esc - ess


def project_xdr_req_shipped_errors(s, esc, ess):
    if s is not None:
        return s

    return esc + ess

#
# Common fields.
#


cluster_field = Field('Cluster',
                      Projectors.Func(FieldType.string,
                                      lambda c: c if c != 'null' else None,
                                      Projectors.String('cluster_names', None)),
                      key='cluster_name')
node_field = Field('Node', Projectors.String('prefixes', None),
                   formatters=(Formatters.green_alert(
                       lambda edata: edata.record['Node ID'] == edata.common['principal']),))
hidden_node_id_field = Field('Node ID',
                             Projectors.String('node_ids', None), hidden=True)
namespace_field = Field('Namespace',
                        Projectors.String('ns_stats', None, for_each_key=True))
#
# Templates.
#

info_network_sheet = Sheet(
    (cluster_field,
     node_field,
     Field('Node ID', Projectors.String('node_ids', None),
           converter=(lambda edata: '*' + edata.value
                      if edata.value == edata.common['principal']
                      else edata.value),
           formatters=(Formatters.green_alert(
               lambda edata: edata.record['Node ID'] == edata.common['principal']),),
           align=FieldAlignment.right),
     Field('IP', Projectors.String('hosts', None)),
     Field('Build',
           Projectors.Func(
               FieldType.string,
               project_build,
               Projectors.String('builds', None),
               Projectors.String('versions', None))),
     Field('Migrations',
           Projectors.Number('stats', 'migrate_partitions_remaining'),
           converter=Converters.scientific_units),
     Subgroup(
         'Cluster',
         (Field('Size', Projectors.Number('stats', 'cluster_size')),
          Field('Key', Projectors.String('stats', 'cluster_key'),
                align=FieldAlignment.right),
          Field('Integrity', Projectors.Boolean('stats', 'cluster_integrity'),
                formatters=(Formatters.red_alert(
                    lambda edata: not edata.value),)),
          Field('Principal', Projectors.String('stats', 'paxos_principal'),
                align=FieldAlignment.right))),
     Field('Client Conns', Projectors.Number('stats', 'client_connections')),
     Field('Uptime', Projectors.Number('stats', 'uptime'),
           converter=Converters.time)),
    from_source=('cluster_names', 'prefixes', 'node_ids', 'hosts', 'builds',
                 'versions', 'stats'),
    group_by='cluster_name',
    order_by='Node'
)

info_namespace_usage_sheet = Sheet(
    (cluster_field,
     namespace_field,
     node_field,
     hidden_node_id_field,
     Field('Total Records',
           Projectors.Sum(
               Projectors.Number(
                   'ns_stats', 'master_objects', 'master-objects'),
               Projectors.Number('ns_stats', 'master_tombstones'),
               Projectors.Number('ns_stats', 'prole_objects', 'prole-objects'),
               Projectors.Number('ns_stats', 'non_replica_objects'),
               Projectors.Number('ns_stats', 'non_replica_tombstones')),
           converter=Converters.scientific_units,
           aggregator=Aggregators.sum()),
     Field('Expirations',
           Projectors.Number('ns_stats', 'expired_objects', 'expired-objects'),
           converter=Converters.scientific_units,
           aggregator=Aggregators.sum()),
     Field('Evictions',
           Projectors.Number('ns_stats', 'evicted_objects', 'evicted-objects'),
           converter=Converters.scientific_units,
           aggregator=Aggregators.sum()),
     Field('Stop Writes',
           Projectors.Boolean('ns_stats', 'stop_writes', 'stop-writes'),
           formatters=(Formatters.red_alert(
               lambda edata: edata.value),)),
     Subgroup(
         'Disk',
         (Field('Used',
                Projectors.Number(
                    'ns_stats', 'device_used_bytes', 'used-bytes-disk'),
                converter=Converters.byte,
                aggregator=Aggregators.sum()),
          Field('Used%',
                Projectors.Percent(
                    'ns_stats', 'device_free_pct', 'free_pct_disk',
                    invert=True),
                formatters=(Formatters.yellow_alert(
                    lambda edata: edata.value >= edata.record[
                        'Disk']['HWM%']),)),
          Field('HWM%', Projectors.Number('ns_stats', 'high-water-disk-pct')),
          Field('Avail%',
                Projectors.Number(
                    'ns_stats', 'device_available_pct', 'available_pct'),
                formatters=(Formatters.red_alert(
                    lambda edata: edata.value < 10),)))),
     Subgroup(
         'Memory',
         (Field('Used', Projectors.Number('ns_stats', 'memory_used_bytes'),
                converter=Converters.byte,
                aggregator=Aggregators.sum()),
          Field('Used%',
                Projectors.Percent(
                    'ns_stats', 'memory_free_pct', 'free_pct_memory',
                    invert=True),
                formatters=(Formatters.yellow_alert(
                    lambda edata: edata.value > edata.record[
                        'Memory']['HWM%']),)),
          Field('HWM%',
                Projectors.Number('ns_stats', 'high-water-memory-pct')),
          Field('Stop%', Projectors.Number('ns_stats', 'stop-writes-pct')))),
     Subgroup(
         'Primary Index',
         (Field('Type', Projectors.String('ns_stats', 'index-type')),
          Field('Used',
                Projectors.Number('ns_stats', 'index_flash_used_bytes',
                                  'index_pmem_used_bytes'),
                converter=Converters.byte, aggregator=Aggregators.sum()),
          Field('Used%',
                Projectors.Percent('ns_stats', 'index_flash_used_pct',
                                   'index_pmem_used_pct'),
                formatters=(Formatters.yellow_alert(
                    lambda edata: edata.value >= edata.record[
                        'Primary Index']['HWM%']),)),
          Field('HWM%',
                Projectors.Number('ns_stats',
                                  'index-type.mounts-high-water-pct'))))),
    from_source=('cluster_names', 'node_ids', 'prefixes', 'ns_stats'),
    for_each='ns_stats',
    group_by=('cluster_name', 'Namespace'),
    order_by='Node'
)

info_namespace_object_sheet = Sheet(
    (cluster_field,
     namespace_field,
     node_field,
     hidden_node_id_field,
     Field('Rack ID', Projectors.Number('ns_stats', 'rack-id')),
     Field('Repl Factor', Projectors.Number(
         'ns_stats',
         'effective_replication_factor',  # introduced post 3.15.0.1
         'replication-factor',
         'repl-factor')),
     Field('Total Records',
           Projectors.Sum(
               Projectors.Number(
                   'ns_stats', 'master_objects', 'master-objects'),
               Projectors.Number('ns_stats', 'master_tombstones'),
               Projectors.Number('ns_stats', 'prole_objects', 'prole-objects'),
               Projectors.Number('ns_stats', 'prole_tombstones'),
               Projectors.Number('ns_stats', 'non_replica_objects'),
               Projectors.Number('ns_stats', 'non_replica_tombstones')),
           converter=Converters.scientific_units,
           aggregator=Aggregators.sum()),
     Subgroup(
         'Objects',
         (Field('Master',
                Projectors.Number(
                    'ns_stats', 'master_objects', 'master-objects'),
                converter=Converters.scientific_units, aggregator=Aggregators.sum()),
          Field('Prole',
                Projectors.Number('ns_stats', 'prole_objects', 'prole-objects'),
                converter=Converters.scientific_units, aggregator=Aggregators.sum()),
          Field('Non-Replica',
                Projectors.Number('ns_stats', 'non_replica_objects'),
                converter=Converters.scientific_units, aggregator=Aggregators.sum()))),
     Subgroup(
         'Tombstones',
         (Field('Master',
                Projectors.Number('ns_stats', 'master_tombstones'),
                converter=Converters.scientific_units, aggregator=Aggregators.sum()),
          Field('Prole', Projectors.Number('ns_stats', 'prole_tombstones'),
                converter=Converters.scientific_units, aggregator=Aggregators.sum()),
          Field('Non-Replica',
                Projectors.Number('ns_stats', 'non_replica_tombstones'),
                converter=Converters.scientific_units, aggregator=Aggregators.sum()))),
     Subgroup(
         'Pending Migrates',
         (Field('Tx',
                Projectors.Number(
                    'ns_stats',
                    'migrate_tx_partitions_remaining',
                    'migrate-tx-partitions-remaining'),
                converter=Converters.scientific_units, aggregator=Aggregators.sum()),
          Field('Rx',
                Projectors.Number(
                    'ns_stats',
                    'migrate_rx_partitions_remaining',
                    'migrate-rx-partitions-remaining'),
                converter=Converters.scientific_units, aggregator=Aggregators.sum())))),
    from_source=('cluster_names', 'node_ids', 'prefixes', 'ns_stats'),
    for_each='ns_stats',
    group_by=('cluster_name', 'Namespace'),
    order_by='Node'
)

info_set_sheet = Sheet(
    (cluster_field,
     Field('Namespace', Projectors.String('set_stats', 0, for_each_key=True)),
     Field('Set', Projectors.String('set_stats', 1, for_each_key=True)),
     node_field,
     hidden_node_id_field,
     Field('Set Delete',
           Projectors.Boolean('set_stats', 'deleting', 'set-delete')),
     Field('Mem Used',
           Projectors.Number(
               'set_stats', 'memory_data_bytes', 'n-bytes-memory'),
           converter=Converters.byte,
           aggregator=Aggregators.sum()),
    Field('Disk Used',
           Projectors.Number(
               'set_stats', 'device_data_bytes'),
           converter=Converters.byte,
           aggregator=Aggregators.sum()),
     Field('Objects', Projectors.Number('set_stats', 'objects', 'n_objects'),
           converter=Converters.scientific_units,
           aggregator=Aggregators.sum()),
     Field('Stop Writes Count',
           Projectors.Number('set_stats', 'stop-writes-count')),
     Field('Disable Eviction',
           Projectors.Boolean('set_stats', 'disable-eviction')),
     Field('Set Enable XDR', Projectors.String('set_stats', 'set-enable-xdr'))),
    from_source=('cluster_names', 'node_ids', 'prefixes', 'set_stats'),
    for_each='set_stats',
    group_by=('cluster_name', 'Namespace', 'Set'),
    order_by='Node'
)

info_old_xdr_sheet = Sheet(
    (Field('XDR Enabled', Projectors.Boolean('xdr_enable', None), hidden=True),
     node_field,
     hidden_node_id_field,
     Field('Build', Projectors.String('builds', None)),
     Field('Data Shipped',
           Projectors.Number('xdr_stats',
                             'xdr_ship_bytes',
                             'esmt_bytes_shipped',
                             'esmt-bytes-shipped'),
           converter=Converters.byte, aggregator=Aggregators.sum()),
     Field('Free DLog%',
           Projectors.Func(
               FieldType.number,
               project_xdr_free_dlog,
               Projectors.String('xdr_stats',
                                 'dlog_free_pct',
                                 'free-dlog-pct',
                                 'free_dlog_pct'))),
     Field('Lag (sec)',
           Projectors.Number('xdr_stats',
                             'xdr_timelag', 'timediff_lastship_cur_secs'),
           converter=Converters.time,
           formatters=(
               Formatters.red_alert(lambda edata: edata.value >= 300),)),
     Subgroup(
         'Records',
         (Field('Outstanding',
                Projectors.Number('xdr_stats',
                                  'xdr_ship_outstanding_objects',
                                  'stat_recs_outstanding'),
                converter=Converters.scientific_units, aggregator=Aggregators.sum()),
          Field('Shipped Success',
                Projectors.Func(
                    FieldType.number,
                    project_xdr_req_shipped_success,
                    Projectors.Number(
                        'xdr_stats', 'xdr_ship_success',
                        'stat_recs_shipped_ok'),
                    Projectors.Number(
                        'xdr_stats', 'stat_recs_shipped', 'stat-recs-shipped'),
                    Projectors.Number(
                        'xdr_stats', 'err_ship_client', 'error-ship-client'),
                    Projectors.Number(
                        'xdr_stats', 'err_ship_server', 'err-ship-server')),
                aggregator=Aggregators.sum()),
          Field('Shipped Errors',
                Projectors.Func(
                    FieldType.number,
                    project_xdr_req_shipped_errors,
                    Projectors.Number('xdr_stats', 'stat_recs_ship_errors'),
                    Projectors.Number(
                        'xdr_stats', 'err_ship_client', 'err-ship-client',
                        'xdr_ship_source_error'),
                    Projectors.Number(
                        'xdr_stats', 'err_ship_server', 'err-ship-server',
                        'xdr_ship_destination_error')),
                aggregator=Aggregators.sum()))),
     Field('Throughput',
           Projectors.Number('xdr_stats', 'xdr_throughput', 'cur_throughput'),
           aggregator=Aggregators.sum()),
     Field('Avg Latency (ms)',
           Projectors.Number(
               'xdr_stats', 'xdr_ship_latency_avg', 'latency_avg_ship')),
     Field('XDR Uptime',  # obsolete since 3.11.1.1
           Projectors.Number('xdr_stats', 'xdr_uptime', 'xdr-uptime'),
           converter=Converters.time)),
    from_source=('xdr_enable', 'node_ids', 'prefixes', 'builds', 'xdr_stats'),
    where=lambda record: record['XDR Enabled'],
    order_by='Node'
)

info_dc_sheet = Sheet(
    (node_field,
     hidden_node_id_field,
     Field('DC', Projectors.String('dc_stats', 'dc-name', 'DC_Name')),
     Field('DC Type', Projectors.String('dc_stats', 'dc-type')),
     Field('DC Size', Projectors.Number('dc_stats', 'xdr_dc_size', 'dc_size')),
     Field('Namespaces', Projectors.String('dc_stats', 'namespaces')),
     Field('Lag',
           Projectors.Number(
               'dc_stats', 'xdr_dc_timelag', 'xdr-dc-timelag', 'dc_timelag'),
           converter=Converters.time),
     Field('Records Shipped',
           Projectors.Number(
               'dc_stats', 'xdr_dc_remote_ship_ok', 'dc_remote_ship_ok',
               'dc_recs_shipped_ok', 'dc_ship_success')),
     Field('Avg Latency (ms)',
           Projectors.Number(
               'dc_stats', 'latency_avg_ship_ema', 'dc_latency_avg_ship',
               'dc_latency_avg_ship_ema', 'dc_ship_latency_avg')),
     Field('Status',
           Projectors.Number(
               'dc_stats', 'xdr_dc_state', 'xdr-dc-state', 'dc_state'))),
    from_source=('node_ids', 'prefixes', 'dc_stats'),
    for_each='dc_stats',
    where=lambda record: record['DC'],
    group_by=('DC', 'Namespaces'),
    order_by='Node'
)

info_xdr_sheet = Sheet(
    (Field('XDR Enabled', Projectors.Boolean('xdr_enable', None), hidden=True),
     node_field,
     hidden_node_id_field,
     Field('Success', Projectors.Number('xdr_stats', 'success')),
     Subgroup('Retry',
        (Field('Connection Reset', Projectors.Number('xdr_stats', 'retry_conn_reset')),
        Field('Destination', Projectors.Number('xdr_stats', 'retry_dest')))),

     Field('Recoveries Pending', Projectors.Number('xdr_stats', 'recoveries_pending'), 
            aggregator=Aggregators.sum()),
     Field(
         'Lag (hh:mm:ss)', 
         Projectors.Number('xdr_stats', 'lag'), 
         converter=Converters.time
     ),
     Field('Avg Latency (ms)', Projectors.Number('xdr_stats', 'latency_ms'), 
            aggregator=Aggregators.max()),
     Field('Throughput (rec/s)', Projectors.Number('xdr_stats', 'throughput'))),
    from_source=('xdr_enable', 'node_ids', 'prefixes', 'xdr_stats'),
    where=lambda record: record['XDR Enabled'],
    order_by='Node'
)

info_sindex_sheet = Sheet(
    (Field('Index Name', Projectors.String('sindex_stats', 'indexname')),
     Field('Namespace', Projectors.String('sindex_stats', 'ns')),
     Field('Set', Projectors.String('sindex_stats', 'set')),
     node_field,
     hidden_node_id_field,
     Field('Bins', Projectors.Number('sindex_stats', 'bins', 'bin')),
     Field('Num Bins', Projectors.Number('sindex_stats', 'num_bins')),
     Field('Bin Type', Projectors.String('sindex_stats', 'type')),
     Field('State', Projectors.String('sindex_stats', 'state')),
     Field('Sync State', Projectors.String('sindex_stats', 'sync_state')),
     Field('Keys', Projectors.Number('sindex_stats', 'keys')),
     Field('Entries', Projectors.Number('sindex_stats', 'entries', 'objects'),
           converter=Converters.scientific_units, aggregator=Aggregators.sum()),
     Field('Memory Used',
           Projectors.Number('sindex_stats', 'si_accounted_memory'),
           converter=Converters.byte, aggregator=Aggregators.sum()),
     Subgroup(
         'Queries',
         (Field('Requests', Projectors.Number('sindex_stats', 'query_reqs'),
                converter=Converters.scientific_units, aggregator=Aggregators.sum()),
          Field('Avg Num Recs',
                Projectors.Number('sindex_stats', 'query_avg_rec_count'),
                converter=Converters.scientific_units, aggregator=Aggregators.sum()))),
     Subgroup(
         'Updates',
         (Field('Writes',
                Projectors.Number(
                    'sindex_stats', 'write_success', 'stat_write_success'),
                converter=Converters.scientific_units, aggregator=Aggregators.sum()),
          Field('Deletes',
                Projectors.Number(
                    'sindex_stats', 'delete_success', 'stat_delete_success'),
                converter=Converters.scientific_units, aggregator=Aggregators.sum())))),
    from_source=('node_ids', 'prefixes', 'sindex_stats'),
    for_each='sindex_stats',
    group_by=('Namespace', 'Set'),
    order_by=('Index Name', 'Node')
)

show_distribution_sheet = Sheet(
    tuple(itertools.chain(
        [TitleField('Node', Projectors.String('prefixes', None))],
        [Field('{}%'.format(pct), Projectors.Number('histogram', i))
         for i, pct in enumerate(range(10, 110, 10))])),
    from_source=('prefixes', 'histogram'),
    order_by='Node'
)


summary_namespace_sheet = Sheet(
    (Field('Namespace', Projectors.String('ns_stats', None, for_each_key=True),
           formatters=(Formatters.red_alert(
               lambda edata: edata.record['active_migrations']),)),
     Field('active_migrations', Projectors.Boolean(
         'ns_stats', 'migrations_in_progress'), hidden=True),
     Subgroup(
         'Devices',
         (Field('Total', Projectors.Number('ns_stats', 'devices_total')),
          Field('Per-Node',
                Projectors.Number('ns_stats', 'devices_per_node')))),
     Subgroup(
         'Memory',
         (Field('Total', Projectors.Number('ns_stats', 'memory_total'),
                converter=Converters.byte),
          Field('Used%',
                Projectors.Percent(
                    'ns_stats', 'memory_available_pct', invert=True)),
          Field('Avail%', Projectors.Percent(
              'ns_stats', 'memory_available_pct')))),
     Subgroup(
         'Disk',
         (Field('Total', Projectors.Number('ns_stats', 'disk_total'),
                converter=Converters.byte),
          Field('Used%', Projectors.Percent('ns_stats', 'disk_used_pct')),
          Field('Avail%',
                Projectors.Percent('ns_stats', 'disk_available_pct')))),
     Field('Replication Factors',
           Projectors.Func(FieldType.string,
                           lambda v: ",".join(map(str, v)),
                           Projectors.Identity('ns_stats', 'repl_factor')),
           align=FieldAlignment.right),
     Field('Cache Read%', Projectors.Percent('ns_stats', 'cache_read_pct')),
     Field('Master Objects', Projectors.Number('ns_stats', 'master_objects'),
           Converters.scientific_units),
     Subgroup(
         'Usage (Unique-Data)',
         (Field('In-Memory',
                Projectors.Number('ns_stats', 'license_data_in_memory'),
                Converters.byte),
          Field('On-Disk',
                Projectors.Number('ns_stats', 'license_data_on_disk'),
                Converters.byte))),
     Field('Compression Ratio',
           Projectors.Float('ns_stats', 'compression-ratio'))),
    from_source='ns_stats',
    for_each='ns_stats',
    group_by='Namespace',
    order_by='Namespace'
)

show_pmap_sheet = Sheet(
    (Field('Namespace', Projectors.String('pmap', None, for_each_key=True)),
     node_field,
     hidden_node_id_field,
     Field('Cluster Key', Projectors.Number('pmap', 'cluster_key')),
     Subgroup(
         'Partitions',
         (Field('Primary', Projectors.Number('pmap', 'master_partition_count'),
                aggregator=Aggregators.sum()),
          Field('Secondary',
                Projectors.Number('pmap', 'prole_partition_count'),
                aggregator=Aggregators.sum()),
          Field('Unavailable',
                Projectors.Number('pmap', 'unavailable_partitions'),
                aggregator=Aggregators.sum()),
          Field('Dead',
                Projectors.Number('pmap', 'dead_partitions'),
                aggregator=Aggregators.sum()),
         )
     )
    ),
    from_source=('prefixes', 'node_ids', 'pmap'),
    for_each='pmap',
    group_by='Namespace',
    order_by='Node'
)


def numeric_sum_aggregator_selector(key, is_numeric):
    if is_numeric:
        return Aggregators.sum()


show_config_sheet = Sheet(
    (node_field,
     hidden_node_id_field,
     DynamicFields('data',
                   required=True, order=DynamicFieldOrder.ascending , 
                   aggregator_selector=numeric_sum_aggregator_selector)
    ),
    from_source=('prefixes', 'data', 'node_ids'),
    order_by='Node',
    default_style=SheetStyle.rows,
)

show_config_xdr_ns_sheet = Sheet(
    (node_field,
     hidden_node_id_field,
     Field('Namespace', Projectors.String('data', None, for_each_key=True)),
     DynamicFields('data', required=True, order=DynamicFieldOrder.source)),
    from_source=('prefixes', 'data', 'node_ids'),
    group_by=['Namespace'],
    order_by=['Namespace', 'Node'],
    default_style=SheetStyle.rows,
    for_each=['data']
)

show_mapping_to_ip_sheet = Sheet(
    (Field('Node ID', Projectors.String('mapping', 0)),
     Field('IP', Projectors.String('mapping', 1))),
    from_source='mapping',
    order_by='Node ID',
)

show_mapping_to_id_sheet = Sheet(
    (Field('IP', Projectors.String('mapping', 0)),
     Field('Node ID', Projectors.String('mapping', 1))),
    from_source='mapping',
    order_by='IP',
)

show_object_distribution_sheet = Sheet(
    (TitleField('Node', Projectors.String('prefixes', None)),
     DynamicFields('histogram', required=True,
                   order=DynamicFieldOrder.source)),
    from_source=('prefixes', 'histogram'),
    order_by='Node',
)


def latency_aggregator_selector(key, is_numeric):
    if key != 'Time Span':
        return Aggregators.max()

def latency_projector_selector(key):
    return Projectors.Float

show_latency_sheet = Sheet(
    (Field('Namespace', Projectors.String('histogram', 0, for_each_key=True)),
     Field('Histogram', Projectors.String('histogram', 1, for_each_key=True)),
     TitleField('Node', Projectors.String('prefixes', None)),
     DynamicFields('histogram', required=True,
                   order=DynamicFieldOrder.source,
                   projector_selector=latency_projector_selector,
                   aggregator_selector=latency_aggregator_selector)),
    from_source=('prefixes', 'histogram'),
    for_each='histogram',
    group_by=('Namespace', 'Histogram'),
    order_by='Node',
)

<<<<<<< HEAD
# Only difference between this and latency_sheet is the group_by contains
# 'Node'. TODO - allowing render to override group_by would eliminate this
# template.
show_latency_machine_wise_sheet = Sheet(
    (Field('Namespace', Projectors.String('histogram', 0, for_each_key=True)),
     Field('Histogram', Projectors.String('histogram', 1, for_each_key=True)),
     TitleField('Node', Projectors.String('prefixes', None)),
     DynamicFields('histogram', required=True,
                   order=DynamicFieldOrder.source,
                   aggregator_selector=latency_aggregator_selector)),
    from_source=('prefixes', 'histogram'),
    for_each='histogram',
    group_by=('Node', 'Namespace', 'Histogram'),
    order_by='Node',
)

def turn_empty_to_none(ls):
    if not ls:
        return None
    
    return ls
        

show_users = Sheet(
    (
        Field('User', Projectors.String('data', None, for_each_key=True)),
        Field(
            'Roles', 
            Projectors.Func(
                FieldType.undefined , 
                turn_empty_to_none, 
                Projectors.Identity('data', None)
            ), 
            Converters.list_to_comma_sep_str, 
            align=FieldAlignment.right
        )
    ),
    from_source="data",
    for_each='data',
    order_by='User'
)

show_roles = Sheet(
    (
        Field('Role', Projectors.String('data', None, for_each_key=True)),
        Field(
            'Privileges', 
            Projectors.Func(
                FieldType.string, 
                turn_empty_to_none, 
                Projectors.Identity('data', 'privileges')
            ), 
            Converters.list_to_comma_sep_str, 
            align=FieldAlignment.right
        ),
        Field('Allowlist', 
        Projectors.Func(
            FieldType.string, 
            turn_empty_to_none, 
            Projectors.Identity('data', 'whitelist')), 
            Converters.list_to_comma_sep_str, 
            align=FieldAlignment.right
        )
    ),
    from_source="data",
    for_each='data',
    order_by='Role'
)

show_udfs = Sheet(
    (
        Field('Filename', Projectors.String('data', None, for_each_key=True)),
        Field(
            'Hash', 
            Projectors.String(
                'data', 
                'hash'
            ), 
        ),
        Field('Type', 
            Projectors.String(
                'data', 
                'type'
            )
        )
    ),
    from_source="data",
    for_each='data',
    order_by='Filename'
)

show_sindex = Sheet(
    (Field('Index Name', Projectors.String('data', 'indexname')),
     Field('Namespace', Projectors.String('data', 'ns')),
     Field('Set', Projectors.String('data', 'set')),
     Field('Bin', Projectors.Number('data', 'bins', 'bin')),
     Field('Bin Type', Projectors.String('data', 'type')),
     Field('Index Type', Projectors.String('data', 'type')),
     Field('State', Projectors.String('data', 'state'))),
    from_source=('data'),
    group_by=('Namespace', 'Set'),
    order_by=('Index Name', 'Namespace', 'Set')
)

=======
>>>>>>> 2796ef71
grep_count_sheet = Sheet(
    (TitleField('Node', Projectors.String('node_ids', 'node')),
     DynamicFields('data', required=True, order=DynamicFieldOrder.source)),
    from_source=('node_ids', 'data'),
    order_by='Node',
    default_style=SheetStyle.rows
)

grep_count_sheet = Sheet(
    (TitleField('Node', Projectors.String('node_ids', 'node')),
     DynamicFields('data.count_result', required=True,
                   order=DynamicFieldOrder.source)),
    from_source=('node_ids', 'data'),
    order_by='Node',
    default_style=SheetStyle.rows
)

# grep_diff_sheet = Sheet(
#     (TitleField('Node', Projectors.String('node_ids', 'node')),
#      DynamicFields('data.Total', required=True,
#                    order=DynamicFieldOrder.source),
#      DynamicFields('data.Diff', required=True,
#                    order=DynamicFieldOrder.source)),
#     from_source=('node_ids', 'data'),
#     group_by='Node'
# )

# summary_list_sheet = Sheet(
#     (Field('No', Projectors.Number('no', 'no')),
#      Field('Item', Projectors.String('summary', 'item')),
#      Field('Value', Projectors.String('summary', 'value'))),
#     from_source=('no', 'summary'),
#     order_by='No'
# )<|MERGE_RESOLUTION|>--- conflicted
+++ resolved
@@ -617,7 +617,6 @@
     order_by='Node',
 )
 
-<<<<<<< HEAD
 # Only difference between this and latency_sheet is the group_by contains
 # 'Node'. TODO - allowing render to override group_by would eliminate this
 # template.
@@ -722,8 +721,6 @@
     order_by=('Index Name', 'Namespace', 'Set')
 )
 
-=======
->>>>>>> 2796ef71
 grep_count_sheet = Sheet(
     (TitleField('Node', Projectors.String('node_ids', 'node')),
      DynamicFields('data', required=True, order=DynamicFieldOrder.source)),
