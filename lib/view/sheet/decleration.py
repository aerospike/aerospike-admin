# Copyright 2019 Aerospike, Inc.
#
# Licensed under the Apache License, Version 2.0 (the "License");
# you may not use this file except in compliance with the License.
# You may obtain a copy of the License at
#
# http://www.apache.org/licenses/LICENSE-2.0
#
# Unless required by applicable law or agreed to in writing, software
# distributed under the License is distributed on an "AS IS" BASIS,
# WITHOUT WARRANTIES OR CONDITIONS OF ANY KIND, either express or implied.
# See the License for the specific language governing permissions and
# limitations under the License.

from ast import Call
from collections import Counter
import logging
<<<<<<< HEAD
from tkinter import Entry
from typing import Any, Callable, Generic, Optional, Tuple, TypeVar, Union
=======
from typing import Callable
>>>>>>> 0b228128

from lib.utils import file_size
from lib.view import terminal

from .const import DynamicFieldOrder, FieldAlignment, FieldType, SheetStyle
from .source import source_lookup, source_root

logger = logging.getLogger(__name__)
logger.setLevel(logging.CRITICAL)


class NoEntryException(Exception):
    pass

<<<<<<< HEAD
=======
        self.vertical_separator = vertical_separator
        self.horizontal_seperator = horizontal_seperator
        self.formatted_vertical_separator_func: Callable[[], str] = lambda: (
            terminal.dim() + vertical_separator + terminal.undim()
        )
        self.formatted_horizontal_seperator_func: Callable[[], str] = lambda: (
            terminal.dim() + horizontal_seperator + terminal.undim()
        )
        self.title_fill = title_fill
        self.subtitle_fill = subtitle_fill
        self.subtitle_empty_line = subtitle_empty_line
>>>>>>> 0b228128

class ErrorEntryException(Exception):
    def __init__(self, error, *args):
        self.exc = error
        super().__init__(*args)


class EntryValue:
    def __init__(self, value):
        self.value = value


class EntryData(EntryValue):
    def __init__(
        self,
        value: Any,
        values,
        record: dict[str, Any],
        common,
        is_error: bool,
        is_no_entry: bool,
    ):
        """
        Keyword Arguments:
        value  -- Unconverted entry of a field.
        values -- Sequence of unconverted values for the current group or a
                  field.
        record -- Cross-section of all fields at this entry's position.
        common -- A dictionary of common data supplied to all fields.
        """
        super().__init__(value)
        self.values = values
        self.record = record
        self.common = common
        self.is_error = is_error
        self.is_no_entry = is_no_entry


ConverterType = Callable[[EntryData], Any]


class Converters:
    @staticmethod
    def _file_size(value, unit):
        try:
            return file_size.size(value, unit)
        except Exception:
            return value

    @staticmethod
    def byte(edata: EntryValue):
        """
        Arguments:
        edata -- Take an 'EntryData' and returns the value as byte units.
        """
        return Converters._file_size(edata.value, file_size.byte)

    @staticmethod
    def scientific_units(edata: EntryValue):
        """
        Arguments:
        edata -- Take an 'EntryData' and returns the value as floating pint
                 International System Units.
        """
        return Converters._file_size(edata.value, file_size.si_float)

    @staticmethod
    def time_seconds(edata: EntryValue):
        """
        Arguments:
        edata -- Take an 'EntryData' and returns the value as time with format
                 HH:MM:SS.
        """
        time_stamp = int(edata.value)
        hours = time_stamp // 3600
        minutes = (time_stamp % 3600) // 60
        seconds = time_stamp % 60

        return "{:02}:{:02}:{:02}".format(hours, minutes, seconds)

    @staticmethod
    def time_milliseconds(edata: EntryValue):
        """
        Arguments:
        edata -- Take an 'EntryData' and returns the value as time with format
                 HH:MM:SS.
        """
        edata.value = int(edata.value) / 1000
        return Converters.time_seconds(edata)

    @staticmethod
    def standard(edata: EntryValue):
        """
        Arguments:
        edata -- Take an 'EntryData' and returns the value as a string.
        """
        return str(edata.value)

    @staticmethod
    def _list_to_str(edataVal: list[Union[str, int]], separator: str):
        return ",".join(str(val) for val in edataVal)

    @staticmethod
    def list_to_comma_sep_str(edata: EntryValue):
        if edata.value:
            return Converters._list_to_str(edata.value, ", ")

        return "--"

    @staticmethod
    def round(decimal: int):
        def fun(edata: EntryValue):
            return round(float(edata.value), decimal)

        return fun


FormatterPredicateFnType = Callable[[EntryData], bool]
FormatterType = tuple[str, Callable[[EntryData], Union[Callable[[str], str], None]]]
FormatterCreatorType = Callable[
    [FormatterPredicateFnType],
    FormatterType,
]


class Formatters(object):
    @staticmethod
    def _apply_style(
        style: Callable[[], str], not_style: Callable[[], str]
    ) -> Callable[[str], str]:
        return lambda unformatted: style() + unformatted + not_style()

    @staticmethod
    def _should_apply(
        predicate_fn: FormatterPredicateFnType,
        style: Callable[[], str],
        not_style: Callable[[], str],
    ) -> Callable[[EntryData], Union[Callable[[str], str], None]]:
        def _should_apply_helper(edata: EntryData) -> Union[Callable[[str], str], None]:
            if edata.value is None:
                return None

            try:
                if predicate_fn(edata):
                    return Formatters._apply_style(style, not_style)
                else:
                    return None
            except Exception:
                return None

        return _should_apply_helper

    @staticmethod
    def red_alert(
        predicate_fn: FormatterPredicateFnType,
    ) -> FormatterType:
        """
        Arguments:
        predicate_fn -- A function that accepts an 'EntryData' and if true sets
                        the foreground color to red for the entry.

        Return:
        A tuple containing the string form of the alert and the function to
        apply to formatting to a cell.
        """
        return (
            "red-alert",
            Formatters._should_apply(
                predicate_fn, terminal.fg_red, terminal.fg_not_red
            ),
        )

    @staticmethod
    def yellow_alert(
        predicate_fn: FormatterPredicateFnType,
    ) -> FormatterType:
        """Similar to red_alert but yellow instead of red."""

        return (
            "yellow-alert",
            Formatters._should_apply(
                predicate_fn, terminal.fg_yellow, terminal.fg_not_yellow
            ),
        )

    @staticmethod
    def green_alert(
        predicate_fn: FormatterPredicateFnType,
    ) -> FormatterType:
        """Similar to red_alert but green instead of red."""
        return (
            "green-alert",
            Formatters._should_apply(
                predicate_fn, terminal.fg_green, terminal.fg_not_green
            ),
        )

    @staticmethod
    def bold(
        predicate_fn: FormatterPredicateFnType,
    ) -> FormatterType:
        """Applies bold formatting if predicate evaluates to True."""
        return (
            "bold",
            Formatters._should_apply(predicate_fn, terminal.bold, terminal.unbold),
        )


AggregatorFunc = Callable[..., Any]


class Aggregator(object):
    def __init__(
        self, aggregate_func: AggregatorFunc, converter: Optional[ConverterType] = None
    ):
        """
        Arguments:
        aggregate_func -- aggregate function. Type determined by subclass

        Keyword Arguments:
        converter   -- None    : Use the field's converter (if defined).
                    -- Function: Use this function to convert the result.
        """

        self.func = aggregate_func
        self.converter = converter

    def compute(self, values):
        raise NotImplementedError("override compute")


ReduceAggregatorReturnType = TypeVar("ReduceAggregatorReturnType")
ReduceAggregatorFunc = Callable[[Any, Any], ReduceAggregatorReturnType]


class ReduceAggregator(Aggregator, Generic[ReduceAggregatorReturnType]):
    def __init__(
        self,
        aggregate_func: ReduceAggregatorFunc,
        initializer=None,
        converter: Optional[ConverterType] = None,
    ):
        """
        Arguments:
        aggregate_func -- function accepts 2 arguments and returns a value.
        """
        self.initializer = initializer
        super().__init__(aggregate_func, converter=converter)

    def compute(
        self, edatas: list[EntryValue]
    ) -> Union[ReduceAggregatorReturnType, None]:
        return self._reduce(edatas)

    def _reduce(
        self, edatas: list[EntryValue]
    ) -> Union[ReduceAggregatorReturnType, None]:
        initialized = False
        result = None

        for edata in edatas:
            edata = edata.value

            if edata is None:
                return

            if not initialized:
                initialized = True

                if self.initializer is None:
                    result = edata
                    return

                result = self.initializer

            result = self.func(result, edata)

        return result


class ComplexAggregator(Aggregator):
    def __init__(
        self,
        aggregate_func: Callable[[list[EntryData]], Any],
        converter: Optional[ConverterType] = None,
    ):
        """
        An aggregator that takes all the entires in a group for a more complex calculation.

        Arguments:
        aggregate_func -- function accepts 1 argument of type list(EntryData) and
        returns a value.
        """
        super().__init__(aggregate_func, converter=converter)

    def compute(self, edatas: list[EntryData]):
        return self.func(edatas)


AggregatorCreatorType = Callable[
    [Any, Optional[ConverterType]],
    ReduceAggregator,
]


class Aggregators(object):
    @staticmethod
    def sum(initializer=0, converter=None):
        return ReduceAggregator(
            lambda acc, value: acc + value,
            initializer=initializer,
            converter=converter,
        )

    @staticmethod
    def count(initializer=0, converter=None):
        return ReduceAggregator(
            lambda acc, value: acc + 1,
            initializer=initializer,
            converter=converter,
        )

    @staticmethod
    def min(initializer=None, converter=None):
        return ReduceAggregator(
            lambda acc, value: acc if acc <= value else value,
            initializer=initializer,
            converter=converter,
        )

    @staticmethod
    def max(initializer=None, converter=None):
        return ReduceAggregator(
            lambda acc, value: acc if acc >= value else value,
            initializer=initializer,
            converter=converter,
        )


class BaseProjector(object):
    field_type = None  # required override
    source = None  # optional override
    keys = None  # optional override

    def __init__(self, source, *keys, **kwargs):
        """
        Arguments:
        source -- Name of the source to project from.
        *keys  -- Sequence : Key aliases to project in order of preference
                             (typically newest term to oldest term).
                  [None]   : Use entire value of the source (typically used
                             when source contains individual value instead of
                             dict of values).
                  [number]: Use number as index into source (used when source
                            is a sequence of values).

        Keyword Arguments:
        for_each_key -- If True, return the key to the source when iterated by
                        'for_each', else use the value. NOTE - if not None and
                        source is not used in a 'for_each' then the sheet will
                        assert during render.
        """
        self.source = source
        self.keys = None if keys[0] is None else tuple(keys)
        self.for_each_key = kwargs.get("for_each_key", None)

    def __call__(self, sheet, sources):
        try:
            result = self.do_project(sheet, sources)
        except (NoEntryException, ErrorEntryException):
            raise
        except Exception as e:
            # XXX - A debug log may be useful.
            # print 'debug - ', e, self.source, self.source
            logger.debug("Problem projecting keys %s, exc: %s", self.keys, e)
            raise ErrorEntryException("unexpected error occurred: {}".format(e))

        if result is None:
            raise NoEntryException("No entry found for source {}".format(self.source))

        return result

    def do_project(self, sheet, sources):
        raise NotImplementedError("override do_project")

    def project_raw(self, sheet, sources, ignore_exception=False):
        row = source_lookup(sources, self.source)

        if self.source in sheet.for_each:
            if self.for_each_key:
                row = row[0]
            else:
                row = row[-1]
        else:
            assert (
                self.for_each_key is None
            ), 'for_each_key set where "for_each" is not applied to the source'

        if row is None:
            raise NoEntryException("No entry for this row")

        if not ignore_exception and isinstance(row, Exception):
            raise ErrorEntryException(row, "Error occurred fetching row")

        if self.keys is None:
            # Setting 'self.keys' to None indicates that the field needs the
            # entire value contained in the source.
            return row
        elif isinstance(self.keys[0], int):
            # Setting 'self.keys' to an integer indicate that the field needs
            # to access contents of row by index.
            return row[self.keys[0]]
        else:
            # Setting 'self.keys' to one or more strings indicates that the
            # field needs to be accessed by key.
            try:
                return next(row[k] for k in self.keys if k in row)
            except (KeyError, StopIteration):
                raise NoEntryException(
                    "{} does not contain any key in {}".format(self.source, self.keys)
                )


class Projectors(object):
    class Identity(BaseProjector):
        field_type = FieldType.undefined

        def do_project(self, sheet, sources):
            try:
                row = self.project_raw(sheet, sources)
            except ErrorEntryException as e:
                row = e.exc

            return row

    class String(BaseProjector):
        field_type = FieldType.string

        def do_project(self, sheet, sources):
            """
            Arguments:
            source -- A set of sources to project a string from.
            """
            return str(self.project_raw(sheet, sources))

    class Boolean(String):
        field_type = FieldType.boolean

        def do_project(self, sheet, sources):
            """
            Arguments:
            source -- A set of sources to project a boolean from.
            """
            value = super().do_project(sheet, sources)

            if isinstance(value, str):
                return value.lower().strip() != "false"

            return True if value else False

    class Float(String):
        field_type = FieldType.number

        def do_project(self, sheet, sources):
            """
            Arguments:
            source -- A set of sources to project a float from.
            """
            value = super().do_project(sheet, sources)

            try:
                return float(value)
            except ValueError:
                return value

    class Number(String):
        field_type = FieldType.number

        def do_project(self, sheet, sources) -> Any:
            """
            Arguments:
            source -- A set of sources to project a number from.
            """
            value = super().do_project(sheet, sources)

            try:
                return int(value)
            except ValueError:
                try:
                    return int(float(value))
                except ValueError:
                    pass

                return value

    class Percent(Number):
        field_type = FieldType.number

        def __init__(self, source, *keys, **kwargs):
            """
            Arguments:
            See 'BaseProjector'

            Keyword Arguments:
            invert -- False by default, if True will return 100 - value.
            """

            super().__init__(source, *keys, **kwargs)
            self.invert = kwargs.get("invert", False)

        def do_project(self, sheet, sources):
            """
            Arguments:
            sheet -- The decleration.Sheet this field belongs to, needed for
                     determining if this field's source was iterated by
                     'for_each'.
            source -- A set of sources to project a number from.
            """
            value = super().do_project(sheet, sources)
            return value if not self.invert else 100 - value

    class Sum(BaseProjector):
        field_type = FieldType.number

        def __init__(self, *field_projectors):
            """
            Arguments:
            field_projectors  -- Projectors to be summed.
            """
            self.field_projectors = field_projectors
            self.sources = set((field_fn.source for field_fn in field_projectors))

        def do_project(self, sheet, sources):
            """
            Arguments:
            source -- A set of sources to project a sum of fields.
            """
            result = 0

            for field_projector in self.field_projectors:
                result += field_projector(sheet, sources)

            return result

    class Div(BaseProjector):
        field_type = FieldType.number

        def __init__(self, numerator_projector, denominator_projector):
            """
            Arguments:
            numerator_projector -- A field project of FieldType.number.
            denominator_projector -- A field projector with FieldType.number

            Computed as numbertor / denominator
            """
            self.numerator_projector = numerator_projector
            self.denominator_projector = denominator_projector
            self.sources = set(
                (
                    field_fn.source
                    for field_fn in [numerator_projector, denominator_projector]
                )
            )

        def do_project(self, sheet, sources):
            """
            Arguments:
            source -- A set of sources to project a sum of fields.
            """

            result = self.numerator_projector(
                sheet, sources
            ) / self.denominator_projector(sheet, sources)

            return result

    class PercentCompute(Div):
        field_type = FieldType.number

        def __init__(self, numerator_projector, denominator_projector, **kwargs):
            """
            Arguments:
            invert:  Return result as (100 - result) if true
            See Div for remaining args.

            Computed as ((numberator/denomanator) * 100)
            """
            super().__init__(numerator_projector, denominator_projector)
            self.invert = kwargs.get("invert", False)

        def do_project(self, sheet, sources):
            """
            Arguments:
            source -- A set of sources to project a sum of fields.
            """
            result = super().do_project(sheet, sources)
            result *= 100
            return result if not self.invert else 100 - result

    class Any(BaseProjector):
        def __init__(self, field_type, *field_projectors):
            """
            Arguments:
            field_type -- The 'FieldType' for this field.
            field_projectors -- Projectors to be used. First one to succeed will be returned.
                                which is useful because non-existent keys cause failure.
            """
            self.field_type = field_type
            self.sources = set()
            for field_fn in field_projectors:

                if field_fn.source is None:
                    source = field_fn.sources
                else:
                    source = set([field_fn.source])

                self.sources = self.sources.union(source)

            self.field_projectors = field_projectors

        def do_project(self, sheet, sources):
            """
            Arguments:
            source -- A set of sources to project a the result of a function
                      from.
            """

            for field_projector in self.field_projectors:
                try:
                    return field_projector(sheet, sources)
                except NoEntryException:
                    pass

    class Func(BaseProjector):
        def __init__(self, field_type, func, *field_projectors):
            """
            Arguments:
            field_type -- The 'FieldType' for this field.
            func       -- A function to evaluate the projected fields.
            field_projectors -- Projectors values will be used as the arguments
                                to func.
            """
            self.field_type = field_type
            self.sources = set((field_fn.source for field_fn in field_projectors))
            self.func = func
            self.field_projectors = field_projectors

        def do_project(self, sheet, sources):
            """
            Arguments:
            source -- A set of sources to project a the result of a function
                      from.
            """
            values = []

            for field_projector in self.field_projectors:
                try:
                    values.append(field_projector(sheet, sources))
                except KeyError:
                    values.append(None)

            return self.func(*values)

    class Exception(BaseProjector):
        def __init__(self, source, *keys, **kwargs):
            """
            Arguments:
            See 'BaseProjector'

            Keyword Arguments:
            filter_exc -- List of exception types to convert to strings.
            """

            super().__init__(source, *keys, **kwargs)
            self.filter_exc = kwargs.get("filter_exc", [])

        def do_project(self, sheet, sources):
            row = self.project_raw(sheet, sources, ignore_exception=True)
            for exc_type in self.filter_exc:
                if isinstance(row, exc_type):
                    return str(row)

            if isinstance(row, Exception):
                raise ErrorEntryException(row, "Error occurred fetching row")

            return row


class Field(object):
    def __init__(
        self,
        title: str,
        projector: BaseProjector,
        converter: Optional[ConverterType] = None,
        formatters: Optional[tuple[FormatterType, ...]] = None,
        aggregator: Optional[Aggregator] = None,
        align: Optional[str] = None,
        key: Optional[str] = None,
        hidden: Optional[bool] = None,
        dynamic_field_decl: Optional[bool] = None,
        allow_diff: bool = False,
    ):
        """
        Arguments:
        title     -- Name in this Field's heading
        projector -- How to retrieve a field entry from the fields data_source.

        Keyword Arguments:
        converter  -- Typically used to convert numbers to SI formats.
        formatters -- List of cell formatters functions, evaluated in order,
                      first format to not return None is applied - rest will be
                      ignored. These may *not* change the length of the
                      rendered value.
        aggregator -- Function that generates an aggregate value to be
                      displayed at the end of a group.
        align      -- None    : Allow sheet to choose alignment.
                      'left'  : Always align left.
                      'right' : Always align right.
                      'center': Always align center.
        key        -- Alternative key to access this key from the parent sheet.
        hidden     -- None : Visible if there are any entries.
                      True : Always visible.
                      False: Always hidden.
        dynamic_field_decl -- None if not from DynamicFields.
                              Otherwise DynamicFields instance.
        allow_diff -- A non dynamic field by default does not allow diff and is always
                      displayed. This is mutally exclusive with dynamic_field_decl.
                      True: Allow diff.
                      False: Don't diff.
                      Default: False
        """
        self.title = title
        self.projector = projector
        self.converter = Converters.standard if converter is None else converter
        self.formatters = [] if formatters is None else formatters
        self.aggregator = aggregator
        self.align = align
        self.key = title if key is None else key
        self.hidden = hidden
        self.dynamic_field_decl = dynamic_field_decl
        self.allow_diff = allow_diff

        self.has_aggregate = self.aggregator is not None

        # Pre-compute commonly accessed data.
        self.title_words = tuple(title.split(" "))
        self.min_title_width = max(map(len, self.title_words))


class TitleField(Field):
    def __init__(
        self,
        title,
        projector,
        converter=None,
        formatters=None,
        aggregator=None,
        align=None,
        key=None,
    ):
        if formatters is None:
            formatters = (Formatters.bold(lambda _: True),)

        super(TitleField, self).__init__(
            title,
            projector,
            converter=converter,
            formatters=formatters,
            aggregator=aggregator,
            align=align,
            key=key,
        )


class Subgroup(object):
    def __init__(
        self, title: str, fields: tuple[Field, ...], key: Optional[str] = None
    ):
        """
        Arguments:
        title  -- Name in this Field's heading
        fields -- Sequence of sub-fields.

        Keyword Arguments:
        key -- Alternative key to access this key from the parent sheet.
        """
        self.title = title
        self.fields = fields
        self.key = title if key is None else key

        self.has_aggregate = any(f.has_aggregate for f in fields)


class DynamicFields(object):
    def __init__(
        self,
        source,
        infer_projectors=True,
        required=False,
        aggregator_selector=None,
        projector_selector=None,
        converter_selector=None,
        order=DynamicFieldOrder.ascending,
    ):
        """
        Arguments:
        source -- Data source to project fields from.

        Keyword Arguments:
        infer_projectors -- True : If true, will try to infer a projector for a
                            field.
        aggregator_selector -- None: Function used to select aggregator.  Function
                               will take the form (key, is_numeric) -> Aggregator.
                               Key is the row or column header.  is_numeric is passed
                               in by the rendering function and allows the developer
                               to know if the the projected value is a numeric value,
                               i.e. you can use arithmetic aggregators. If none,
                               no aggregation is used.
        projector_selector -- None: Function used to select a projector. Function
                              will take the form (key) -> Projector.  If none and
                              infer_projector is false String projection is used.

        Note: If a preceding non-dynamic Field uses the same key it will not be rendered
              by a proceding DynamicField.
        """
        self.source = source
        self.infer_projectors = infer_projectors
        self.required = required
        self.projector_selector = projector_selector
        self.aggregator_selector = aggregator_selector
        self.converter_selector = converter_selector
        self.order = order

        self.has_aggregate = False  # XXX - hack


class Sheet(object):
    def __init__(
        self,
        fields: tuple[Union[Field, Subgroup, DynamicFields], ...],
        from_source=None,
        for_each=None,
        where=None,
        group_by=None,
        order_by=None,
        default_style=SheetStyle.columns,
        title_fill="~",
        subtitle_fill="~",
        subtitle_empty_line="",
        vertical_separator="|",
        horizontal_seperator="-",
        no_entry="--",
        error_entry="~~",
    ):
        """Instantiates a sheet definition.
        Arguments:
        fields -- Sequence of fields to present.

        Keyword Arguments:
        from_sources  -- (Required) A sequence of source names that are
                         required for rendering (used for sanity checks only).
        for_each      -- A field who's data-source contains multiple sets of
                         values.
        where         -- Function to determine if a record should be shown.
        group_by      -- Field or sequence of fields to group records by.
        order_by      -- Field or sequence of fields sort the records by.
        title_fill    --
        subtitle_fill --
        subtitle_empty_line --
        separator     -- String used to separate fields.
        no_entry      -- String used when a field is present but a particular
                         key is missing.
        error_entry   -- String used when a field's data-source is not a dict
                         or sequence.
        """
        self.fields = fields
        # XXX - Support TitleFields in SubGroups?
        self.title_field_keys = set(
            field.key for field in fields if isinstance(field, TitleField)
        )
        self.from_sources = self._arg_as_tuple(from_source)
        self.where = where
        self.for_each = self._arg_as_tuple(for_each)
        self.group_bys = self._arg_as_tuple(group_by)
        self.order_bys = self._arg_as_tuple(order_by)
        self.default_style = default_style

        self.vertical_separator = vertical_separator
        self.horizontal_seperator = horizontal_seperator
        self.formatted_vertical_separator_func = lambda: (
            terminal.dim() + vertical_separator + terminal.undim()
        )
        self.formatted_horizontal_seperator_func = lambda: (
            terminal.dim() + horizontal_seperator + terminal.undim()
        )
        self.title_fill = title_fill
        self.subtitle_fill = subtitle_fill
        self.subtitle_empty_line = subtitle_empty_line

        self.no_entry = no_entry
        self.error_entry = error_entry

        self.has_aggregates = any(f.has_aggregate for f in fields)

        self._init_sanity_check()

    def _arg_as_tuple(self, arg):
        if arg is None:
            return tuple()
        elif isinstance(arg, tuple):
            return arg
        elif isinstance(arg, list):
            return tuple(arg)
        elif isinstance(arg, str):
            return (arg,)

        raise ValueError(
            "Expected tuple, list or string - instead {}".format(type(arg))
        )

    def _init_sanity_check(self):
        # Ensure 'group_bys' and 'sort_bys' are in 'fields'.
        # NOTE - currently cannot group_by/sort_by a member of a Subgroup.
        static_fields = [
            field for field in self.fields if not isinstance(field, DynamicFields)
        ]
        field_set = set(field.key for field in static_fields)

        if len(field_set) != len(static_fields):
            field_keys = ",".join(
                (
                    "{} appears {} times".format(key, count)
                    for key, count in Counter(
                        field.key for field in static_fields
                    ).items()
                    if count > 1
                )
            )

            assert False, "Field keys are not unique: {}".format(field_keys)

        if self.group_bys:
            group_by_set = set(self.group_bys)
            assert len(group_by_set) == len(self.group_bys)
        else:
            group_by_set = set()

        if self.order_bys:
            order_by_set = set(self.order_bys)
            assert len(order_by_set) == len(self.order_bys)
        else:
            order_by_set = set()

        error_groups = group_by_set - field_set
        error_orders = order_by_set - field_set

        assert not error_groups, error_groups
        assert not error_orders, error_orders

        assert self.from_sources, "require a list of expected field sources"

        sources_set = set(source_root(s) for s in self.from_sources)

        assert len(sources_set) == len(self.from_sources)

        seen_sources_set = set()

        def populate_seen_sources(fields):
            for field in fields:
                if isinstance(field, Subgroup):
                    return populate_seen_sources(field.fields)

                assert not isinstance(
                    field, DynamicFields
                ), "DynamicFields cannot be members of Subgroups."

                try:
                    sources = field.projector.sources
                except AttributeError:
                    sources = set([field.projector.source])

                assert sources - sources_set == set(), "{} not subset of {}".format(
                    sources, sources_set
                )

                seen_sources_set.update(sources)

        populate_seen_sources(static_fields)

        for field in self.fields:
            if isinstance(field, DynamicFields):
                seen_sources_set.add(source_root(field.source))

        assert len(seen_sources_set) == len(sources_set)

        if self.for_each:
            for_each_set = set(self.for_each)
            assert len(for_each_set) == len(self.for_each)
        else:
            for_each_set = set()

        assert for_each_set - sources_set == set()<|MERGE_RESOLUTION|>--- conflicted
+++ resolved
@@ -15,17 +15,12 @@
 from ast import Call
 from collections import Counter
 import logging
-<<<<<<< HEAD
-from tkinter import Entry
-from typing import Any, Callable, Generic, Optional, Tuple, TypeVar, Union
-=======
-from typing import Callable
->>>>>>> 0b228128
+from typing import Any, Callable, Generic, Optional, TypeVar, Union
 
 from lib.utils import file_size
 from lib.view import terminal
 
-from .const import DynamicFieldOrder, FieldAlignment, FieldType, SheetStyle
+from .const import DynamicFieldOrder, FieldType, SheetStyle
 from .source import source_lookup, source_root
 
 logger = logging.getLogger(__name__)
@@ -35,20 +30,6 @@
 class NoEntryException(Exception):
     pass
 
-<<<<<<< HEAD
-=======
-        self.vertical_separator = vertical_separator
-        self.horizontal_seperator = horizontal_seperator
-        self.formatted_vertical_separator_func: Callable[[], str] = lambda: (
-            terminal.dim() + vertical_separator + terminal.undim()
-        )
-        self.formatted_horizontal_seperator_func: Callable[[], str] = lambda: (
-            terminal.dim() + horizontal_seperator + terminal.undim()
-        )
-        self.title_fill = title_fill
-        self.subtitle_fill = subtitle_fill
-        self.subtitle_empty_line = subtitle_empty_line
->>>>>>> 0b228128
 
 class ErrorEntryException(Exception):
     def __init__(self, error, *args):
