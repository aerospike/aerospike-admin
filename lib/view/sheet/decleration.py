# Copyright 2019 Aerospike, Inc.
#
# Licensed under the Apache License, Version 2.0 (the "License");
# you may not use this file except in compliance with the License.
# You may obtain a copy of the License at
#
# http://www.apache.org/licenses/LICENSE-2.0
#
# Unless required by applicable law or agreed to in writing, software
# distributed under the License is distributed on an "AS IS" BASIS,
# WITHOUT WARRANTIES OR CONDITIONS OF ANY KIND, either express or implied.
# See the License for the specific language governing permissions and
# limitations under the License.

from collections import Counter
import logging
<<<<<<< HEAD
=======
from typing import Callable
>>>>>>> 90223057

from lib.utils import file_size
from lib.view import terminal

from .const import DynamicFieldOrder, FieldType, SheetStyle
from .source import source_lookup, source_root

logger = logging.getLogger(__name__)
logger.setLevel(logging.CRITICAL)


class Sheet(object):
    def __init__(
        self,
        fields,
        from_source=None,
        for_each=None,
        where=None,
        group_by=None,
        order_by=None,
        default_style=SheetStyle.columns,
        title_fill="~",
        subtitle_fill="~",
        subtitle_empty_line="",
        vertical_separator="|",
        horizontal_seperator="-",
        no_entry="--",
        error_entry="~~",
    ):
        """Instantiates a sheet definition.
        Arguments:
        fields -- Sequence of fields to present.

        Keyword Arguments:
        from_sources  -- (Required) A sequence of source names that are
                         required for rendering (used for sanity checks only).
        for_each      -- A field who's data-source contains multiple sets of
                         values.
        where         -- Function to determine if a record should be shown.
        group_by      -- Field or sequence of fields to group records by.
        order_by      -- Field or sequence of fields sort the records by.
        title_fill    --
        subtitle_fill --
        subtitle_empty_line --
        separator     -- String used to separate fields.
        no_entry      -- String used when a field is present but a particular
                         key is missing.
        error_entry   -- String used when a field's data-source is not a dict
                         or sequence.
        """
        self.fields = fields
        # XXX - Support TitleFields in SubGroups?
        self.title_field_keys = set(
            field.key for field in fields if isinstance(field, TitleField)
        )
        self.from_sources = self._arg_as_tuple(from_source)
        self.where = where
        self.for_each = self._arg_as_tuple(for_each)
        self.group_bys = self._arg_as_tuple(group_by)
        self.order_bys = self._arg_as_tuple(order_by)
        self.default_style = default_style

        self.vertical_separator = vertical_separator
        self.horizontal_seperator = horizontal_seperator
        self.formatted_vertical_separator_func: Callable[[], str] = lambda: (
            terminal.dim() + vertical_separator + terminal.undim()
        )
        self.formatted_horizontal_seperator_func: Callable[[], str] = lambda: (
            terminal.dim() + horizontal_seperator + terminal.undim()
        )
        self.title_fill = title_fill
        self.subtitle_fill = subtitle_fill
        self.subtitle_empty_line = subtitle_empty_line

        self.no_entry = no_entry
        self.error_entry = error_entry

        self.has_aggregates = any(f.has_aggregate for f in fields)

        self._init_sanity_check()

    def _arg_as_tuple(self, arg):
        if arg is None:
            return tuple()
        elif isinstance(arg, tuple):
            return arg
        elif isinstance(arg, list):
            return tuple(arg)
        elif isinstance(arg, str):
            return (arg,)

        raise ValueError(
            "Expected tuple, list or string - instead {}".format(type(arg))
        )

    def _init_sanity_check(self):
        # Ensure 'group_bys' and 'sort_bys' are in 'fields'.
        # NOTE - currently cannot group_by/sort_by a member of a Subgroup.
        static_fields = [
            field for field in self.fields if not isinstance(field, DynamicFields)
        ]
        field_set = set(field.key for field in static_fields)

        if len(field_set) != len(static_fields):
            field_keys = ",".join(
                (
                    "{} appears {} times".format(key, count)
                    for count, key in Counter(
                        field.key for field in static_fields
                    ).items()
                    if count > 1
                )
            )

            assert False, "Field keys are not unique: {}".format(field_keys)

        if self.group_bys:
            group_by_set = set(self.group_bys)
            assert len(group_by_set) == len(self.group_bys)
        else:
            group_by_set = set()

        if self.order_bys:
            order_by_set = set(self.order_bys)
            assert len(order_by_set) == len(self.order_bys)
        else:
            order_by_set = set()

        error_groups = group_by_set - field_set
        error_orders = order_by_set - field_set

        assert not error_groups, error_groups
        assert not error_orders, error_orders

        assert self.from_sources, "require a list of expected field sources"

        sources_set = set(source_root(s) for s in self.from_sources)

        assert len(sources_set) == len(self.from_sources)

        seen_sources_set = set()

        def populate_seen_sources(fields):
            for field in fields:
                if isinstance(field, Subgroup):
                    return populate_seen_sources(field.fields)

                assert not isinstance(
                    field, DynamicFields
                ), "DynamicFields cannot be members of Subgroups."

                try:
                    sources = field.projector.sources
                except AttributeError:
                    sources = set([field.projector.source])

                assert sources - sources_set == set(), "{} not subset of {}".format(
                    sources, sources_set
                )

                seen_sources_set.update(sources)

        populate_seen_sources(static_fields)

        for field in self.fields:
            if isinstance(field, DynamicFields):
                seen_sources_set.add(source_root(field.source))

        assert len(seen_sources_set) == len(sources_set)

        if self.for_each:
            for_each_set = set(self.for_each)
            assert len(for_each_set) == len(self.for_each)
        else:
            for_each_set = set()

        assert for_each_set - sources_set == set()


class Subgroup(object):
    def __init__(self, title, fields, key=None):
        """
        Arguments:
        title  -- Name in this Field's heading
        fields -- Sequence of sub-fields.

        Keyword Arguments:
        key -- Alternative key to access this key from the parent sheet.
        """
        self.title = title
        self.fields = fields
        self.key = title if key is None else key

        self.has_aggregate = any(f.has_aggregate for f in fields)


class Field(object):
    def __init__(
        self,
        title,
        projector,
        converter=None,
        formatters=None,
        aggregator=None,
        align=None,
        key=None,
        hidden=None,
        dynamic_field_decl=None,
        allow_diff=False,
    ):
        """
        Arguments:
        title     -- Name in this Field's heading
        projector -- How to retrieve a field entry from the fields data_source.

        Keyword Arguments:
        converter  -- Typically used to convert numbers to SI formats.
        formatters -- List of cell formatters functions, evaluated in order,
                      first format to not return None is applied - rest will be
                      ignored. These may *not* change the length of the
                      rendered value.
        aggregator -- Function that generates an aggregate value to be
                      displayed at the end of a group.
        align      -- None    : Allow sheet to choose alignment.
                      'left'  : Always align left.
                      'right' : Always align right.
                      'center': Always align center.
        key        -- Alternative key to access this key from the parent sheet.
        hidden     -- None : Visible if there are any entries.
                      True : Always visible.
                      False: Always hidden.
        dynamic_field_decl -- None if not from DynamicFields.
                              Otherwise DynamicFields instance.
        allow_diff -- A non dynamic field by default does not allow diff and is always
                      displayed. This is mutally exclusive with dynamic_field_decl.
                      True: Allow diff.
                      False: Don't diff.
                      Default: False
        """
        self.title = title
        self.projector = projector
        self.converter = Converters.standard if converter is None else converter
        self.formatters = [] if formatters is None else formatters
        self.aggregator = aggregator
        self.align = align
        self.key = title if key is None else key
        self.hidden = hidden
        self.dynamic_field_decl = dynamic_field_decl
        self.allow_diff = allow_diff

        self.has_aggregate = self.aggregator is not None

        # Pre-compute commonly accessed data.
        self.title_words = tuple(title.split(" "))
        self.min_title_width = max(map(len, self.title_words))


class TitleField(Field):
    def __init__(
        self,
        title,
        projector,
        converter=None,
        formatters=None,
        aggregator=None,
        align=None,
        key=None,
    ):
        if formatters is None:
            formatters = (Formatters.bold(lambda _: True),)

        super(TitleField, self).__init__(
            title,
            projector,
            converter=converter,
            formatters=formatters,
            aggregator=aggregator,
            align=align,
            key=key,
        )


class DynamicFields(object):
    def __init__(
        self,
        source,
        infer_projectors=True,
        required=False,
        aggregator_selector=None,
        projector_selector=None,
        converter_selector=None,
        order=DynamicFieldOrder.ascending,
    ):
        """
        Arguments:
        source -- Data source to project fields from.

        Keyword Arguments:
        infer_projectors -- True : If true, will try to infer a projector for a
                            field.
        aggregator_selector -- None: Function used to select aggregator.  Function
                               will take the form (key, is_numeric) -> Aggregator.
                               Key is the row or column header.  is_numeric is passed
                               in by the rendering function and allows the developer
                               to know if the the projected value is a numeric value,
                               i.e. you can use arithmetic aggregators. If none,
                               no aggregation is used.
        projector_selector -- None: Function used to select a projector. Function
                              will take the form (key) -> Projector.  If none and
                              infer_projector is false String projection is used.

        Note: If a preceding non-dynamic Field uses the same key it will not be rendered
              by a proceding DynamicField.
        """
        self.source = source
        self.infer_projectors = infer_projectors
        self.required = required
        self.projector_selector = projector_selector
        self.aggregator_selector = aggregator_selector
        self.converter_selector = converter_selector
        self.order = order

        self.has_aggregate = False  # XXX - hack


class Aggregator(object):
    def __init__(self, aggregate_func, converter=None):
        """
        Arguments:
        aggregate_func -- aggregate function. Type determined by subclass

        Keyword Arguments:
        converter   -- None    : Use the field's converter (if defined).
                    -- Function: Use this function to convert the result.
        """

        self.func = aggregate_func
        self.converter = converter

    def compute(self, values):
        raise NotImplementedError("override compute")


class ReduceAggregator(Aggregator):
    def __init__(self, aggregate_func, initializer=None, converter=None):
        """
        Arguments:
        aggregate_func -- function accepts 2 arguments and returns a value.
        """
        self.initializer = initializer
        super().__init__(aggregate_func, converter=converter)

    def compute(self, values):
        return self.reduce(values)

    def reduce(self, edatas):
        initialized = False
        result = None

        for edata in edatas:
            edata = edata.value

            if edata is None:
                return

            if not initialized:
                initialized = True

                if self.initializer is None:
                    result = edata
                    return

                result = self.initializer

            result = self.func(result, edata)

        return result


class ComplexAggregator(Aggregator):
    def __init__(self, aggregate_func, converter=None):
        """
        An aggregator that takes all the entires in a group for a more complex calculation.

        Arguments:
        aggregate_func -- function accepts 1 argument of type list(EntryData) and
        returns a value.
        """
        super().__init__(aggregate_func, converter=converter)

    def compute(self, edatas):
        return self.func(edatas)


class Aggregators(object):
    @staticmethod
    def sum(initializer=0, converter=None):
        return ReduceAggregator(
            lambda acc, value: acc + value,
            initializer=initializer,
            converter=converter,
        )

    @staticmethod
    def count(initializer=0, converter=None):
        return ReduceAggregator(
            lambda acc, value: acc + 1,
            initializer=initializer,
            converter=converter,
        )

    @staticmethod
    def min(initializer=None, converter=None):
        return ReduceAggregator(
            lambda acc, value: acc if acc <= value else value,
            initializer=initializer,
            converter=converter,
        )

    @staticmethod
    def max(initializer=None, converter=None):
        return ReduceAggregator(
            lambda acc, value: acc if acc >= value else value,
            initializer=initializer,
            converter=converter,
        )


class BaseProjector(object):
    field_type = None  # required override
    source = None  # optional override
    keys = None  # optional override

    def __init__(self, source, *keys, **kwargs):
        """
        Arguments:
        source -- Name of the source to project from.
        *keys  -- Sequence : Key aliases to project in order of preference
                             (typically newest term to oldest term).
                  [None]   : Use entire value of the source (typically used
                             when source contains individual value instead of
                             dict of values).
                  [number]: Use number as index into source (used when source
                            is a sequence of values).

        Keyword Arguments:
        for_each_key -- If True, return the key to the source when iterated by
                        'for_each', else use the value. NOTE - if not None and
                        source is not used in a 'for_each' then the sheet will
                        assert during render.
        """
        self.source = source
        self.keys = None if keys[0] is None else tuple(keys)
        self.for_each_key = kwargs.get("for_each_key", None)

    def __call__(self, sheet, sources):
        try:
            result = self.do_project(sheet, sources)
        except (NoEntryException, ErrorEntryException):
            raise
        except Exception as e:
            # XXX - A debug log may be useful.
            # print 'debug - ', e, self.source, self.source
            logger.debug("Problem projecting keys %s, exc: %s", self.keys, e)
            raise ErrorEntryException("unexpected error occurred: {}".format(e))

        if result is None:
            raise NoEntryException("No entry found for source {}".format(self.source))

        return result

    def do_project(self, sheet, sources):
        raise NotImplementedError("override do_project")

    def project_raw(self, sheet, sources, ignore_exception=False):
        row = source_lookup(sources, self.source)

        if self.source in sheet.for_each:
            if self.for_each_key:
                row = row[0]
            else:
                row = row[-1]
        else:
            assert (
                self.for_each_key is None
            ), 'for_each_key set where "for_each" is not applied to the source'

        if row is None:
            raise NoEntryException("No entry for this row")

        if not ignore_exception and isinstance(row, Exception):
            raise ErrorEntryException(row, "Error occurred fetching row")

        if self.keys is None:
            # Setting 'self.keys' to None indicates that the field needs the
            # entire value contained in the source.
            return row
        elif isinstance(self.keys[0], int):
            # Setting 'self.keys' to an integer indicate that the field needs
            # to access contents of row by index.
            return row[self.keys[0]]
        else:
            # Setting 'self.keys' to one or more strings indicates that the
            # field needs to be accessed by key.
            try:
                return next(row[k] for k in self.keys if k in row)
            except (KeyError, StopIteration):
                raise NoEntryException(
                    "{} does not contain any key in {}".format(self.source, self.keys)
                )


class Projectors(object):
    class Identity(BaseProjector):
        field_type = FieldType.undefined

        def do_project(self, sheet, sources):
            try:
                row = self.project_raw(sheet, sources)
            except ErrorEntryException as e:
                row = e.exc

            return row

    class String(BaseProjector):
        field_type = FieldType.string

        def do_project(self, sheet, sources):
            """
            Arguments:
            source -- A set of sources to project a string from.
            """
            return str(self.project_raw(sheet, sources))

    class Boolean(String):
        field_type = FieldType.boolean

        def do_project(self, sheet, sources):
            """
            Arguments:
            source -- A set of sources to project a boolean from.
            """
            value = super().do_project(sheet, sources)

            if isinstance(value, str):
                return value.lower().strip() != "false"

            return True if value else False

    class Float(String):
        field_type = FieldType.number

        def do_project(self, sheet, sources):
            """
            Arguments:
            source -- A set of sources to project a float from.
            """
            value = super().do_project(sheet, sources)

            try:
                return float(value)
            except ValueError:
                return value

    class Number(String):
        field_type = FieldType.number

        def do_project(self, sheet, sources):
            """
            Arguments:
            source -- A set of sources to project a number from.
            """
            value = super().do_project(sheet, sources)

            try:
                return int(value)
            except ValueError:
                try:
                    return int(float(value))
                except ValueError:
                    pass

                return value

    class Percent(Number):
        field_type = FieldType.number

        def __init__(self, source, *keys, **kwargs):
            """
            Arguments:
            See 'BaseProjector'

            Keyword Arguments:
            invert -- False by default, if True will return 100 - value.
            """

            super().__init__(source, *keys, **kwargs)
            self.invert = kwargs.get("invert", False)

        def do_project(self, sheet, sources):
            """
            Arguments:
            sheet -- The decleration.Sheet this field belongs to, needed for
                     determining if this field's source was iterated by
                     'for_each'.
            source -- A set of sources to project a number from.
            """
            value = super().do_project(sheet, sources)
            return value if not self.invert else 100 - value

    class Sum(BaseProjector):
        field_type = FieldType.number

        def __init__(self, *field_projectors):
            """
            Arguments:
            field_projectors  -- Projectors to be summed.
            """
            self.field_projectors = field_projectors
            self.sources = set((field_fn.source for field_fn in field_projectors))

        def do_project(self, sheet, sources):
            """
            Arguments:
            source -- A set of sources to project a sum of fields.
            """
            result = 0

            for field_projector in self.field_projectors:
                result += field_projector(sheet, sources)

            return result

    class Div(BaseProjector):
        field_type = FieldType.number

        def __init__(self, numerator_projector, denominator_projector):
            """
            Arguments:
            numerator_projector -- A field project of FieldType.number.
            denominator_projector -- A field projector with FieldType.number

            Computed as numbertor / denominator
            """
            self.numerator_projector = numerator_projector
            self.denominator_projector = denominator_projector
            self.sources = set(
                (
                    field_fn.source
                    for field_fn in [numerator_projector, denominator_projector]
                )
            )

        def do_project(self, sheet, sources):
            """
            Arguments:
            source -- A set of sources to project a sum of fields.
            """

            result = self.numerator_projector(
                sheet, sources
            ) / self.denominator_projector(sheet, sources)

            return result

    class PercentCompute(Div):
        field_type = FieldType.number

        def __init__(self, numerator_projector, denominator_projector, **kwargs):
            """
            Arguments:
            invert:  Return result as (100 - result) if true
            See Div for remaining args.

            Computed as ((numberator/denomanator) * 100)
            """
            super().__init__(numerator_projector, denominator_projector)
            self.invert = kwargs.get("invert", False)

        def do_project(self, sheet, sources):
            """
            Arguments:
            source -- A set of sources to project a sum of fields.
            """
            result = super().do_project(sheet, sources)
            result *= 100
            return result if not self.invert else 100 - result

    class Any(BaseProjector):
        def __init__(self, field_type, *field_projectors):
            """
            Arguments:
            field_type -- The 'FieldType' for this field.
            field_projectors -- Projectors to be used. First one to succeed will be returned.
                                which is useful because non-existent keys cause failure.
            """
            self.field_type = field_type
            self.sources = set()
            for field_fn in field_projectors:

                if field_fn.source is None:
                    source = field_fn.sources
                else:
                    source = set([field_fn.source])

                self.sources = self.sources.union(source)

            self.field_projectors = field_projectors

        def do_project(self, sheet, sources):
            """
            Arguments:
            source -- A set of sources to project a the result of a function
                      from.
            """

            for field_projector in self.field_projectors:
                try:
                    return field_projector(sheet, sources)
                except NoEntryException:
                    pass

    class Func(BaseProjector):
        def __init__(self, field_type, func, *field_projectors):
            """
            Arguments:
            field_type -- The 'FieldType' for this field.
            func       -- A function to evaluate the projected fields.
            field_projectors -- Projectors values will be used as the arguments
                                to func.
            """
            self.field_type = field_type
            self.sources = set((field_fn.source for field_fn in field_projectors))
            self.func = func
            self.field_projectors = field_projectors

        def do_project(self, sheet, sources):
            """
            Arguments:
            source -- A set of sources to project a the result of a function
                      from.
            """
            values = []

            for field_projector in self.field_projectors:
                try:
                    values.append(field_projector(sheet, sources))
                except KeyError:
                    values.append(None)

            return self.func(*values)

    class Exception(BaseProjector):
        def __init__(self, source, *keys, **kwargs):
            """
            Arguments:
            See 'BaseProjector'

            Keyword Arguments:
            filter_exc -- List of exception types to convert to strings.
            """

            super().__init__(source, *keys, **kwargs)
            self.filter_exc = kwargs.get("filter_exc", [])

        def do_project(self, sheet, sources):
            row = self.project_raw(sheet, sources, ignore_exception=True)
            for exc_type in self.filter_exc:
                if isinstance(row, exc_type):
                    return str(row)

            if isinstance(row, Exception):
                raise ErrorEntryException(row, "Error occurred fetching row")

            return row


class EntryData(object):
    def __init__(self, **kwargs):
        """
        Keyword Arguments:
        value  -- Unconverted entry of a field.
        values -- Sequence of unconverted values for the current group or a
                  field.
        record -- Cross-section of all fields at this entry's position.
        common -- A dictionary of common data supplied to all fields.
        """
        self.__dict__.update(kwargs)


class Converters(object):
    @staticmethod
    def _file_size(value, unit):
        try:
            return file_size.size(value, unit)
        except Exception:
            return value

    @staticmethod
    def byte(edata):
        """
        Arguments:
        edata -- Take an 'EntryData' and returns the value as byte units.
        """
        return Converters._file_size(edata.value, file_size.byte)

    @staticmethod
    def scientific_units(edata):
        """
        Arguments:
        edata -- Take an 'EntryData' and returns the value as floating pint
                 International System Units.
        """
        return Converters._file_size(edata.value, file_size.si_float)

    @staticmethod
    def time_seconds(edata):
        """
        Arguments:
        edata -- Take an 'EntryData' and returns the value as time with format
                 HH:MM:SS.
        """
        time_stamp = int(edata.value)
        hours = time_stamp // 3600
        minutes = (time_stamp % 3600) // 60
        seconds = time_stamp % 60

        return "{:02}:{:02}:{:02}".format(hours, minutes, seconds)

    @staticmethod
    def time_milliseconds(edata):
        """
        Arguments:
        edata -- Take an 'EntryData' and returns the value as time with format
                 HH:MM:SS.
        """
        edata.value = int(edata.value) / 1000
        return Converters.time_seconds(edata)

    @staticmethod
    def standard(edata):
        """
        Arguments:
        edata -- Take an 'EntryData' and returns the value as a string.
        """
        return str(edata.value)

    @staticmethod
    def _list_to_str(edata, separator):
        return separator.join(edata)

    @staticmethod
    def list_to_comma_sep_str(edata):
        if len(edata.value):
            return Converters._list_to_str(edata.value, ", ")

        return "--"

    @staticmethod
    def round(decimal):
        def fun(edata):
            return round(float(edata.value), decimal)

        return fun


class Formatters(object):
    @staticmethod
    def _apply_style(style, not_style):
        return lambda unformatted: style() + unformatted + not_style()

    @staticmethod
    def _should_apply(predicate_fn, style, not_style):
        def _should_apply_helper(edata):
            if edata.value is None:
                return None

            try:
                if predicate_fn(edata):
                    return Formatters._apply_style(style, not_style)
                else:
                    return None
            except Exception:
                return None

        return _should_apply_helper

    @staticmethod
    def red_alert(predicate_fn):
        """
        Arguments:
        predicate_fn -- A function that accepts an 'EntryData' and if true sets
                        the foreground color to red for the entry.

        Return:
        A tuple containing the string form of the alert and the function to
        apply to formatting to a cell.
        """
        return (
            "red-alert",
            Formatters._should_apply(
                predicate_fn, terminal.fg_red, terminal.fg_not_red
            ),
        )

    @staticmethod
    def yellow_alert(predicate_fn):
        """Similar to red_alert but yellow instead of red."""

        return (
            "yellow-alert",
            Formatters._should_apply(
                predicate_fn, terminal.fg_yellow, terminal.fg_not_yellow
            ),
        )

    @staticmethod
    def green_alert(predicate_fn):
        """Similar to red_alert but green instead of red."""
        return (
            "green-alert",
            Formatters._should_apply(
                predicate_fn, terminal.fg_green, terminal.fg_not_green
            ),
        )

    @staticmethod
    def bold(predicate_fn):
        """Applies bold formatting if predicate evaluates to True."""
        return (
            "bold",
            Formatters._should_apply(predicate_fn, terminal.bold, terminal.unbold),
        )


class NoEntryException(Exception):
    pass


class ErrorEntryException(Exception):
    def __init__(self, error, *args):
        self.exc = error
        super().__init__(*args)<|MERGE_RESOLUTION|>--- conflicted
+++ resolved
@@ -14,10 +14,7 @@
 
 from collections import Counter
 import logging
-<<<<<<< HEAD
-=======
 from typing import Callable
->>>>>>> 90223057
 
 from lib.utils import file_size
 from lib.view import terminal
