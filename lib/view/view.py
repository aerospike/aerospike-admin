# Copyright 2013-2020 Aerospike, Inc.
#
# Licensed under the Apache License, Version 2.0 (the "License");
# you may not use this file except in compliance with the License.
# You may obtain a copy of the License at
#
# http://www.apache.org/licenses/LICENSE-2.0
#
# Unless required by applicable law or agreed to in writing, software
# distributed under the License is distributed on an "AS IS" BASIS,
# WITHOUT WARRANTIES OR CONDITIONS OF ANY KIND, either express or implied.
# See the License for the specific language governing permissions and
# limitations under the License.

from __future__ import print_function
from future import standard_library
standard_library.install_aliases()
from builtins import zip
from builtins import filter
from builtins import str
from builtins import range
from builtins import object

import datetime
import locale
import sys
import time
import types
from io import StringIO
from pydoc import pipepager

from lib.health.constants import (AssertLevel, AssertResultKey,
                                  HealthResultCounter, HealthResultType)
from lib.health.util import print_dict
from lib.utils import filesize
from lib.utils.constants import COUNT_RESULT_KEY, DT_FMT
from lib.utils.util import (compile_likes, find_delimiter_in,
                            get_value_from_dict, is_str, set_value_in_dict)
from lib.view import terminal
from lib.view.table import Extractors, Styles, Table, TitleFormats

H1_offset = 13
H2_offset = 15
H_width = 80


class CliView(object):
    NO_PAGER, LESS, MORE, SCROLL = list(range(4))
    pager = NO_PAGER

    @staticmethod
    def print_result(out):
        if type(out) is not str:
            out = str(out)
        if CliView.pager == CliView.LESS:
            pipepager(out, cmd='less -RSX')
        elif CliView.pager == CliView.SCROLL:
            for i in out.split('\n'):
                print(i)
                time.sleep(.05)
        else:
            print(out)

    @staticmethod
    def print_pager():
        if CliView.pager == CliView.LESS:
            print("LESS")
        elif CliView.pager == CliView.MORE:
            print("MORE")
        elif CliView.pager == CliView.SCROLL:
            print("SCROLL")
        else:
            print("NO PAGER")

    @staticmethod
    def _get_timestamp_suffix(timestamp):
        if not timestamp:
            timestamp = time.strftime("%Y-%m-%d %H:%M:%S UTC", time.gmtime())

        return " (%s)"%(str(timestamp))

    @staticmethod
    def info_network(stats, cluster_names, versions, builds, cluster, timestamp="", **ignore):
        prefixes = cluster.get_node_names()
        principal = cluster.get_expected_principal()
        hosts = cluster.nodes

        title_suffix = CliView._get_timestamp_suffix(timestamp)
        title = "Network Information%s" % (title_suffix)
        column_names = (
            ('cluster-name', 'Cluster Name'), 'node', 'node_id', 'ip', 'build',
            'cluster_size', ('_migrations', 'Migrations'), 'cluster_key',
            '_cluster_integrity', ('_paxos_principal', 'Principal'),
            'rackaware_mode', ('client_connections', 'Client Conns'), '_uptime'
        )

        t = Table(title, column_names, group_by=0, sort_by=1)

        t.add_data_source('Enterprise', lambda data: 'N/E' if data['version'] == 'N/E' else(
            True if "Enterprise" in data['version'] else False))
        t.add_data_source('_cluster_integrity', lambda data:
                          True if row['cluster_integrity'] == 'true' else False)
        t.add_data_source('_migrations',
                          Extractors.sif_extractor('migrate_partitions_remaining'))
        t.add_data_source('_uptime', Extractors.time_extractor('uptime'))

        t.add_cell_alert('node_id', lambda data: data[
                         'real_node_id'] == principal, color=terminal.fg_green)
        t.add_cell_alert(
            'node', lambda data: data['real_node_id'] == principal, color=terminal.fg_green)
        t.add_cell_alert(
            '_cluster_integrity', lambda data: data['cluster_integrity'] != 'true')

        for node_key, n_stats in list(stats.items()):
            if isinstance(n_stats, Exception):
                n_stats = {}

            node = cluster.get_node(node_key)[0]
            row = n_stats
            row['real_node_id'] = node.node_id
            row['node'] = prefixes[node_key]
            row['ip'] = hosts[node_key].sock_name(use_fqdn=False)
            row['node_id'] = node.node_id if node.node_id != principal else "*%s" % (
                node.node_id)

            try:
                paxos_node = cluster.get_node(row['paxos_principal'])[0]
                row['_paxos_principal'] = paxos_node.node_id
            except KeyError:
                # The principal is a node we currently do not know about
                # So return the principal ID
                try:
                    row['_paxos_principal'] = row['paxos_principal']
                except KeyError:
                    pass
            try:
                build = builds[node_key]
                if not isinstance(build, Exception):
                    try:
                        version = versions[node_key]
                        if not isinstance(version, Exception):
                            if 'enterprise' in version.lower():
                                row['build'] = "E-%s" % (str(build))
                            elif 'community' in version.lower():
                                row['build'] = "C-%s" % (str(build))
                            else:
                                row['build'] = build
                    except Exception:
                        pass
            except Exception:
                pass

            try:
                cluster_name = cluster_names[node_key]
                if not isinstance(cluster_name, Exception) and cluster_name not in ["null"]:
                    row["cluster-name"] = cluster_name
            except Exception:
                pass

            t.insert_row(row)

        CliView.print_result(t)

    @staticmethod
    def info_namespace_usage(stats, cluster, timestamp="", **ignore):
        prefixes = cluster.get_node_names()
        principal = cluster.get_expected_principal()

        title_suffix = CliView._get_timestamp_suffix(timestamp)
        title = "Namespace Usage Information%s" % (title_suffix)
        column_names = (
            'namespace', 'node',
            ('_total_records', 'Total Records'),
            ('_expired_and_evicted', 'Expirations,Evictions'), 'stop_writes',
            ('_used_bytes_disk', 'Disk Used'), ('_used_disk_pct', 'Disk Used%'),
            ('high-water-disk-pct', 'HWM Disk%'), ('available_pct', 'Avail%'),
            ('_used_bytes_memory', 'Mem Used'), ('_used_mem_pct', 'Mem Used%'),
            ('high-water-memory-pct', 'HWM Mem%'),
            ('stop-writes-pct', 'Stop Writes%'),
            ('_index_type', 'PI Type'),
            ('_index_used_bytes', 'PI Used'),
            ('index_used_pct', 'PI Used%'), ('index-type.mounts-high-water-pct', 'PI HWM%'),
        )

        t = Table(title, column_names, sort_by=0)

        t.add_data_source('_total_records', Extractors.sif_extractor(
            ('_total_records')))
        t.add_data_source_tuple(
            '_expired_and_evicted',
            Extractors.sif_extractor(('expired-objects', 'expired_objects')),
            Extractors.sif_extractor(('evicted-objects', 'evicted_objects')))
        t.add_data_source('_used_bytes_disk', Extractors.byte_extractor(
            ('used-bytes-disk', 'device_used_bytes')))
        t.add_data_source('_used_bytes_memory', Extractors.byte_extractor(
            ('used-bytes-memory', 'memory_used_bytes')))

        t.add_data_source('_index_type',
            lambda data: get_value_from_dict( data, ('index-type'), default_value="shmem"))
        t.add_data_source('_index_used_bytes',
            Extractors.byte_extractor(('index_used_bytes')))

        t.add_data_source('_used_disk_pct', lambda data: 100 -
                          int(data['free_pct_disk']) if data['free_pct_disk'] != " " else " ")

        t.add_data_source('_used_mem_pct', lambda data: 100 - int(
            data['free_pct_memory']) if data['free_pct_memory'] != " " else " ")

        t.add_cell_alert('available_pct', lambda data: data['available_pct'] != " " and int(data['available_pct']) <= 10)

        t.add_cell_alert('stop_writes', lambda data: data['stop_writes'] != " " and data['stop_writes'] != 'false')

        t.add_cell_alert('_used_mem_pct', lambda data: data['free_pct_memory'] != " " and (100 - int(data['free_pct_memory'])) >= int(data['high-water-memory-pct']))

        t.add_cell_alert('_used_disk_pct', lambda data: data['free_pct_disk'] != " " and (100 - int(data['free_pct_disk'])) >= int(data['high-water-disk-pct']))

        t.add_cell_alert(
            'node', lambda data: data['real_node_id'] == principal, color=terminal.fg_green)

        t.add_cell_alert(
            'namespace', lambda data: data['node'] == " ", color=terminal.fg_blue)
        t.add_cell_alert(
            '_total_records', lambda data: data['node'] == " ", color=terminal.fg_blue)
        t.add_cell_alert(
            '_used_bytes_memory', lambda data: data['node'] == " ", color=terminal.fg_blue)
        t.add_cell_alert(
            '_used_bytes_disk', lambda data: data['node'] == " ", color=terminal.fg_blue)
        t.add_cell_alert(
            '_expired_and_evicted', lambda data: data['node'] == " ", color=terminal.fg_blue)
        t.add_cell_alert('_index_used_bytes', lambda data: data['node'] == " ", color=terminal.fg_blue)

        total_res = {}

        # Need to maintain Node column ascending order per namespace.
        # If set sort_by in table, it will affect total rows. TODO: implement group_by
        # So we need to add rows as Nodes ascending order. So need to sort
        # stats.keys as per respective Node value (prefixes[node_key]).
        node_key_list = list(stats.keys())
        node_column_list = [prefixes[key] for key in node_key_list]
        sorted_node_list = [x for (y, x) in sorted(
            zip(node_column_list, node_key_list), key=lambda pair: pair[0])]

        for node_key in sorted_node_list:
            n_stats = stats[node_key]
            node = cluster.get_node(node_key)[0]
            if isinstance(n_stats, Exception):
                t.insert_row(
                    {'real_node_id': node.node_id, 'node': prefixes[node_key]})
                continue

            for ns, ns_stats in list(n_stats.items()):

                if isinstance(ns_stats, Exception):
                    row = {}
                else:
                    row = ns_stats

                _total_records = 0

                if ns not in total_res:
                    total_res[ns] = {}
                    total_res[ns]["_total_records"] = 0
                    total_res[ns]["used-bytes-memory"] = 0
                    total_res[ns]["used-bytes-disk"] = 0
                    total_res[ns]["evicted_objects"] = 0
                    total_res[ns]["expired_objects"] = 0
                    total_res[ns]["index_used_bytes"] = 0

                try:
                    _total_records += get_value_from_dict(
                        ns_stats, ('master-objects', 'master_objects'),
                        default_value=0, return_type=int)
                except Exception:
                    pass
                try:
                    _total_records += get_value_from_dict(
                        ns_stats, ('master_tombstones'), default_value=0, return_type=int)
                except Exception:
                    pass

                try:
                    _total_records += get_value_from_dict(
                        ns_stats, ('prole-objects', 'prole_objects'), default_value=0,
                        return_type=int)
                except Exception:
                    pass
                try:
                    _total_records += get_value_from_dict(
                        ns_stats, ('prole_tombstones'), default_value=0, return_type=int)
                except Exception:
                    pass

                try:
                    _total_records += get_value_from_dict(
                        ns_stats, ('non-replica-objects', 'non_replica_objects'),
                        default_value=0, return_type=int)
                except Exception:
                    pass
                try:
                    _total_records += get_value_from_dict(
                        ns_stats, ('non_replica_tombstones'), default_value=0, return_type=int)
                except Exception:
                    pass

                try:
                    total_res[ns]["used-bytes-memory"] += get_value_from_dict(
                        ns_stats, ('used-bytes-memory', 'memory_used_bytes'), return_type=int)
                except Exception:
                    pass
                try:
                    total_res[ns]["used-bytes-disk"] += get_value_from_dict(
                        ns_stats, ('used-bytes-disk', 'device_used_bytes'), return_type=int)
                except Exception:
                    pass

                try:
                    total_res[ns]["evicted_objects"] += get_value_from_dict(
                        ns_stats, ('evicted-objects', 'evicted_objects'), return_type=int)
                except Exception:
                    pass

                try:
                    total_res[ns]["expired_objects"] += get_value_from_dict(
                        ns_stats, ('expired-objects', 'expired_objects'), return_type=int)
                except Exception:
                    pass

                try:
                    total_res[ns]["index_used_bytes"] += get_value_from_dict(
                        ns_stats, ('index_flash_used_bytes', 'index_pmem_used_bytes'), default_value=0, return_type=int)
                except Exception:
                    pass

                row['namespace'] = ns
                row['real_node_id'] = node.node_id
                row['node'] = prefixes[node_key]
                set_value_in_dict(row, "available_pct", get_value_from_dict(row, ('available_pct', 'device_available_pct')))
                set_value_in_dict(row, "free_pct_disk", get_value_from_dict(row, ('free-pct-disk', 'device_free_pct')))
                set_value_in_dict(row, "free_pct_memory", get_value_from_dict(row, ('free-pct-memory', 'memory_free_pct')))
                set_value_in_dict(row, "stop_writes", get_value_from_dict(row, ('stop-writes', 'stop_writes')))
                set_value_in_dict(row, "_total_records", _total_records)

                total_res[ns]["_total_records"] += _total_records

                set_value_in_dict(row, "index-type", get_value_from_dict(row, ('index-type'), default_value="shmem"))
                set_value_in_dict(row, "index_used_bytes", get_value_from_dict(row, ('index_flash_used_bytes', 'index_pmem_used_bytes', 'memory_used_index_bytes'), default_value=0))

                if row['index-type'] != "shmem":
                    set_value_in_dict(row, "index_used_pct", get_value_from_dict(row, ('index_flash_used_pct', 'index_pmem_used_pct'), default_value=0))

                t.insert_row(row)

        for ns in total_res:
            row = {}
            row['node'] = " "
            row['available_pct'] = " "
            row["stop_writes"] = " "
            row["high-water-disk-pct"] = " "
            row["free_pct_disk"] = " "
            row["free_pct_memory"] = " "
            row["high-water-memory-pct"] = " "
            row["stop-writes-pct"] = " "
            row["index-type"] = " "
            row["index_used_pct"] = " "
            row["index-type.mounts-high-water-pct"] = " "

            row['namespace'] = ns
            row["_total_records"] = str(total_res[ns]["_total_records"])
            row["used-bytes-memory"] = str(total_res[ns]["used-bytes-memory"])
            row["used-bytes-disk"] = str(total_res[ns]["used-bytes-disk"])
            row["evicted_objects"] = str(total_res[ns]["evicted_objects"])
            row["expired_objects"] = str(total_res[ns]["expired_objects"])
            row["index_used_bytes"] = str(total_res[ns]["index_used_bytes"])

            t.insert_row(row)

        CliView.print_result(t)

    @staticmethod
    def info_namespace_object(stats, cluster, timestamp="", **ignore):
        prefixes = cluster.get_node_names()
        principal = cluster.get_expected_principal()

        title_suffix = CliView._get_timestamp_suffix(timestamp)
        title = "Namespace Object Information%s" % (title_suffix)
        column_names = (
            'namespace', 'node',
            ('_total_records', 'Total Records'),
            ('_repl_factor', "Repl Factor"),
            ('_objects', 'Objects (Master,Prole,Non-Replica)'),
            ('_tombstones', 'Tombstones (Master,Prole,Non-Replica)'),
            ('_migrates', 'Pending Migrates (tx,rx)'), ('rack-id', 'Rack ID')
        )

        t = Table(title, column_names, sort_by=0)

        t.add_data_source(
            '_total_records',
            Extractors.sif_extractor('_total_records'))

        t.add_data_source(
            '_repl_factor',
            lambda data: get_value_from_dict(
                data, ('effective_replication_factor',  # introduced post 3.15.0.1
                       'repl-factor',
                       'replication-factor')
            ))

        t.add_data_source_tuple(
            '_objects',
            Extractors.sif_extractor(('master-objects', 'master_objects')),
            Extractors.sif_extractor(('prole-objects', 'prole_objects')),
            Extractors.sif_extractor(('non_replica_objects'))
        )

        t.add_data_source_tuple(
            '_tombstones',
            Extractors.sif_extractor(('master_tombstones')),
            Extractors.sif_extractor(('prole_tombstones')),
            Extractors.sif_extractor(('non_replica_tombstones'))
        )

        t.add_data_source_tuple(
            '_migrates',
            Extractors.sif_extractor(('migrate_tx_partitions_remaining',
                                      'migrate-tx-partitions-remaining')),
            Extractors.sif_extractor(('migrate_rx_partitions_remaining',
                                      'migrate-rx-partitions-remaining')))

        t.add_cell_alert(
            'node', lambda data: data['real_node_id'] == principal, color=terminal.fg_green)

        t.add_cell_alert(
            'namespace', lambda data: data['node'] == " ", color=terminal.fg_blue)
        t.add_cell_alert(
            '_total_records', lambda data: data['node'] == " ", color=terminal.fg_blue)
        t.add_cell_alert(
            '_objects', lambda data: data['node'] == " ", color=terminal.fg_blue)
        t.add_cell_alert(
            '_tombstones', lambda data: data['node'] == " ", color=terminal.fg_blue)
        t.add_cell_alert(
            '_migrates', lambda data: data['node'] == " ", color=terminal.fg_blue)

        total_res = {}

        # Need to maintain Node column ascending order per namespace.
        # If set sort_by in table, it will affect total rows.
        # So we need to add rows as Nodes ascending order. So need to sort
        # stats.keys as per respective Node value (prefixes[node_key]).
        node_key_list = list(stats.keys())
        node_column_list = [prefixes[key] for key in node_key_list]
        sorted_node_list = [x for (y, x) in sorted(
            zip(node_column_list, node_key_list), key=lambda pair: pair[0])]

        rack_id_available = False

        for node_key in sorted_node_list:
            n_stats = stats[node_key]
            node = cluster.get_node(node_key)[0]
            if isinstance(n_stats, Exception):
                t.insert_row(
                    {'real_node_id': node.node_id, 'node': prefixes[node_key]})
                continue

            for ns, ns_stats in list(n_stats.items()):
                if isinstance(ns_stats, Exception):
                    row = {}
                else:
                    row = ns_stats
                    ns_stats['_total_records'] = 0

                if ns not in total_res:
                    total_res[ns] = {}
                    total_res[ns]["_total_records"] = 0
                    total_res[ns]["master_objects"] = 0
                    total_res[ns]["master_tombstones"] = 0
                    total_res[ns]["prole_objects"] = 0
                    total_res[ns]["prole_tombstones"] = 0
                    total_res[ns]["non_replica_objects"] = 0
                    total_res[ns]["non_replica_tombstones"] = 0
                    total_res[ns]["migrate_tx_partitions_remaining"] = 0
                    total_res[ns]["migrate_rx_partitions_remaining"] = 0

                if "rack-id" in row:
                    rack_id_available = True

                try:
                    value = get_value_from_dict(
                        ns_stats, ('master-objects', 'master_objects'), return_type=int)
                    total_res[ns]["master_objects"] += value
                    ns_stats['_total_records'] += value
                except Exception:
                    pass

                try:
                    value = get_value_from_dict(ns_stats, ('master_tombstones'), return_type=int)
                    total_res[ns]["master_tombstones"] += value
                    ns_stats['_total_records'] += value
                except Exception:
                    pass

                try:
                    value = get_value_from_dict(
                        ns_stats, ('prole-objects', 'prole_objects'), return_type=int)
                    total_res[ns]["prole_objects"] += value
                    ns_stats['_total_records'] += value
                except Exception:
                    pass

                try:
                    value = get_value_from_dict(ns_stats, ('prole_tombstones'), return_type=int)
                    total_res[ns]["prole_tombstones"] += value
                    ns_stats['_total_records'] += value
                except Exception:
                    pass

                try:
                    value = get_value_from_dict(
                        ns_stats, ('non_replica_objects'), return_type=int)
                    total_res[ns]["non_replica_objects"] += value
                    ns_stats['_total_records'] += value
                except Exception:
                    pass

                try:
                    value = get_value_from_dict(ns_stats, ('non_replica_tombstones'), return_type=int)
                    total_res[ns]["non_replica_tombstones"] += value
                    ns_stats['_total_records'] += value
                except Exception:
                    pass

                try:
                    total_res[ns]["migrate_tx_partitions_remaining"] += get_value_from_dict(
                        ns_stats, ('migrate-tx-partitions-remaining',
                                   'migrate_tx_partitions_remaining'), return_type=int)
                except Exception:
                    pass

                try:
                    total_res[ns]["migrate_rx_partitions_remaining"] += get_value_from_dict(
                        ns_stats, ('migrate-rx-partitions-remaining',
                                   'migrate_rx_partitions_remaining'), return_type=int)
                except Exception:
                    pass

                if not isinstance(ns_stats, Exception):
                    total_res[ns]['_total_records'] += ns_stats['_total_records']

                row['namespace'] = ns
                row['real_node_id'] = node.node_id
                row['node'] = prefixes[node_key]
                t.insert_row(row)

        for ns in total_res:
            row = {}
            row['node'] = " "

            row['namespace'] = ns
            row["_total_records"] = str(total_res[ns]["_total_records"])
            row["repl-factor"] = " "
            row["master_objects"] = str(total_res[ns]["master_objects"])
            row["master_tombstones"] = str(total_res[ns]["master_tombstones"])
            row["prole_objects"] = str(total_res[ns]["prole_objects"])
            row["prole_tombstones"] = str(total_res[ns]["prole_tombstones"])
            row["non_replica_objects"] = str(total_res[ns]["non_replica_objects"])
            row["non_replica_tombstones"] = str(total_res[ns]["non_replica_tombstones"])
            row["migrate_tx_partitions_remaining"] = str(
                total_res[ns]["migrate_tx_partitions_remaining"])
            row["migrate_rx_partitions_remaining"] = str(
                total_res[ns]["migrate_rx_partitions_remaining"])

            if rack_id_available:
                row["rack-id"] = " "

            t.insert_row(row)

        CliView.print_result(t)

    @staticmethod
    def info_set(stats, cluster, timestamp="", **ignore):
        prefixes = cluster.get_node_names()
        principal = cluster.get_expected_principal()

        title_suffix = CliView._get_timestamp_suffix(timestamp)
        title = "Set Information%s" % (title_suffix)
        column_names = ('set', 'namespace', 'node', ('_set-delete', 'Set Delete'), ('_n-bytes-memory', 'Mem Used'), ('_n_objects', 'Objects'), 'stop-writes-count', 'disable-eviction', 'set-enable-xdr'
                        )

        t = Table(title, column_names, sort_by=1, group_by=0)
        t.add_data_source(
            '_n-bytes-memory', Extractors.byte_extractor(('n-bytes-memory', 'memory_data_bytes')))
        t.add_data_source(
            '_n_objects', Extractors.sif_extractor(('n_objects', 'objects')))

        t.add_data_source(
            '_set-delete', lambda data: get_value_from_dict(data, ('set-delete', 'deleting')))

        t.add_cell_alert(
            'node', lambda data: data['real_node_id'] == principal, color=terminal.fg_green)

        t.add_cell_alert(
            'set', lambda data: data['node'] == " ", color=terminal.fg_blue)
        t.add_cell_alert(
            'namespace', lambda data: data['node'] == " ", color=terminal.fg_blue)
        t.add_cell_alert(
            '_n-bytes-memory', lambda data: data['node'] == " ", color=terminal.fg_blue)
        t.add_cell_alert(
            '_n_objects', lambda data: data['node'] == " ", color=terminal.fg_blue)

        total_res = {}

        # Need to maintain Node column ascending order per <set,namespace>. If set sort_by in table, it will affect total rows.
        # So we need to add rows as Nodes ascending order. So need to sort
        # stats.keys as per respective Node value (prefixes[node_key]).
        node_key_list = list(stats.keys())
        node_column_list = [prefixes[key] for key in node_key_list]
        sorted_node_list = [x for (y, x) in sorted(
            zip(node_column_list, node_key_list), key=lambda pair: pair[0])]

        for node_key in sorted_node_list:
            s_stats = stats[node_key]
            node = cluster.get_node(node_key)[0]
            if isinstance(s_stats, Exception):
                t.insert_row(
                    {'real_node_id': node.node_id, 'node': prefixes[node_key]})
                continue

            for (ns, set), set_stats in list(s_stats.items()):
                if isinstance(set_stats, Exception):
                    row = {}
                else:
                    row = set_stats

                if (ns, set) not in total_res:
                    total_res[(ns, set)] = {}
                    total_res[(ns, set)]["n-bytes-memory"] = 0
                    total_res[(ns, set)]["n_objects"] = 0
                try:
                    total_res[(ns, set)]["n-bytes-memory"] += get_value_from_dict(
                        set_stats, ('n-bytes-memory', 'memory_data_bytes'), 0, int)
                except Exception:
                    pass
                try:
                    total_res[(ns, set)][
                        "n_objects"] += get_value_from_dict(set_stats, ('n_objects', 'objects'), 0, int)
                except Exception:
                    pass

                row['set'] = set
                row['namespace'] = ns
                row['real_node_id'] = node.node_id
                row['node'] = prefixes[node_key]
                t.insert_row(row)

        for (ns, set) in total_res:
            row = {}
            row['set'] = set
            row['namespace'] = ns
            row['node'] = " "
            row['set-delete'] = " "
            row['stop-writes-count'] = " "
            row['disable-eviction'] = " "
            row['set-enable-xdr'] = " "

            row['n-bytes-memory'] = str(total_res[(ns, set)]["n-bytes-memory"])
            row["n_objects"] = str(total_res[(ns, set)]["n_objects"])

            t.insert_row(row)

        CliView.print_result(t)

    # pre 5.0
    @staticmethod
<<<<<<< HEAD
    def info_XDR(stats, builds, xdr_enable, cluster, timestamp="", **ignore):
        if not max(xdr_enable.values()):
=======
    def info_dc(stats, cluster, timestamp="", **ignore):
        prefixes = cluster.get_node_names()
        principal = cluster.get_expected_principal()

        title_suffix = CliView._get_timestamp_suffix(timestamp)
        title = "DC Information%s" % (title_suffix)
        column_names = ('node', ('_dc-name', 'DC'), ('dc-type', 'DC type'), ('_xdr_dc_size', 'DC size'),
                        'namespaces',('_lag-secs', 'Lag (sec)'), ('_xdr_dc_remote_ship_ok', 'Records Shipped'),
                        ('_latency_avg_ship_ema', 'Avg Latency (ms)'), ('_xdr-dc-state', 'Status')
                        )

        t = Table(title, column_names, group_by=1)

        t.add_data_source(
            '_dc-name', lambda data: get_value_from_dict(data, ('dc-name', 'DC_Name')))

        t.add_data_source('_xdr_dc_size', lambda data: get_value_from_dict(
            data, ('xdr_dc_size', 'dc_size', 'dc_as_size', 'dc_http_good_locations')))

        t.add_data_source(
            '_lag-secs', Extractors.time_extractor(('xdr-dc-timelag', 'xdr_dc_timelag', 'dc_timelag')))

        t.add_data_source('_xdr_dc_remote_ship_ok', lambda data: get_value_from_dict(
            data, ('xdr_dc_remote_ship_ok', 'dc_remote_ship_ok', 'dc_recs_shipped_ok', 'dc_ship_success')))

        t.add_data_source('_latency_avg_ship_ema', lambda data: get_value_from_dict(
            data, ('latency_avg_ship_ema', 'dc_latency_avg_ship', 'dc_latency_avg_ship_ema', 'dc_ship_latency_avg')))

        t.add_data_source('_xdr-dc-state', lambda data:
                          get_value_from_dict(data, ('xdr_dc_state', 'xdr-dc-state', 'dc_state')))

        t.add_cell_alert(
            'node', lambda data: data['real_node_id'] == principal, color=terminal.fg_green)

        row = None
        for node_key, dc_stats in stats.iteritems():
            if isinstance(dc_stats, Exception):
                dc_stats = {}
            node = cluster.get_node(node_key)[0]
            for dc, row in dc_stats.iteritems():
                if isinstance(row, Exception):
                    row = {}
                if row:
                    row['real_node_id'] = node.node_id
                    row['node'] = prefixes[node_key]
                    t.insert_row(row)
        CliView.print_result(t)

    # pre 5.0
    @staticmethod
    def info_old_XDR(stats, builds, xdr_enable, cluster, timestamp="", **ignore):
        if not max(xdr_enable.itervalues()):
>>>>>>> 04d25335
            return

        prefixes = cluster.get_node_names()
        principal = cluster.get_expected_principal()

        title_suffix = CliView._get_timestamp_suffix(timestamp)
        title = "XDR Information%s" % (title_suffix)
        column_names = ('node', 'build', ('_bytes-shipped', 'Data Shipped'), '_free-dlog-pct', ('_lag-secs', 'Lag (sec)'), '_req-outstanding',
                        '_req-shipped-success', '_req-shipped-errors', ('_cur_throughput', 'Cur Throughput'), ('_latency_avg_ship', 'Avg Latency (ms)'), '_xdr-uptime')

        t = Table(title, column_names, group_by=1)

        t.add_data_source('_xdr-uptime', Extractors.time_extractor(
            ('xdr-uptime', 'xdr_uptime')))

        t.add_data_source('_bytes-shipped',
                          Extractors.byte_extractor(
                              ('esmt-bytes-shipped', 'esmt_bytes_shipped', 'xdr_ship_bytes')))

        t.add_data_source('_lag-secs',
                          Extractors.time_extractor('xdr_timelag'))

        t.add_data_source('_req-outstanding',
                          Extractors.sif_extractor(('stat_recs_outstanding', 'xdr_ship_outstanding_objects')))

        t.add_data_source('_req-shipped-errors',
                          Extractors.sif_extractor('stat_recs_ship_errors'))

        t.add_data_source('_req-shipped-success',
                          Extractors.sif_extractor(('stat_recs_shipped_ok', 'xdr_ship_success')))

        t.add_data_source('_cur_throughput',
                          lambda data: get_value_from_dict(data, ('cur_throughput', 'xdr_throughput')))

        t.add_data_source('_latency_avg_ship',
                          lambda data: get_value_from_dict(data, ('latency_avg_ship', 'xdr_ship_latency_avg')))

        # Highlight red if lag is more than 30 seconds
        t.add_cell_alert(
            '_lag-secs', lambda data: int(data['xdr_timelag']) >= 300)

        t.add_cell_alert(
            'node', lambda data: data['real_node_id'] == principal, color=terminal.fg_green)

        row = None
        for node_key, row in list(stats.items()):
            if isinstance(row, Exception):
                row = {}

            node = cluster.get_node(node_key)[0]
            if xdr_enable[node_key]:
                if row:
                    row['build'] = builds[node_key]
                    set_value_in_dict(
                        row, '_free-dlog-pct', get_value_from_dict(row, ('free_dlog_pct', 'free-dlog-pct', 'dlog_free_pct')))
                    if row['_free-dlog-pct'].endswith("%"):
                        row['_free-dlog-pct'] = row['_free-dlog-pct'][:-1]

                    set_value_in_dict(row, 'xdr_timelag', get_value_from_dict(
                        row, ('xdr_timelag', 'timediff_lastship_cur_secs')))
                    if not get_value_from_dict(row, ('stat_recs_shipped_ok', 'xdr_ship_success')):
                        set_value_in_dict(row, 'stat_recs_shipped_ok', str(int(get_value_from_dict(row, ('stat_recs_shipped', 'stat-recs-shipped'), 0))
                                                                           -
                                                                           int(get_value_from_dict(
                                                                               row, ('err_ship_client', 'err-ship-client'), 0))
                                                                           - int(get_value_from_dict(row, ('err_ship_server', 'err-ship-server'), 0))))
                    set_value_in_dict(row, 'stat_recs_ship_errors', str(int(get_value_from_dict(row, ('err_ship_client', 'err-ship-client', 'xdr_ship_source_error'), 0))
                                                                        + int(get_value_from_dict(row, ('err_ship_server', 'err-ship-server', 'xdr_ship_destination_error'), 0))))
                else:
                    row = {}
                    row['node-id'] = node.node_id
                row['real_node_id'] = node.node_id
            else:
                continue

            row['node'] = prefixes[node_key]

            t.insert_row(row)
        CliView.print_result(t)

    @staticmethod
    def info_XDR(stats, builds, xdr_enable, cluster, timestamp="", title="XDR Information", **ignore):
        if not max(xdr_enable.itervalues()):
            return

        prefixes = cluster.get_node_names()
        principal = cluster.get_expected_principal()

        title_suffix = CliView._get_timestamp_suffix(timestamp)
        title = title + "%s" % (title_suffix)
        column_names = ('node', 'namespaces', ('_lag-secs', 'Lag (sec)'), ('success', 'Success'),
                        ('retry_conn_reset', 'Retry Connection Reset'), ('retry_dest', 'Retry Destination'),
                        ('total_recoveries', 'Recoveries'), ('latency_ms', 'Avg Latency (ms)'),
                        ('throughput', 'Throughput (rec/s)')
                        )

        t = Table(title, column_names, group_by=1, style=Styles.HORIZONTAL)


        t.add_data_source(
            '_lag-secs', Extractors.time_extractor(('xdr-dc-timelag', 'xdr_dc_timelag', 'dc_timelag')))

        t.add_data_source('success', lambda data: get_value_from_dict(
            data, ('success')))
        
        t.add_data_source('retry_conn_reset', lambda data: get_value_from_dict(
            data, ('retry_conn_reset')))

        t.add_data_source('retry_dest', lambda data: get_value_from_dict(
            data, ('retry_dest')))

        t.add_data_source('total_recoveries', lambda data: get_value_from_dict(
            data, ('total_recoveries')))

        t.add_data_source('Avg Latency (ms)', lambda data: get_value_from_dict(
            data, ('latency_ms')))

        t.add_data_source('Throughput (records per second)', lambda data: get_value_from_dict(
            data, ('throughput')))

        t.add_data_source('_latency_avg_ship_ema', lambda data: get_value_from_dict(
            data, ('latency_avg_ship_ema', 'dc_latency_avg_ship', 'dc_latency_avg_ship_ema', 'dc_ship_latency_avg')))

        t.add_cell_alert(
            'node', lambda data: data['real_node_id'] == principal, color=terminal.fg_green)

        row = None
<<<<<<< HEAD
        for node_key, dc_stats in list(stats.items()):
            if isinstance(dc_stats, Exception):
                dc_stats = {}
            node = cluster.get_node(node_key)[0]
            for dc, row in list(dc_stats.items()):
                if isinstance(row, Exception):
                    row = {}
                if row:
                    row['real_node_id'] = node.node_id
                    row['node'] = prefixes[node_key]
                    t.insert_row(row)
=======
        for node_key, row in stats.iteritems():
            if isinstance(row, Exception):
                row = {}
            node = cluster.get_node(node_key)[0]
            row['real_node_id'] = node.node_id
            row['node'] = prefixes[node_key]
            row['total_recoveries'] = int(row['recoveries']) + int(row['recoveries_pending'])
            t.insert_row(row)

>>>>>>> 04d25335
        CliView.print_result(t)

    @staticmethod
    def info_sindex(stats, cluster, timestamp="", **ignore):
        prefixes = cluster.get_node_names()
        principal = cluster.get_expected_principal()

        title_suffix = CliView._get_timestamp_suffix(timestamp)
        title = "Secondary Index Information%s" % (title_suffix)
        column_names = ('node', ('indexname', 'Index Name'), ('indextype', 'Index Type'), ('ns', 'Namespace'), 'set', ('_bins', 'Bins'), ('_num_bins', 'Num Bins'), ('type', 'Bin Type'),
                        'state', 'sync_state', 'keys', 'entries', 'si_accounted_memory', ('_query_reqs', 'q'), ('_stat_write_success', 'w'), ('_stat_delete_success', 'd'), ('_query_avg_rec_count', 's'))

        t = Table(title, column_names, group_by=1, sort_by=2)
        t.add_data_source(
            '_bins', lambda data: get_value_from_dict(data, ('bins', 'bin')))
        t.add_data_source('_num_bins', lambda data: get_value_from_dict(
            data, ('num_bins'), default_value=1))
        t.add_data_source(
            'entries', Extractors.sif_extractor(('entries', 'objects')))
        t.add_data_source(
            '_query_reqs', Extractors.sif_extractor(('query_reqs')))
        t.add_data_source('_stat_write_success', Extractors.sif_extractor(
            ('stat_write_success', 'write_success')))
        t.add_data_source('_stat_delete_success', Extractors.sif_extractor(
            ('stat_delete_success', 'delete_success')))
        t.add_data_source(
            '_query_avg_rec_count', Extractors.sif_extractor(('query_avg_rec_count')))
        t.add_cell_alert(
            'node', lambda data: data['real_node_id'] == principal, color=terminal.fg_green)
        for stat in list(stats.values()):
            for node_key, n_stats in list(stat.items()):
                node = cluster.get_node(node_key)[0]
                if isinstance(n_stats, Exception):
                    row = {}
                else:
                    row = n_stats
                row['real_node_id'] = node.node_id
                row['node'] = prefixes[node_key]
                t.insert_row(row)

        CliView.print_result(t)

    @staticmethod
    def show_grep(title, summary):
        if not summary or len(summary.strip()) == 0:
            return
        if title:
            print("************************** %s **************************" % (title))
        CliView.print_result(summary)

    @staticmethod
    def show_distribution(title, histogram, unit, hist, cluster, like=None, timestamp="", **ignore):
        prefixes = cluster.get_node_names()

        likes = compile_likes(like)

        columns = ["%s%%" % (n) for n in range(10, 110, 10)]
        percentages = columns[:]
        columns.insert(0, 'node')

        title_suffix = CliView._get_timestamp_suffix(timestamp)
        description = "Percentage of records having %s less than or " % (hist) + \
                      "equal to value measured in %s" % (unit)

        namespaces = set(filter(likes.search, list(histogram.keys())))

        for namespace, node_data in list(histogram.items()):
            if namespace not in namespaces or not node_data or isinstance(node_data, Exception):
                continue

            t = Table("%s - %s in %s%s" % (namespace, title, unit,
                                           title_suffix), columns, description=description)
            for node_id, data in list(node_data.items()):
                if not data or isinstance(data, Exception):
                    continue

                percentiles = data['percentiles']
                row = {}
                row['node'] = prefixes[node_id]
                for percent in percentages:
                    row[percent] = percentiles.pop(0)

                t.insert_row(row)

            CliView.print_result(t)

    @staticmethod
    def show_object_distribution(title, histogram, unit, hist, bucket_count, set_bucket_count, cluster, like=None, timestamp="", loganalyser_mode=False, **ignore):
        prefixes = cluster.get_node_names()

        likes = compile_likes(like)

        title_suffix = CliView._get_timestamp_suffix(timestamp)
        description = "Number of records having %s in the range " % (hist) + \
                      "measured in %s" % (unit)

        namespaces = set(filter(likes.search, list(histogram.keys())))

        for namespace, node_data in list(histogram.items()):
            if namespace not in namespaces:
                continue
            columns = []
            for column in node_data["columns"]:
                # Tuple is required to give specific column display name,
                # otherwise it will print same column name but in title_format
                # (ex. KB -> Kb)
                columns.append((column, column))
            columns.insert(0, 'node')
            t = Table("%s - %s in %s%s" % (namespace, title, unit,
                                           title_suffix), columns, description=description)
            if not loganalyser_mode:
                for column in columns:
                    if column != 'node':
                        t.add_data_source(
                            column, Extractors.sif_extractor(column))

            for node_id, data in list(node_data.items()):
                if node_id == "columns":
                    continue

                row = data['values']
                row['node'] = prefixes[node_id]
                t.insert_row(row)

            CliView.print_result(t)
            if set_bucket_count and (len(columns) - 1) < bucket_count:
                print("%sShowing only %s bucket%s as remaining buckets have zero objects%s\n" % (terminal.fg_green(), (len(columns) - 1), "s" if (len(columns) - 1) > 1 else "", terminal.fg_clear()))

    @staticmethod
    def _update_latency_column_list(data, all_columns):
        if not data or "columns" not in data or not data["columns"]:
            return

        for column in data["columns"]:
            if column[0] == '>':
                c = int(column[1:-2])
                all_columns.add((c,(column, "%%>%dMs"%c)))

            elif column[0:2] == "%>":
                c = int(column[2:-2])
                all_columns.add((c, column))

    @staticmethod
    def _create_latency_row(data, ns=" "):
        if not data or "columns" not in data or not data["columns"] or "values" not in data or not data["values"]:
            return

        rows = []

        columns = data.pop("columns", None)
        for _values in data["values"]:
            row = dict(list(zip(columns, _values)))
            row['namespace'] = ns
            rows.append(row)

        return rows

    @staticmethod
    def show_latency(latency, cluster, machine_wise_display=False, show_ns_details=False, like=None, timestamp="", **ignore):
        prefixes = cluster.get_node_names()

        if like:
            likes = compile_likes(like)

        if not machine_wise_display:
            if like:
                histograms = set(filter(likes.search, list(latency.keys())))
            else:
                histograms = set(latency.keys())

        title_suffix = CliView._get_timestamp_suffix(timestamp)

        for hist_or_node, data in sorted(latency.items()):
            if not machine_wise_display and hist_or_node not in histograms:
                continue
            title = "%s Latency%s" % (hist_or_node, title_suffix)

            if machine_wise_display:
                if like:
                    histograms = set(filter(likes.search, list(data.keys())))
                else:
                    histograms = set(data.keys())
            all_columns = set()
            for node_or_hist_id, _data in list(data.items()):
                if machine_wise_display and node_or_hist_id not in histograms:
                    continue

                for _type, _type_data in list(_data.items()):
                    if _type == "namespace" and not show_ns_details:
                        continue

                    if _type == "total":
                        CliView._update_latency_column_list(_type_data, all_columns=all_columns)

                    else:
                        for ns, ns_data in list(_type_data.items()):
                            CliView._update_latency_column_list(ns_data, all_columns=all_columns)

            all_columns = [c[1] for c in sorted(all_columns, key=lambda c:c[0])]
            all_columns.insert(0, 'ops/sec')
            all_columns.insert(0, 'Time Span')
            if show_ns_details:
                all_columns.insert(0, 'namespace')
            if machine_wise_display:
                all_columns.insert(0, 'histogram')
            else:
                all_columns.insert(0, 'node')

            t = Table(title, all_columns)
            if show_ns_details:
                for c in all_columns:
                    t.add_cell_alert(
                        c, lambda data: data['namespace'] == " ", color=terminal.fg_blue)
            for node_or_hist_id, _data in list(data.items()):
                if machine_wise_display and node_or_hist_id not in histograms:
                    continue

                for _type in sorted(_data.keys()):
                    if _type == "namespace" and not show_ns_details:
                        continue

                    _type_data = _data[_type]
                    rows = []

                    if _type == "total":
                        rows = CliView._create_latency_row(_type_data)

                    else:
                        for _ns, _ns_data in list(_type_data.items()):
                            rows += CliView._create_latency_row(_ns_data, ns=_ns)

                    for row in rows:
                        if not row or isinstance(row, Exception):
                            continue

                        if machine_wise_display:
                            row['histogram'] = node_or_hist_id
                        else:
                            row['node'] = prefixes[node_or_hist_id]
                        t.insert_row(row)

            CliView.print_result(t)

    @staticmethod
    def show_config(title, service_configs, cluster, like=None, diff=None, show_total=False, title_every_nth=0, flip_output=False, timestamp="", **ignore):        
        prefixes = cluster.get_node_names()
        column_names = set()

        if diff and service_configs:
            config_sets = (set(service_configs[d].items())
                           for d in service_configs if service_configs[d])
            union = set.union(*config_sets)
            # Regenerating generator expression for config_sets.
            config_sets = (set(service_configs[d].items())
                           for d in service_configs if service_configs[d])
            intersection = set.intersection(*config_sets)
            column_names = list(dict(union - intersection).keys())
        else:
            for config in list(service_configs.values()):
                if isinstance(config, Exception):
                    continue
                column_names.update(list(config.keys()))

        column_names = sorted(column_names)
        if like:
            likes = compile_likes(like)

            column_names = list(filter(likes.search, column_names))

        if len(column_names) == 0:
            return ''

        column_names.insert(0, "NODE")

        table_style = Styles.VERTICAL
        if flip_output:
            table_style = Styles.HORIZONTAL

        if show_total:
            n_last_columns_ignore_sort = 1
        else:
            n_last_columns_ignore_sort = 0

        title_suffix = CliView._get_timestamp_suffix(timestamp)
        title = title + title_suffix
        t = Table(title, column_names,
                  title_format=TitleFormats.no_change, style=table_style, n_last_columns_ignore_sort=n_last_columns_ignore_sort)

        row = None
        if show_total:
            row_total = {}
        for node_id, row in list(service_configs.items()):
            if isinstance(row, Exception):
                row = {}

            row['NODE'] = prefixes[node_id]
            t.insert_row(row)

            if show_total:
                for key, val in list(row.items()):
                    if (val.isdigit()):
                        try:
                            row_total[key] = row_total[key] + int(val)
                        except Exception:
                            row_total[key] = int(val)
        if show_total:
            row_total['NODE'] = "Total"
            t.insert_row(row_total)

        CliView.print_result(
            t.__str__(horizontal_title_every_nth=title_every_nth))

    @staticmethod
    def show_grep_count(title, grep_result, title_every_nth=0, like=None, diff=None, **ignore):
        column_names = set()
        if grep_result:
            if grep_result[list(grep_result.keys())[0]]:
                column_names = CliView._sort_list_with_string_and_datetime(
                    list(grep_result[list(grep_result.keys())[0]][COUNT_RESULT_KEY].keys()))

        if len(column_names) == 0:
            return ''

        column_names.insert(0, "NODE")

        t = Table(title, column_names,
                  title_format=TitleFormats.no_change, style=Styles.VERTICAL)

        for file in sorted(grep_result.keys()):
            if isinstance(grep_result[file], Exception):
                row1 = {}
                row2 = {}
            else:
                row1 = grep_result[file]["count_result"]
                row2 = {}
                for key in list(grep_result[file]["count_result"].keys()):
                    row2[key] = "|"

            row1['NODE'] = file

            row2['NODE'] = "|"

            t.insert_row(row1)
            t.insert_row(row2)

        t.ignore_sort()

        CliView.print_result(
            t.__str__(horizontal_title_every_nth=2 * title_every_nth))

    @staticmethod
    def show_grep_diff(title, grep_result, title_every_nth=0, like=None, diff=None, **ignore):
        column_names = set()
        different_writer_info = False

        if grep_result and grep_result[list(grep_result.keys())[0]]:
            if "diff_end" in grep_result[list(grep_result.keys())[0]]["value"]:
                for _k in list(grep_result.keys()):
                    try:
                        if grep_result[_k]["value"]["diff_end"]:
                            different_writer_info = True
                        grep_result[_k]["value"].pop("diff_end")
                    except Exception:
                        continue

            column_names = CliView._sort_list_with_string_and_datetime(
                list(grep_result[list(grep_result.keys())[0]]["value"].keys()))

        if len(column_names) == 0:
            return ''

        column_names.insert(0, ".")
        column_names.insert(0, "NODE")

        t = Table(title, column_names,
                  title_format=TitleFormats.no_change, style=Styles.VERTICAL)

        for file in sorted(grep_result.keys()):
            if isinstance(grep_result[file], Exception):
                row1 = {}
                row2 = {}
                row3 = {}
            else:
                row1 = grep_result[file]["value"]
                row2 = grep_result[file]["diff"]
                row3 = {}
                for key in list(grep_result[file]["value"].keys()):
                    row3[key] = "|"

            row1['NODE'] = file
            row1['.'] = "Total"

            row2['NODE'] = "."
            row2['.'] = "Diff"

            row3['NODE'] = "|"
            row3['.'] = "|"

            t.insert_row(row1)
            t.insert_row(row2)
            t.insert_row(row3)

        t.ignore_sort()

        CliView.print_result(
            t.__str__(horizontal_title_every_nth=title_every_nth * 3))
        if different_writer_info:
            print("\n" + terminal.fg_red() + "Input Key is not uniq, multiple writer instance (server_file:line_no) found." + terminal.fg_clear())

    @staticmethod
    def _sort_list_with_string_and_datetime(keys):
        if not keys:
            return keys
        dt_list = []
        remove_list = []
        for key in keys:
            try:
                dt_list.append(datetime.datetime.strptime(key, DT_FMT))
                remove_list.append(key)
            except Exception:
                pass
        for rm_key in remove_list:
            keys.remove(rm_key)
        if keys:
            keys = sorted(keys)
        if dt_list:
            dt_list = [k.strftime(DT_FMT) for k in sorted(dt_list)]
        if keys and not dt_list:
            return keys
        if dt_list and not keys:
            return dt_list
        dt_list.extend(keys)
        return dt_list

    @staticmethod
    def show_log_latency(title, grep_result, title_every_nth=0, like=None, diff=None, **ignore):
        column_names = set()
        tps_key = ("ops/sec", None)

        if grep_result:
            # find column names
            if grep_result[list(grep_result.keys())[0]]:
                column_names = CliView._sort_list_with_string_and_datetime(
                    list(grep_result[list(grep_result.keys())[0]][tps_key].keys()))

        if len(column_names) == 0:
            return ''
        column_names.insert(0, ".")
        column_names.insert(0, "NODE")

        t = Table(title, column_names,
                  title_format=TitleFormats.no_change, style=Styles.VERTICAL)

        row = None
        sub_columns_per_column = 0
        for file in sorted(grep_result.keys()):
            if isinstance(grep_result[file], Exception):
                continue
            else:
                is_first = True
                sub_columns_per_column = len(list(grep_result[file].keys()))
                relative_stats_columns = []

                for key, unit in sorted(list(grep_result[file].keys()), key=lambda tup: str(tup[0])):
                    if key == tps_key[0]:
                        continue

                    if not unit:
                        # this is relative stat column
                        relative_stats_columns.append((key, unit))
                        continue

                    row = grep_result[file][(key, unit)]
                    if is_first:
                        row['NODE'] = file
                        is_first = False
                    else:
                        row['NODE'] = "."

                    row['.'] = "%% >%d%s" % (key, unit)
                    t.insert_row(row)

                row = grep_result[file][tps_key]
                row['NODE'] = "."
                row['.'] = tps_key[0]
                t.insert_row(row)

                for stat in relative_stats_columns:
                    row = grep_result[file][stat]
                    row['NODE'] = "."
                    row['.'] = stat[0]
                    t.insert_row(row)

                row = {}
                for key in list(grep_result[file][tps_key].keys()):
                    row[key] = "|"

                row['NODE'] = "|"
                row['.'] = "|"
                t.insert_row(row)

        t.ignore_sort()
        CliView.print_result(t.__str__(
            horizontal_title_every_nth=title_every_nth * (sub_columns_per_column + 1)))

    @staticmethod
    def show_stats(*args, **kwargs):
        CliView.show_config(*args, **kwargs)

    @staticmethod
    def show_mapping(col1, col2, mapping, like=None, timestamp="", **ignore):
        if not mapping:
            return

        column_names = []
        column_names.insert(0, col2)
        column_names.insert(0, col1)

        title_suffix = CliView._get_timestamp_suffix(timestamp)
        t = Table("%s to %s Mapping%s" % (col1, col2, title_suffix), column_names,
                  title_format=TitleFormats.no_change, style=Styles.HORIZONTAL)

        if like:
            likes = compile_likes(like)
            filtered_keys = list(filter(likes.search, list(mapping.keys())))

        else:
            filtered_keys = list(mapping.keys())

        for col1_val, col2_val in list(mapping.items()):
            if col1_val not in filtered_keys:
                continue
            row = {}
            if not isinstance(col2_val, Exception):
                row[col1] = col1_val
                row[col2] = col2_val
            t.insert_row(row)
        CliView.print_result(t)

    @staticmethod
    def show_health(*args, **kwargs):
        CliView.show_config(*args, **kwargs)

    @staticmethod
    def asinfo(results, line_sep, show_node_name, cluster, **kwargs):
        like = set([])
        if 'like' in kwargs:
            like = set(kwargs['like'])

        for node_id, value in list(results.items()):

            if show_node_name:
                prefix = cluster.get_node_names()[node_id]
                node = cluster.get_node(node_id)[0]
                print("%s%s (%s) returned%s:" % (terminal.bold(), prefix, node.ip, terminal.reset()))

            if isinstance(value, Exception):
                print("%s%s%s" % (terminal.fg_red(), value, terminal.reset()))
                print("\n")
            else:
                if is_str(value):
                    delimiter = find_delimiter_in(value)
                    value = value.split(delimiter)

                    if like:
                        likes = compile_likes(like)
                        value = list(filter(likes.search, value))

                    if line_sep:
                        value = "\n".join(value)
                    else:
                        value = delimiter.join(value)

                    print(value)
                    if show_node_name:
                        print()
                else:
                    i = 1
                    for name, val in list(value.items()):
                        print(i, ": ", name)
                        print("    ", val)
                        i += 1
                    if show_node_name:
                        print()

    @staticmethod
    def group_output(output):
        i = 0
        while i < len(output):
            group = output[i]

            if group == '\033':
                i += 1
                while i < len(output):
                    group = group + output[i]
                    if output[i] == 'm':
                        i += 1
                        break
                    i += 1
                yield group
                continue
            else:
                yield group
                i += 1

    @staticmethod
    def peekable(peeked, remaining):
        for val in remaining:
            while peeked:
                yield peeked.pop(0)
            yield val

    @staticmethod
    def watch(ctrl, line):
        diff_highlight = True
        sleep = 2.0
        num_iterations = False

        try:
            sleep = float(line[0])
            line.pop(0)
        except Exception:
            pass
        else:
            try:
                num_iterations = int(line[0])
                line.pop(0)
            except Exception:
                pass

        if line[0] == "--no-diff":
            diff_highlight = False
            line.pop(0)

        if not terminal.color_enabled:
            diff_highlight = False

        try:
            real_stdout = sys.stdout
            sys.stdout = mystdout = StringIO()
            previous = None
            count = 1
            while True:
                highlight = False
                ctrl.execute(line[:])
                output = mystdout.getvalue()
                mystdout.truncate(0)
                mystdout.seek(0)

                if previous and diff_highlight:
                    result = []
                    prev_iterator = CliView.group_output(previous)
                    next_peeked = []
                    next_iterator = CliView.group_output(output)
                    next_iterator = CliView.peekable(
                        next_peeked, next_iterator)

                    for prev_group in prev_iterator:
                        if '\033' in prev_group:
                            # skip prev escape seq
                            continue

                        for next_group in next_iterator:
                            if '\033' in next_group:
                                # add current escape seq
                                result += next_group
                                continue
                            elif next_group == '\n':
                                if prev_group != '\n':
                                    next_peeked.append(next_group)
                                    break
                                if highlight:
                                    result += terminal.uninverse()
                                    highlight = False
                            elif prev_group == next_group:
                                if highlight:
                                    result += terminal.uninverse()
                                    highlight = False
                            else:
                                if not highlight:
                                    result += terminal.inverse()
                                    highlight = True

                            result += next_group

                            if '\n' == prev_group and '\n' != next_group:
                                continue
                            break

                    for next_group in next_iterator:
                        if next_group == ' ' or next_group == '\n':
                            if highlight:
                                result += terminal.uninverse()
                                highlight = False
                        else:
                            if not highlight:
                                result += terminal.inverse()
                                highlight = True

                        result += next_group

                    if highlight:
                        result += terminal.reset()
                        highlight = False

                    result = "".join(result)
                    previous = output
                else:
                    result = output
                    previous = output

                ts = time.time()
                st = datetime.datetime.fromtimestamp(
                    ts).strftime(' %Y-%m-%d %H:%M:%S')
                command = " ".join(line)
                print("[%s '%s' sleep: %ss iteration: %s" % (
                    st, command, sleep, count), end=' ', file=real_stdout)
                if num_iterations:
                    print(" of %s" % (num_iterations), end=' ', file=real_stdout)
                print("]", file=real_stdout)
                print(result, file=real_stdout)

                if num_iterations and num_iterations <= count:
                    break

                count += 1
                time.sleep(sleep)

        except (KeyboardInterrupt, SystemExit):
            return
        finally:
            sys.stdout = real_stdout
            print(str(''))

###########################
### Health Print functions
###########################

    @staticmethod
    def _print_data(d):
        if d is None:
            return
        if isinstance(d, tuple):
            print(d)
        elif isinstance(d, dict):
            print_dict(d)
        else:
            print(str(d))

    @staticmethod
    def _print_counter_list(data, header=None):
        if not data:
            return
        print("\n" + ("_" * 100) + "\n")
        if header:
            print(terminal.fg_red() + terminal.bold() + str(header) + " ::\n" + terminal.unbold() + terminal.fg_clear())
        for d in data:
            CliView._print_data(d)
            print("")

    @staticmethod
    def _print_status(status_counters, verbose=False):
        if not status_counters:
            return
        s = "\n" + terminal.bold() + "Summary".center(H_width, "_") + terminal.unbold()
        s += "\n" + CliView._get_header("Total") + CliView._get_msg([str(status_counters[HealthResultCounter.ASSERT_QUERY_COUNTER])])
        s += CliView._get_header("Passed") + CliView._get_msg([str(status_counters[HealthResultCounter.ASSERT_PASSED_COUNTER])])
        s += CliView._get_header("Failed") + CliView._get_msg([str(status_counters[HealthResultCounter.ASSERT_FAILED_COUNTER])])
        s += CliView._get_header("Skipped") + CliView._get_msg([str(status_counters[HealthResultCounter.ASSERT_QUERY_COUNTER]
                                                        - status_counters[HealthResultCounter.ASSERT_FAILED_COUNTER]
                                                        - status_counters[HealthResultCounter.ASSERT_PASSED_COUNTER])])
        print(s)

    @staticmethod
    def _print_debug_messages(ho):
        try:
            for d in ho[HealthResultType.DEBUG_MESSAGES]:
                try:
                    print("Value of %s:" % (d[1]))
                    CliView._print_data(d[2])
                except Exception:
                    pass
        except Exception:
            pass

    @staticmethod
    def _print_exceptions(ho):
        try:
            for e in ho[HealthResultType.EXCEPTIONS]:
                try:
                    CliView._print_counter_list(
                        data=ho[HealthResultType.EXCEPTIONS][e], header="%s Exceptions" % (e.upper()))
                except Exception:
                    pass
        except Exception:
            pass

    @staticmethod
    def _get_header(header):
        return "\n" + terminal.bold() + ("%s:" % header).rjust(H1_offset) + \
            terminal.unbold() + " ".rjust(H2_offset - H1_offset)

    @staticmethod
    def _get_msg(msg, level=None):
        if level is not None:
            if level == AssertLevel.WARNING:
                return terminal.fg_blue() + ("\n" + " ".rjust(H2_offset)).join(msg) + terminal.fg_clear()
            elif level == AssertLevel.INFO:
                return terminal.fg_green() + ("\n" + " ".rjust(H2_offset)).join(msg) + terminal.fg_clear()
            else:
                return terminal.fg_red() + ("\n" + " ".rjust(H2_offset)).join(msg) + terminal.fg_clear()
        else:
            return ("\n" + " ".rjust(H2_offset)).join(msg)

    @staticmethod
    def _format_value(val, formatting=True):
        if not val or not formatting:
            return val

        if isinstance(val, int):
            try:
                # For python 2.7
                return str(format(val, ',d'))

            except Exception:
                try:
                    # For python 2.6
                    locale.setlocale(locale.LC_ALL, 'en_US.UTF-8')
                    return str(locale.format('%d', val, True))

                except Exception:
                    pass

        elif isinstance(val, float):
            return_val = None
            try:
                # For python 2.7
                return_val = format(val, ',f')

            except Exception:
                try:
                    # For python 2.6
                    locale.setlocale(locale.LC_ALL, 'en_US.UTF-8')
                    return_val = locale.format('%f', val, True)

                except Exception:
                    pass

            if return_val is not None:
                return_val = str(return_val)
                if '.' in return_val:
                    return_val = return_val.rstrip('0')
                    return_val = return_val.rstrip('.')
                return return_val

        elif isinstance(val, str) and val.isdigit():
            return CliView._format_value(int(val))

        elif isinstance(val, str):
            try:
                val = float(val)
                return CliView._format_value(val)
            except Exception:
                pass

        return val

    @staticmethod
    def _get_kv_msg_list(kv_list):
        if not kv_list:
            return []

        res_str = []
        for kv in kv_list:
            if not isinstance(kv, tuple):
                res_str.append(str(kv))
                continue

            tmp_res_str = str(kv[0])
            if kv[1] and isinstance(kv[1], list):
                _str = None
                for _kv in kv[1]:
                    if _kv:
                        try:
                            _str += ", " + ("%s:"%(str(_kv[0])) if len(str(_kv[0]).strip())>0 else "") + "%s"%(CliView._format_value(_kv[1], _kv[2]))
                        except Exception:
                            _str = ("%s:"%(str(_kv[0])) if len(str(_kv[0]).strip())>0 else "") + "%s"%(CliView._format_value(_kv[1], _kv[2]))

                if _str:
                    tmp_res_str += " {%s}"%(_str)

            if tmp_res_str:
                res_str.append(tmp_res_str)

        return res_str

    @staticmethod
    def _get_error_string(data, verbose=False, level=AssertLevel.CRITICAL):
        if not data:
            return "", 0
        f_msg_str = ""
        f_msg_cnt = 0
        s_msg_str = ""
        s_msg_cnt = 0

        for d in data:
            s = ""

            if d[AssertResultKey.LEVEL] == level:

                if d[AssertResultKey.SUCCESS]:
                    if d[AssertResultKey.SUCCESS_MSG]:

                        s_msg_str += CliView._get_header(d[AssertResultKey.CATEGORY][0]) + \
                            CliView._get_msg([d[AssertResultKey.SUCCESS_MSG]])
                        s_msg_cnt += 1
                    continue

                s += CliView._get_header(d[AssertResultKey.CATEGORY][0]) + \
                    CliView._get_msg([d[AssertResultKey.FAIL_MSG]], level)

                if verbose:
                    import textwrap

                    s += "\n"
                    s += CliView._get_header("Description:")
                    s += CliView._get_msg(textwrap.wrap(str(d[AssertResultKey.DESCRIPTION]), H_width - H2_offset,
                                                       break_long_words=False, break_on_hyphens=False))

                    s += "\n"
                    s += CliView._get_header("Keys:")
                    s += CliView._get_msg(CliView._get_kv_msg_list(d[AssertResultKey.KEYS]))

                    # Extra new line in case verbose output is printed
                    s += "\n"

                f_msg_str += s
                f_msg_cnt += 1

        res_fail_msg_str = ""
        if f_msg_cnt > 0:
            res_fail_msg_str += f_msg_str

        res_success_msg_str = ""

        if s_msg_cnt > 0:
            # res_success_msg_str = "\n\n"
            # res_success_msg_str += (".".join(data[0]
            #                         [AssertResultKey.CATEGORY]) + ":").ljust(25) + ""
            res_success_msg_str += s_msg_str

        return res_fail_msg_str, f_msg_cnt, res_success_msg_str, s_msg_cnt

    @staticmethod
    def _get_assert_output_string(assert_out, verbose=False, output_filter_category=[], level=AssertLevel.CRITICAL):

        if not assert_out:
            return ""

        res_fail_msg_str = ""
        total_fail_msg_cnt = 0
        res_success_msg_str = ""
        total_success_msg_cnt = 0

        if not isinstance(assert_out, dict):
            if not output_filter_category:
                return CliView._get_error_string(assert_out, verbose, level=level)
        else:
            for _k in sorted(assert_out.keys()):
                category = []

                if output_filter_category:
                    if _k == output_filter_category[0]:
                        category = output_filter_category[1:] if len(
                            output_filter_category) > 1 else []
                    else:
                        category = output_filter_category

                f_msg_str, f_msg_cnt, s_msg_str, s_msg_cnt = CliView._get_assert_output_string(
                    assert_out[_k], verbose, category, level=level)

                res_fail_msg_str += f_msg_str
                total_fail_msg_cnt += f_msg_cnt
                res_success_msg_str += s_msg_str
                total_success_msg_cnt += s_msg_cnt

        return res_fail_msg_str, total_fail_msg_cnt, res_success_msg_str, total_success_msg_cnt

    @staticmethod
    def _print_assert_summary(assert_out, verbose=False, output_filter_category=[], output_filter_warning_level=None):

        if not output_filter_warning_level:
            search_levels = [AssertLevel.INFO, AssertLevel.WARNING, AssertLevel.CRITICAL]
        elif output_filter_warning_level == "CRITICAL":
            search_levels = [AssertLevel.CRITICAL]
        elif output_filter_warning_level == "WARNING":
            search_levels = [AssertLevel.WARNING]
        elif output_filter_warning_level == "INFO":
            search_levels = [AssertLevel.INFO]
        else:
            search_levels = [AssertLevel.INFO, AssertLevel.WARNING, AssertLevel.CRITICAL]

        all_success_str = ""
        all_fail_str = ""
        all_fail_cnt = 0
        all_success_cnt = 0

        for level in search_levels:
            res_fail_msg_str = ""
            total_fail_msg_cnt = 0
            res_success_msg_str = ""
            total_success_msg_cnt = 0

            for _k in sorted(assert_out.keys()):
                if not assert_out[_k]:
                    continue
                category = []
                if output_filter_category:
                    if _k == output_filter_category[0]:
                        category = output_filter_category[1:] if len(
                            output_filter_category) > 1 else []
                    else:
                        category = output_filter_category

                f_msg_str, f_msg_cnt, s_msg_str, s_msg_cnt = CliView._get_assert_output_string(
                    assert_out[_k], verbose, category, level=level)
                if f_msg_str:
                    total_fail_msg_cnt += f_msg_cnt
                    res_fail_msg_str += f_msg_str

                if s_msg_str:
                    total_success_msg_cnt += s_msg_cnt
                    res_success_msg_str += s_msg_str

            if total_fail_msg_cnt > 0:
                summary_str = ""
                if level == AssertLevel.CRITICAL:
                    summary_str = terminal.bold() + terminal.fg_red() + str("%s" %
                                                          ("CRITICAL")).center(H_width, " ") + terminal.fg_clear() + terminal.unbold()
                elif level == AssertLevel.WARNING:
                    summary_str = terminal.bold() + terminal.fg_blue() + str("%s" %
                                                           ("WARNING")).center(H_width, " ") + terminal.fg_clear() + terminal.unbold()
                elif level == AssertLevel.INFO:
                    summary_str = terminal.bold() + terminal.fg_green() + str("%s" %
                                                            ("INFO")).center(H_width, " ") + terminal.fg_clear() + terminal.unbold()

                all_fail_str += "\n" + summary_str + "\n" + res_fail_msg_str + "\n"
                all_fail_cnt += total_fail_msg_cnt

            if total_success_msg_cnt > 0:
                all_success_str += res_success_msg_str
                all_success_cnt += total_success_msg_cnt

        if all_success_cnt > 0:
            print("\n\n" + terminal.bold() + str(" %s: count(%d) " %("PASS", all_success_cnt)).center(H_width, "_") + terminal.unbold())
            print(all_success_str)

        if all_fail_cnt > 0:
            print("\n\n" + terminal.bold() + str(" %s: count(%d) " %("FAIL", all_fail_cnt)).center(H_width, "_") + terminal.unbold())
            print(all_fail_str)

        print("_" * H_width + "\n")

    @staticmethod
    def print_health_output(ho, verbose=False, debug=False, output_file=None, output_filter_category=[], output_filter_warning_level=None):
        if not ho:
            return
        o_s = None

        if output_file is not None:
            try:
                o_s = open(output_file, "a")
                sys.stdout = o_s
            except Exception:
                sys.stdout = sys.__stdout__

        CliView._print_debug_messages(ho)
        if debug:
            CliView._print_exceptions(ho)

        CliView._print_status(
            ho[HealthResultType.STATUS_COUNTERS], verbose=verbose)
        CliView._print_assert_summary(ho[HealthResultType.ASSERT], verbose=verbose,
                                     output_filter_category=output_filter_category, output_filter_warning_level=output_filter_warning_level)

        if o_s:
            o_s.close()
        sys.stdout = sys.__stdout__

###########################

    @staticmethod
    def get_summary_line_prefix(index, key):
        s = " " * 3
        s += str(index)
        s += "." + (" " * 3)
        s += key.ljust(19)
        s += ":" + (" " * 2)
        return s

    @staticmethod
    def _summary_namespace_table_view(stats, **ignore):
        title = "Namespaces"
        column_names = ('namespace', ('_devices', 'Devices (Total,Per-Node)'), ('_memory', 'Memory (Total,Used%,Avail%)'),
                        ('_disk', 'Disk (Total,Used%,Avail%)'), ('repl_factor', 'Replication Factor'), ('cache_read_pct','Post-Write-Queue Hit-Rate'),
                        'rack_aware', ('master_objects', 'Master Objects'),
                        ('license_data_in_memory', 'Usage (Unique-Data) In-Memory'), ('license_data_on_disk', 'Usage (Unique-Data) On-Disk'),
                        'compression_ratio'
                        )


        t = Table(title, column_names, sort_by=0)

        t.add_cell_alert(
            'namespace',
            lambda data: data['migrations_in_progress'],
            color=terminal.fg_red
        )

        t.add_data_source_tuple(
            '_devices',
            lambda data:str(data['devices_total']),
            lambda data:str(data['devices_per_node']))

        t.add_data_source_tuple(
            '_memory',
            Extractors.byte_extractor('memory_total'),
            lambda data:"%.2f"%data["memory_used_pct"],
            lambda data:"%.2f"%data["memory_available_pct"])

        t.add_data_source_tuple(
            '_disk',
            Extractors.byte_extractor('disk_total'),
            lambda data:"%.2f"%data["disk_used_pct"],
            lambda data:"%.2f"%data["disk_available_pct"])

        t.add_data_source(
            'repl_factor',
            lambda data:",".join([str(rf) for rf in data["repl_factor"]])
        )

        t.add_data_source(
            'master_objects',
            Extractors.sif_extractor('master_objects')
        )

        t.add_data_source(
            'license_data_in_memory',
            Extractors.byte_extractor('license_data_in_memory')
        )

        t.add_data_source(
            'license_data_on_disk',
            Extractors.byte_extractor('license_data_on_disk')
        )

        for ns, ns_stats in list(stats.items()):
            if isinstance(ns_stats, Exception):
                row = {}
            else:
                row = ns_stats

            row['namespace'] = ns
            row['memory_used_pct'] = 100.00 - row['memory_available_pct']

            t.insert_row(row)

        CliView.print_result(t)

    @staticmethod
    def _summary_namespace_list_view(stats, **ignore):
        print("Namespaces")
        print("==========")
        print()
        for ns in stats:
            index = 1
            print("   " + ("%s"%(terminal.fg_red() + ns + terminal.fg_clear())
                           if stats[ns]["migrations_in_progress"] else ns))
            print("   " + "=" * len(ns))

            print(CliView.get_summary_line_prefix(index, "Devices") + "Total %d, per-node %d%s"%(
                stats[ns]["devices_total"], stats[ns]["devices_per_node"],
                " (number differs across nodes)" if not stats[ns]["devices_count_same_across_nodes"] else ""))
            index += 1

            print(CliView.get_summary_line_prefix(index, "Memory") + "Total %s, %.2f%% used (%s), %.2f%% available (%s)"%(
                filesize.size(stats[ns]["memory_total"]).strip(), 100.00 - stats[ns]["memory_available_pct"],
                filesize.size(stats[ns]["memory_total"] - stats[ns]["memory_aval"]).strip(),
                stats[ns]["memory_available_pct"], filesize.size(stats[ns]["memory_aval"]).strip()))
            index += 1

            if stats[ns]["disk_total"]:
                print(CliView.get_summary_line_prefix(index, "Disk") + "Total %s, %.2f%% used (%s), %.2f%% available contiguous space (%s)"%(
                    filesize.size(stats[ns]["disk_total"]).strip(), stats[ns]["disk_used_pct"],
                    filesize.size(stats[ns]["disk_used"]).strip(), stats[ns]["disk_available_pct"],
                    filesize.size(stats[ns]["disk_aval"]).strip()))
                index += 1

            print(CliView.get_summary_line_prefix(index, "Replication Factor") + "%s"%(",".join([str(rf) for rf in stats[ns]["repl_factor"]])))
            index += 1

            if "cache_read_pct" in stats[ns]:
                print(CliView.get_summary_line_prefix(index, "Post-Write-Queue Hit-Rate") + "%s"%(filesize.size(stats[ns]["cache_read_pct"], filesize.sif)))
                index += 1

            if "rack_aware" in stats[ns]:
                print(CliView.get_summary_line_prefix(index, "Rack-aware") + "%s"%(str(stats[ns]["rack_aware"])))
                index += 1

            print(CliView.get_summary_line_prefix(index, "Master Objects") + "%s"%(filesize.size(stats[ns]["master_objects"], filesize.sif)))
            index += 1
            s = ""

            if "license_data_in_memory" in stats[ns]:
                s += "%s in-memory"%(filesize.size(stats[ns]["license_data_in_memory"]))

            if "license_data_on_disk" in stats[ns]:
                if s:
                    s += ", "
                s += "%s on-disk"%(filesize.size(stats[ns]["license_data_on_disk"]))
            print(CliView.get_summary_line_prefix(index, "Usage (Unique Data)") + s)
            index += 1

            if "compression_ratio" in stats[ns]:
                print(CliView.get_summary_line_prefix(index, "Compression-ratio") + "%s"%(str(stats[ns]["compression_ratio"])))
                index += 1
            print()

    @staticmethod
    def print_summary(summary, list_view=True):

        index = 1
        print("Cluster" + ("  (%s)"%(terminal.fg_red() + "Migrations in Progress" + terminal.fg_clear())
                           if summary["CLUSTER"]["migrations_in_progress"] else ""))
        print("=======" + ("==========================" if summary["CLUSTER"]["migrations_in_progress"] else ""))
        print()

        if "cluster_name" in summary["CLUSTER"] and len(summary["CLUSTER"]["cluster_name"]) > 0:
            print(CliView.get_summary_line_prefix(index, "Cluster Name") + ", ".join(summary["CLUSTER"]["cluster_name"]))
            index += 1

        print(CliView.get_summary_line_prefix(index, "Server Version") + ", ".join(summary["CLUSTER"]["server_version"]))
        index += 1

        print(CliView.get_summary_line_prefix(index, "OS Version") + ", ".join(summary["CLUSTER"]["os_version"]))
        index += 1

        print(CliView.get_summary_line_prefix(index, "Cluster Size") + ", ".join([str(cs) for cs in summary["CLUSTER"]["cluster_size"]]))
        index += 1

        print(CliView.get_summary_line_prefix(index, "Devices") + "Total %d, per-node %d%s"%(
            summary["CLUSTER"]["device"]["count"], summary["CLUSTER"]["device"]["count_per_node"],
            " (number differs across nodes)" if not summary["CLUSTER"]["device"]["count_same_across_nodes"] else ""))
        index += 1

        print(CliView.get_summary_line_prefix(index, "Memory") + "Total %s, %.2f%% used (%s), %.2f%% available (%s)"%(
            filesize.size(summary["CLUSTER"]["memory"]["total"]).strip(), 100.00 - summary["CLUSTER"]["memory"]["aval_pct"],
            filesize.size(summary["CLUSTER"]["memory"]["total"] - summary["CLUSTER"]["memory"]["aval"]).strip(),
            summary["CLUSTER"]["memory"]["aval_pct"], filesize.size(summary["CLUSTER"]["memory"]["aval"]).strip()))
        index += 1

        print(CliView.get_summary_line_prefix(index, "Disk") + "Total %s, %.2f%% used (%s), %.2f%% available contiguous space (%s)"%(
            filesize.size(summary["CLUSTER"]["device"]["total"]).strip(), summary["CLUSTER"]["device"]["used_pct"],
            filesize.size(summary["CLUSTER"]["device"]["used"]).strip(), summary["CLUSTER"]["device"]["aval_pct"],
            filesize.size(summary["CLUSTER"]["device"]["aval"]).strip()))
        index += 1

        print(CliView.get_summary_line_prefix(index, "Usage (Unique Data)") + "%s in-memory, %s on-disk"%(filesize.size(summary["CLUSTER"]["license_data"]["memory_size"]),filesize.size(summary["CLUSTER"]["license_data"]["device_size"])))
        index += 1

        print(CliView.get_summary_line_prefix(index, "Active Namespaces") + "%d of %d"%(summary["CLUSTER"]["active_ns"], summary["CLUSTER"]["ns_count"]))
        index += 1

        print(CliView.get_summary_line_prefix(index, "Features") + ", ".join(sorted(summary["CLUSTER"]["active_features"])))

        print("\n")

        if list_view:
            CliView._summary_namespace_list_view(summary["FEATURES"]["NAMESPACE"])

        else:
            CliView._summary_namespace_table_view(summary["FEATURES"]["NAMESPACE"])

    @staticmethod
    def show_pmap(pmap_data, cluster, timestamp="", **ignore):
        prefixes = cluster.get_node_names()

        title_suffix = CliView._get_timestamp_suffix(timestamp)
        title = "Partition Map Analysis%s"%(title_suffix)
        column_names = (('cluster_key', 'Cluster Key'),
                        'namespace',
                        'node',
                        ('_primary_partitions', 'Primary Partitions'),
                        ('_secondary_partitions', 'Secondary Partitions'),
                        ('dead_partitions', 'Dead Partitions'),
                        ('unavailable_partitions', 'Unavailable Partitions'),
                        )
        t = Table(title, column_names, group_by=0, sort_by=1)

        for node_key, n_stats in list(pmap_data.items()):

            for ns, ns_stats in list(n_stats.items()):
                row = ns_stats
                row['node'] = prefixes[node_key]
                row['namespace'] = ns
                row['_primary_partitions'] = ns_stats['master_partition_count']
                row['_secondary_partitions'] = ns_stats['prole_partition_count']

                t.insert_row(row)

        CliView.print_result(t)<|MERGE_RESOLUTION|>--- conflicted
+++ resolved
@@ -671,10 +671,6 @@
 
     # pre 5.0
     @staticmethod
-<<<<<<< HEAD
-    def info_XDR(stats, builds, xdr_enable, cluster, timestamp="", **ignore):
-        if not max(xdr_enable.values()):
-=======
     def info_dc(stats, cluster, timestamp="", **ignore):
         prefixes = cluster.get_node_names()
         principal = cluster.get_expected_principal()
@@ -710,11 +706,11 @@
             'node', lambda data: data['real_node_id'] == principal, color=terminal.fg_green)
 
         row = None
-        for node_key, dc_stats in stats.iteritems():
+        for node_key, dc_stats in list(stats.items()):
             if isinstance(dc_stats, Exception):
                 dc_stats = {}
             node = cluster.get_node(node_key)[0]
-            for dc, row in dc_stats.iteritems():
+            for dc, row in list(dc_stats.items()):
                 if isinstance(row, Exception):
                     row = {}
                 if row:
@@ -726,8 +722,7 @@
     # pre 5.0
     @staticmethod
     def info_old_XDR(stats, builds, xdr_enable, cluster, timestamp="", **ignore):
-        if not max(xdr_enable.itervalues()):
->>>>>>> 04d25335
+        if not max(xdr_enable.values()):
             return
 
         prefixes = cluster.get_node_names()
@@ -810,7 +805,7 @@
 
     @staticmethod
     def info_XDR(stats, builds, xdr_enable, cluster, timestamp="", title="XDR Information", **ignore):
-        if not max(xdr_enable.itervalues()):
+        if not max(xdr_enable.values()):
             return
 
         prefixes = cluster.get_node_names()
@@ -855,20 +850,7 @@
             'node', lambda data: data['real_node_id'] == principal, color=terminal.fg_green)
 
         row = None
-<<<<<<< HEAD
-        for node_key, dc_stats in list(stats.items()):
-            if isinstance(dc_stats, Exception):
-                dc_stats = {}
-            node = cluster.get_node(node_key)[0]
-            for dc, row in list(dc_stats.items()):
-                if isinstance(row, Exception):
-                    row = {}
-                if row:
-                    row['real_node_id'] = node.node_id
-                    row['node'] = prefixes[node_key]
-                    t.insert_row(row)
-=======
-        for node_key, row in stats.iteritems():
+        for node_key, row in list(stats.items()):
             if isinstance(row, Exception):
                 row = {}
             node = cluster.get_node(node_key)[0]
@@ -877,7 +859,6 @@
             row['total_recoveries'] = int(row['recoveries']) + int(row['recoveries_pending'])
             t.insert_row(row)
 
->>>>>>> 04d25335
         CliView.print_result(t)
 
     @staticmethod
