--- conflicted
+++ resolved
@@ -305,46 +305,11 @@
         return latency
 
     @staticmethod
-<<<<<<< HEAD
-    def show_latency(latency, cluster, machine_wise_display=False, show_ns_details=False, like=None, timestamp="", **ignore):
-        prefixes = cluster.get_node_names()
-
-        if like:
-            likes = compile_likes(like)
-
-        if not machine_wise_display:
-            if like:
-                histograms = set(filter(likes.search, latency.keys()))
-            else:
-                histograms = set(latency.keys())
-
-        title_suffix = CliView._get_timestamp_suffix(timestamp)
-
-        for hist_or_node, data in sorted(latency.items()):
-            if not machine_wise_display and hist_or_node not in histograms:
-                continue
-            title = "%s Latency%s" % (hist_or_node, title_suffix)
-
-            if machine_wise_display:
-                if like:
-                    histograms = set(filter(likes.search, data.keys()))
-                else:
-                    histograms = set(data.keys())
-            all_columns = set()
-            for node_or_hist_id, _data in data.items():
-                if machine_wise_display and node_or_hist_id not in histograms:
-                    continue
-
-                for _type, _type_data in _data.items():
-                    if _type == "namespace" and not show_ns_details:
-                        continue
-=======
     def show_latency(latency, cluster, machine_wise_display=False,
                      like=None, timestamp="", **mods):
         if machine_wise_display:
             return CliView.show_latency_machine_wise(
                 latency, cluster, like=like, timestamp=timestamp, **mods)
->>>>>>> 6513dcc0
 
         # TODO - May not need to converter now that dicts can be nested.
 
