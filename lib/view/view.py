--- conflicted
+++ resolved
@@ -111,11 +111,7 @@
         t.add_cell_alert(
             '_cluster_integrity', lambda data: data['cluster_integrity'] != 'true')
 
-<<<<<<< HEAD
         for node_key, n_stats in stats.items():
-=======
-        for node_key, n_stats in list(stats.items()):
->>>>>>> 6bff8c8c
             if isinstance(n_stats, Exception):
                 n_stats = {}
 
@@ -252,11 +248,7 @@
                     {'real_node_id': node.node_id, 'node': prefixes[node_key]})
                 continue
 
-<<<<<<< HEAD
             for ns, ns_stats in n_stats.items():
-=======
-            for ns, ns_stats in list(n_stats.items()):
->>>>>>> 6bff8c8c
 
                 if isinstance(ns_stats, Exception):
                     row = {}
@@ -470,11 +462,7 @@
                     {'real_node_id': node.node_id, 'node': prefixes[node_key]})
                 continue
 
-<<<<<<< HEAD
             for ns, ns_stats in n_stats.items():
-=======
-            for ns, ns_stats in list(n_stats.items()):
->>>>>>> 6bff8c8c
                 if isinstance(ns_stats, Exception):
                     row = {}
                 else:
@@ -637,11 +625,7 @@
                     {'real_node_id': node.node_id, 'node': prefixes[node_key]})
                 continue
 
-<<<<<<< HEAD
             for (ns, set), set_stats in s_stats.items():
-=======
-            for (ns, set), set_stats in list(s_stats.items()):
->>>>>>> 6bff8c8c
                 if isinstance(set_stats, Exception):
                     row = {}
                 else:
@@ -722,19 +706,11 @@
             'node', lambda data: data['real_node_id'] == principal, color=terminal.fg_green)
 
         row = None
-<<<<<<< HEAD
         for node_key, dc_stats in stats.items():
             if isinstance(dc_stats, Exception):
                 dc_stats = {}
             node = cluster.get_node(node_key)[0]
             for dc, row in dc_stats.items():
-=======
-        for node_key, dc_stats in list(stats.items()):
-            if isinstance(dc_stats, Exception):
-                dc_stats = {}
-            node = cluster.get_node(node_key)[0]
-            for dc, row in list(dc_stats.items()):
->>>>>>> 6bff8c8c
                 if isinstance(row, Exception):
                     row = {}
                 if row:
@@ -792,11 +768,7 @@
             'node', lambda data: data['real_node_id'] == principal, color=terminal.fg_green)
 
         row = None
-<<<<<<< HEAD
         for node_key, row in stats.items():
-=======
-        for node_key, row in list(stats.items()):
->>>>>>> 6bff8c8c
             if isinstance(row, Exception):
                 row = {}
 
@@ -878,11 +850,7 @@
             'node', lambda data: data['real_node_id'] == principal, color=terminal.fg_green)
 
         row = None
-<<<<<<< HEAD
         for node_key, row in stats.items():
-=======
-        for node_key, row in list(stats.items()):
->>>>>>> 6bff8c8c
             if isinstance(row, Exception):
                 row = {}
             node = cluster.get_node(node_key)[0]
@@ -920,13 +888,8 @@
             '_query_avg_rec_count', Extractors.sif_extractor(('query_avg_rec_count')))
         t.add_cell_alert(
             'node', lambda data: data['real_node_id'] == principal, color=terminal.fg_green)
-<<<<<<< HEAD
         for stat in stats.values():
             for node_key, n_stats in stat.items():
-=======
-        for stat in list(stats.values()):
-            for node_key, n_stats in list(stat.items()):
->>>>>>> 6bff8c8c
                 node = cluster.get_node(node_key)[0]
                 if isinstance(n_stats, Exception):
                     row = {}
@@ -962,21 +925,13 @@
 
         namespaces = set(filter(likes.search, list(histogram.keys())))
 
-<<<<<<< HEAD
         for namespace, node_data in histogram.items():
-=======
-        for namespace, node_data in list(histogram.items()):
->>>>>>> 6bff8c8c
             if namespace not in namespaces or not node_data or isinstance(node_data, Exception):
                 continue
 
             t = Table("%s - %s in %s%s" % (namespace, title, unit,
                                            title_suffix), columns, description=description)
-<<<<<<< HEAD
             for node_id, data in node_data.items():
-=======
-            for node_id, data in list(node_data.items()):
->>>>>>> 6bff8c8c
                 if not data or isinstance(data, Exception):
                     continue
 
@@ -1002,11 +957,7 @@
 
         namespaces = set(filter(likes.search, list(histogram.keys())))
 
-<<<<<<< HEAD
         for namespace, node_data in histogram.items():
-=======
-        for namespace, node_data in list(histogram.items()):
->>>>>>> 6bff8c8c
             if namespace not in namespaces:
                 continue
             columns = []
@@ -1024,11 +975,7 @@
                         t.add_data_source(
                             column, Extractors.sif_extractor(column))
 
-<<<<<<< HEAD
             for node_id, data in node_data.items():
-=======
-            for node_id, data in list(node_data.items()):
->>>>>>> 6bff8c8c
                 if node_id == "columns":
                     continue
 
@@ -1063,11 +1010,7 @@
 
         columns = data.pop("columns", None)
         for _values in data["values"]:
-<<<<<<< HEAD
             row = dict(zip(columns, _values))
-=======
-            row = dict(list(zip(columns, _values)))
->>>>>>> 6bff8c8c
             row['namespace'] = ns
             rows.append(row)
 
@@ -1099,19 +1042,11 @@
                 else:
                     histograms = set(data.keys())
             all_columns = set()
-<<<<<<< HEAD
             for node_or_hist_id, _data in data.items():
                 if machine_wise_display and node_or_hist_id not in histograms:
                     continue
 
                 for _type, _type_data in _data.items():
-=======
-            for node_or_hist_id, _data in list(data.items()):
-                if machine_wise_display and node_or_hist_id not in histograms:
-                    continue
-
-                for _type, _type_data in list(_data.items()):
->>>>>>> 6bff8c8c
                     if _type == "namespace" and not show_ns_details:
                         continue
 
@@ -1119,11 +1054,7 @@
                         CliView._update_latency_column_list(_type_data, all_columns=all_columns)
 
                     else:
-<<<<<<< HEAD
                         for ns, ns_data in _type_data.items():
-=======
-                        for ns, ns_data in list(_type_data.items()):
->>>>>>> 6bff8c8c
                             CliView._update_latency_column_list(ns_data, all_columns=all_columns)
 
             all_columns = [c[1] for c in sorted(all_columns, key=lambda c:c[0])]
@@ -1141,11 +1072,7 @@
                 for c in all_columns:
                     t.add_cell_alert(
                         c, lambda data: data['namespace'] == " ", color=terminal.fg_blue)
-<<<<<<< HEAD
             for node_or_hist_id, _data in data.items():
-=======
-            for node_or_hist_id, _data in list(data.items()):
->>>>>>> 6bff8c8c
                 if machine_wise_display and node_or_hist_id not in histograms:
                     continue
 
@@ -1160,11 +1087,7 @@
                         rows = CliView._create_latency_row(_type_data)
 
                     else:
-<<<<<<< HEAD
                         for _ns, _ns_data in _type_data.items():
-=======
-                        for _ns, _ns_data in list(_type_data.items()):
->>>>>>> 6bff8c8c
                             rows += CliView._create_latency_row(_ns_data, ns=_ns)
 
                     for row in rows:
@@ -1194,11 +1117,7 @@
             intersection = set.intersection(*config_sets)
             column_names = list(dict(union - intersection).keys())
         else:
-<<<<<<< HEAD
             for config in service_configs.values():
-=======
-            for config in list(service_configs.values()):
->>>>>>> 6bff8c8c
                 if isinstance(config, Exception):
                     continue
                 column_names.update(list(config.keys()))
@@ -1231,11 +1150,7 @@
         row = None
         if show_total:
             row_total = {}
-<<<<<<< HEAD
         for node_id, row in service_configs.items():
-=======
-        for node_id, row in list(service_configs.items()):
->>>>>>> 6bff8c8c
             if isinstance(row, Exception):
                 row = {}
 
@@ -1243,11 +1158,7 @@
             t.insert_row(row)
 
             if show_total:
-<<<<<<< HEAD
                 for key, val in row.items():
-=======
-                for key, val in list(row.items()):
->>>>>>> 6bff8c8c
                     if (val.isdigit()):
                         try:
                             row_total[key] = row_total[key] + int(val)
@@ -1305,11 +1216,7 @@
 
         if grep_result and grep_result[list(grep_result.keys())[0]]:
             if "diff_end" in grep_result[list(grep_result.keys())[0]]["value"]:
-<<<<<<< HEAD
                 for _k in grep_result.keys():
-=======
-                for _k in list(grep_result.keys()):
->>>>>>> 6bff8c8c
                     try:
                         if grep_result[_k]["value"]["diff_end"]:
                             different_writer_info = True
@@ -1415,11 +1322,7 @@
                 sub_columns_per_column = len(list(grep_result[file].keys()))
                 relative_stats_columns = []
 
-<<<<<<< HEAD
                 for key, unit in sorted(grep_result[file].keys(), key=lambda tup: str(tup[0])):
-=======
-                for key, unit in sorted(list(grep_result[file].keys()), key=lambda tup: str(tup[0])):
->>>>>>> 6bff8c8c
                     if key == tps_key[0]:
                         continue
 
@@ -1485,11 +1388,7 @@
         else:
             filtered_keys = list(mapping.keys())
 
-<<<<<<< HEAD
         for col1_val, col2_val in mapping.items():
-=======
-        for col1_val, col2_val in list(mapping.items()):
->>>>>>> 6bff8c8c
             if col1_val not in filtered_keys:
                 continue
             row = {}
@@ -1509,11 +1408,7 @@
         if 'like' in kwargs:
             like = set(kwargs['like'])
 
-<<<<<<< HEAD
         for node_id, value in results.items():
-=======
-        for node_id, value in list(results.items()):
->>>>>>> 6bff8c8c
 
             if show_node_name:
                 prefix = cluster.get_node_names()[node_id]
@@ -1524,11 +1419,7 @@
                 print("%s%s%s" % (terminal.fg_red(), value, terminal.reset()))
                 print("\n")
             else:
-<<<<<<< HEAD
                 if isinstance(value, str):
-=======
-                if is_str(value):
->>>>>>> 6bff8c8c
                     delimiter = find_delimiter_in(value)
                     value = value.split(delimiter)
 
@@ -1546,11 +1437,7 @@
                         print()
                 else:
                     i = 1
-<<<<<<< HEAD
                     for name, val in value.items():
-=======
-                    for name, val in list(value.items()):
->>>>>>> 6bff8c8c
                         print(i, ": ", name)
                         print("    ", val)
                         i += 1
@@ -1704,11 +1591,7 @@
             return
         finally:
             sys.stdout = real_stdout
-<<<<<<< HEAD
             print('')
-=======
-            print(str(''))
->>>>>>> 6bff8c8c
 
 ###########################
 ### Health Print functions
@@ -2132,11 +2015,7 @@
             Extractors.byte_extractor('license_data_on_disk')
         )
 
-<<<<<<< HEAD
         for ns, ns_stats in stats.items():
-=======
-        for ns, ns_stats in list(stats.items()):
->>>>>>> 6bff8c8c
             if isinstance(ns_stats, Exception):
                 row = {}
             else:
@@ -2279,15 +2158,9 @@
                         )
         t = Table(title, column_names, group_by=0, sort_by=1)
 
-<<<<<<< HEAD
         for node_key, n_stats in pmap_data.items():
 
             for ns, ns_stats in n_stats.items():
-=======
-        for node_key, n_stats in list(pmap_data.items()):
-
-            for ns, ns_stats in list(n_stats.items()):
->>>>>>> 6bff8c8c
                 row = ns_stats
                 row['node'] = prefixes[node_key]
                 row['namespace'] = ns
