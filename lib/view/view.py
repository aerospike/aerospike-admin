# Copyright 2013-2020 Aerospike, Inc.
#
# Licensed under the Apache License, Version 2.0 (the "License");
# you may not use this file except in compliance with the License.
# You may obtain a copy of the License at
#
# http://www.apache.org/licenses/LICENSE-2.0
#
# Unless required by applicable law or agreed to in writing, software
# distributed under the License is distributed on an "AS IS" BASIS,
# WITHOUT WARRANTIES OR CONDITIONS OF ANY KIND, either express or implied.
# See the License for the specific language governing permissions and
# limitations under the License.

from __future__ import print_function
from future import standard_library
standard_library.install_aliases()
from builtins import zip
from builtins import filter
from builtins import str
from builtins import range
from builtins import object

import datetime
import locale
import sys
import time
import types
from io import StringIO
from pydoc import pipepager

from lib.health.constants import (AssertLevel, AssertResultKey,
                                  HealthResultCounter, HealthResultType)
from lib.health.util import print_dict
from lib.utils import filesize
from lib.utils.constants import COUNT_RESULT_KEY, DT_FMT
from lib.utils.util import (compile_likes, find_delimiter_in,
                            get_value_from_dict, is_str, set_value_in_dict)
from lib.view import terminal
from lib.view.table import Extractors, Styles, Table, TitleFormats

H1_offset = 13
H2_offset = 15
H_width = 80


class CliView(object):
    NO_PAGER, LESS, MORE, SCROLL = list(range(4))
    pager = NO_PAGER

    @staticmethod
    def print_result(out):
        if type(out) is not str:
            out = str(out)
        if CliView.pager == CliView.LESS:
            pipepager(out, cmd='less -RSX')
        elif CliView.pager == CliView.SCROLL:
            for i in out.split('\n'):
                print(i)
                time.sleep(.05)
        else:
            print(out)

    @staticmethod
    def print_pager():
        if CliView.pager == CliView.LESS:
            print("LESS")
        elif CliView.pager == CliView.MORE:
            print("MORE")
        elif CliView.pager == CliView.SCROLL:
            print("SCROLL")
        else:
            print("NO PAGER")

    @staticmethod
    def _get_timestamp_suffix(timestamp):
        if not timestamp:
            timestamp = time.strftime("%Y-%m-%d %H:%M:%S UTC", time.gmtime())

        return " (%s)"%(str(timestamp))

    @staticmethod
    def info_network(stats, cluster_names, versions, builds, cluster, timestamp="", **ignore):
        prefixes = cluster.get_node_names()
        principal = cluster.get_expected_principal()
        hosts = cluster.nodes

        title_suffix = CliView._get_timestamp_suffix(timestamp)
        title = "Network Information%s" % (title_suffix)
        column_names = (
            ('cluster-name', 'Cluster Name'), 'node', 'node_id', 'ip', 'build',
            'cluster_size', ('_migrations', 'Migrations'), 'cluster_key',
            '_cluster_integrity', ('_paxos_principal', 'Principal'),
            'rackaware_mode', ('client_connections', 'Client Conns'), '_uptime'
        )

        t = Table(title, column_names, group_by=0, sort_by=1)

        t.add_data_source('Enterprise', lambda data: 'N/E' if data['version'] == 'N/E' else(
            True if "Enterprise" in data['version'] else False))
        t.add_data_source('_cluster_integrity', lambda data:
                          True if row['cluster_integrity'] == 'true' else False)
        t.add_data_source('_migrations',
                          Extractors.sif_extractor('migrate_partitions_remaining'))
        t.add_data_source('_uptime', Extractors.time_extractor('uptime'))

        t.add_cell_alert('node_id', lambda data: data[
                         'real_node_id'] == principal, color=terminal.fg_green)
        t.add_cell_alert(
            'node', lambda data: data['real_node_id'] == principal, color=terminal.fg_green)
        t.add_cell_alert(
            '_cluster_integrity', lambda data: data['cluster_integrity'] != 'true')

        for node_key, n_stats in list(stats.items()):
            if isinstance(n_stats, Exception):
                n_stats = {}

            node = cluster.get_node(node_key)[0]
            row = n_stats
            row['real_node_id'] = node.node_id
            row['node'] = prefixes[node_key]
            row['ip'] = hosts[node_key].sock_name(use_fqdn=False)
            row['node_id'] = node.node_id if node.node_id != principal else "*%s" % (
                node.node_id)

            try:
                paxos_node = cluster.get_node(row['paxos_principal'])[0]
                row['_paxos_principal'] = paxos_node.node_id
            except KeyError:
                # The principal is a node we currently do not know about
                # So return the principal ID
                try:
                    row['_paxos_principal'] = row['paxos_principal']
                except KeyError:
                    pass
            try:
                build = builds[node_key]
                if not isinstance(build, Exception):
                    try:
                        version = versions[node_key]
                        if not isinstance(version, Exception):
                            if 'enterprise' in version.lower():
                                row['build'] = "E-%s" % (str(build))
                            elif 'community' in version.lower():
                                row['build'] = "C-%s" % (str(build))
                            else:
                                row['build'] = build
                    except Exception:
                        pass
            except Exception:
                pass

            try:
                cluster_name = cluster_names[node_key]
                if not isinstance(cluster_name, Exception) and cluster_name not in ["null"]:
                    row["cluster-name"] = cluster_name
            except Exception:
                pass

            t.insert_row(row)

        CliView.print_result(t)

    @staticmethod
    def info_namespace_usage(stats, cluster, timestamp="", **ignore):
        prefixes = cluster.get_node_names()
        principal = cluster.get_expected_principal()

        title_suffix = CliView._get_timestamp_suffix(timestamp)
        title = "Namespace Usage Information%s" % (title_suffix)
        column_names = (
            'namespace', 'node',
            ('_total_records', 'Total Records'),
            ('_expired_and_evicted', 'Expirations,Evictions'), 'stop_writes',
            ('_used_bytes_disk', 'Disk Used'), ('_used_disk_pct', 'Disk Used%'),
            ('high-water-disk-pct', 'HWM Disk%'), ('available_pct', 'Avail%'),
            ('_used_bytes_memory', 'Mem Used'), ('_used_mem_pct', 'Mem Used%'),
            ('high-water-memory-pct', 'HWM Mem%'),
            ('stop-writes-pct', 'Stop Writes%'),
            ('_index_type', 'PI Type'),
            ('_index_used_bytes', 'PI Used'),
            ('index_used_pct', 'PI Used%'), ('index-type.mounts-high-water-pct', 'PI HWM%'),
        )

        t = Table(title, column_names, sort_by=0)

        t.add_data_source('_total_records', Extractors.sif_extractor(
            ('_total_records')))
        t.add_data_source_tuple(
            '_expired_and_evicted',
            Extractors.sif_extractor(('expired-objects', 'expired_objects')),
            Extractors.sif_extractor(('evicted-objects', 'evicted_objects')))
        t.add_data_source('_used_bytes_disk', Extractors.byte_extractor(
            ('used-bytes-disk', 'device_used_bytes')))
        t.add_data_source('_used_bytes_memory', Extractors.byte_extractor(
            ('used-bytes-memory', 'memory_used_bytes')))

        t.add_data_source('_index_type',
            lambda data: get_value_from_dict( data, ('index-type'), default_value="shmem"))
        t.add_data_source('_index_used_bytes',
            Extractors.byte_extractor(('index_used_bytes')))

        t.add_data_source('_used_disk_pct', lambda data: 100 -
                          int(data['free_pct_disk']) if data['free_pct_disk'] != " " else " ")

        t.add_data_source('_used_mem_pct', lambda data: 100 - int(
            data['free_pct_memory']) if data['free_pct_memory'] != " " else " ")

        t.add_cell_alert('available_pct', lambda data: data['available_pct'] != " " and int(data['available_pct']) <= 10)

        t.add_cell_alert('stop_writes', lambda data: data['stop_writes'] != " " and data['stop_writes'] != 'false')

        t.add_cell_alert('_used_mem_pct', lambda data: data['free_pct_memory'] != " " and (100 - int(data['free_pct_memory'])) >= int(data['high-water-memory-pct']))

        t.add_cell_alert('_used_disk_pct', lambda data: data['free_pct_disk'] != " " and (100 - int(data['free_pct_disk'])) >= int(data['high-water-disk-pct']))

        t.add_cell_alert(
            'node', lambda data: data['real_node_id'] == principal, color=terminal.fg_green)

        t.add_cell_alert(
            'namespace', lambda data: data['node'] == " ", color=terminal.fg_blue)
        t.add_cell_alert(
            '_total_records', lambda data: data['node'] == " ", color=terminal.fg_blue)
        t.add_cell_alert(
            '_used_bytes_memory', lambda data: data['node'] == " ", color=terminal.fg_blue)
        t.add_cell_alert(
            '_used_bytes_disk', lambda data: data['node'] == " ", color=terminal.fg_blue)
        t.add_cell_alert(
            '_expired_and_evicted', lambda data: data['node'] == " ", color=terminal.fg_blue)
        t.add_cell_alert('_index_used_bytes', lambda data: data['node'] == " ", color=terminal.fg_blue)

        total_res = {}

        # Need to maintain Node column ascending order per namespace.
        # If set sort_by in table, it will affect total rows. TODO: implement group_by
        # So we need to add rows as Nodes ascending order. So need to sort
        # stats.keys as per respective Node value (prefixes[node_key]).
        node_key_list = list(stats.keys())
        node_column_list = [prefixes[key] for key in node_key_list]
        sorted_node_list = [x for (y, x) in sorted(
            zip(node_column_list, node_key_list), key=lambda pair: pair[0])]

        for node_key in sorted_node_list:
            n_stats = stats[node_key]
            node = cluster.get_node(node_key)[0]
            if isinstance(n_stats, Exception):
                t.insert_row(
                    {'real_node_id': node.node_id, 'node': prefixes[node_key]})
                continue

            for ns, ns_stats in list(n_stats.items()):

                if isinstance(ns_stats, Exception):
                    row = {}
                else:
                    row = ns_stats

                _total_records = 0

                if ns not in total_res:
                    total_res[ns] = {}
                    total_res[ns]["_total_records"] = 0
                    total_res[ns]["used-bytes-memory"] = 0
                    total_res[ns]["used-bytes-disk"] = 0
                    total_res[ns]["evicted_objects"] = 0
                    total_res[ns]["expired_objects"] = 0
                    total_res[ns]["index_used_bytes"] = 0

                try:
                    _total_records += get_value_from_dict(
                        ns_stats, ('master-objects', 'master_objects'),
                        default_value=0, return_type=int)
                except Exception:
                    pass
                try:
                    _total_records += get_value_from_dict(
                        ns_stats, ('master_tombstones'), default_value=0, return_type=int)
                except Exception:
                    pass

                try:
                    _total_records += get_value_from_dict(
                        ns_stats, ('prole-objects', 'prole_objects'), default_value=0,
                        return_type=int)
                except Exception:
                    pass
                try:
                    _total_records += get_value_from_dict(
                        ns_stats, ('prole_tombstones'), default_value=0, return_type=int)
                except Exception:
                    pass

                try:
                    _total_records += get_value_from_dict(
                        ns_stats, ('non-replica-objects', 'non_replica_objects'),
                        default_value=0, return_type=int)
                except Exception:
                    pass
                try:
                    _total_records += get_value_from_dict(
                        ns_stats, ('non_replica_tombstones'), default_value=0, return_type=int)
                except Exception:
                    pass

                try:
                    total_res[ns]["used-bytes-memory"] += get_value_from_dict(
                        ns_stats, ('used-bytes-memory', 'memory_used_bytes'), return_type=int)
                except Exception:
                    pass
                try:
                    total_res[ns]["used-bytes-disk"] += get_value_from_dict(
                        ns_stats, ('used-bytes-disk', 'device_used_bytes'), return_type=int)
                except Exception:
                    pass

                try:
                    total_res[ns]["evicted_objects"] += get_value_from_dict(
                        ns_stats, ('evicted-objects', 'evicted_objects'), return_type=int)
                except Exception:
                    pass

                try:
                    total_res[ns]["expired_objects"] += get_value_from_dict(
                        ns_stats, ('expired-objects', 'expired_objects'), return_type=int)
                except Exception:
                    pass

                try:
                    total_res[ns]["index_used_bytes"] += get_value_from_dict(
                        ns_stats, ('index_flash_used_bytes', 'index_pmem_used_bytes'), default_value=0, return_type=int)
                except Exception:
                    pass

                row['namespace'] = ns
                row['real_node_id'] = node.node_id
                row['node'] = prefixes[node_key]
                set_value_in_dict(row, "available_pct", get_value_from_dict(row, ('available_pct', 'device_available_pct')))
                set_value_in_dict(row, "free_pct_disk", get_value_from_dict(row, ('free-pct-disk', 'device_free_pct')))
                set_value_in_dict(row, "free_pct_memory", get_value_from_dict(row, ('free-pct-memory', 'memory_free_pct')))
                set_value_in_dict(row, "stop_writes", get_value_from_dict(row, ('stop-writes', 'stop_writes')))
                set_value_in_dict(row, "_total_records", _total_records)

                total_res[ns]["_total_records"] += _total_records

                set_value_in_dict(row, "index-type", get_value_from_dict(row, ('index-type'), default_value="shmem"))
                set_value_in_dict(row, "index_used_bytes", get_value_from_dict(row, ('index_flash_used_bytes', 'index_pmem_used_bytes', 'memory_used_index_bytes'), default_value=0))

                if row['index-type'] != "shmem":
                    set_value_in_dict(row, "index_used_pct", get_value_from_dict(row, ('index_flash_used_pct', 'index_pmem_used_pct'), default_value=0))

                t.insert_row(row)

        for ns in total_res:
            row = {}
            row['node'] = " "
            row['available_pct'] = " "
            row["stop_writes"] = " "
            row["high-water-disk-pct"] = " "
            row["free_pct_disk"] = " "
            row["free_pct_memory"] = " "
            row["high-water-memory-pct"] = " "
            row["stop-writes-pct"] = " "
            row["index-type"] = " "
            row["index_used_pct"] = " "
            row["index-type.mounts-high-water-pct"] = " "

            row['namespace'] = ns
            row["_total_records"] = str(total_res[ns]["_total_records"])
            row["used-bytes-memory"] = str(total_res[ns]["used-bytes-memory"])
            row["used-bytes-disk"] = str(total_res[ns]["used-bytes-disk"])
            row["evicted_objects"] = str(total_res[ns]["evicted_objects"])
            row["expired_objects"] = str(total_res[ns]["expired_objects"])
            row["index_used_bytes"] = str(total_res[ns]["index_used_bytes"])

            t.insert_row(row)

        CliView.print_result(t)

    @staticmethod
    def info_namespace_object(stats, cluster, timestamp="", **ignore):
        prefixes = cluster.get_node_names()
        principal = cluster.get_expected_principal()

        title_suffix = CliView._get_timestamp_suffix(timestamp)
        title = "Namespace Object Information%s" % (title_suffix)
        column_names = (
            'namespace', 'node',
            ('_total_records', 'Total Records'),
            ('_repl_factor', "Repl Factor"),
            ('_objects', 'Objects (Master,Prole,Non-Replica)'),
            ('_tombstones', 'Tombstones (Master,Prole,Non-Replica)'),
            ('_migrates', 'Pending Migrates (tx,rx)'), ('rack-id', 'Rack ID')
        )

        t = Table(title, column_names, sort_by=0)

        t.add_data_source(
            '_total_records',
            Extractors.sif_extractor('_total_records'))

        t.add_data_source(
            '_repl_factor',
            lambda data: get_value_from_dict(
                data, ('effective_replication_factor',  # introduced post 3.15.0.1
                       'repl-factor',
                       'replication-factor')
            ))

        t.add_data_source_tuple(
            '_objects',
            Extractors.sif_extractor(('master-objects', 'master_objects')),
            Extractors.sif_extractor(('prole-objects', 'prole_objects')),
            Extractors.sif_extractor(('non_replica_objects'))
        )

        t.add_data_source_tuple(
            '_tombstones',
            Extractors.sif_extractor(('master_tombstones')),
            Extractors.sif_extractor(('prole_tombstones')),
            Extractors.sif_extractor(('non_replica_tombstones'))
        )

        t.add_data_source_tuple(
            '_migrates',
            Extractors.sif_extractor(('migrate_tx_partitions_remaining',
                                      'migrate-tx-partitions-remaining')),
            Extractors.sif_extractor(('migrate_rx_partitions_remaining',
                                      'migrate-rx-partitions-remaining')))

        t.add_cell_alert(
            'node', lambda data: data['real_node_id'] == principal, color=terminal.fg_green)

        t.add_cell_alert(
            'namespace', lambda data: data['node'] == " ", color=terminal.fg_blue)
        t.add_cell_alert(
            '_total_records', lambda data: data['node'] == " ", color=terminal.fg_blue)
        t.add_cell_alert(
            '_objects', lambda data: data['node'] == " ", color=terminal.fg_blue)
        t.add_cell_alert(
            '_tombstones', lambda data: data['node'] == " ", color=terminal.fg_blue)
        t.add_cell_alert(
            '_migrates', lambda data: data['node'] == " ", color=terminal.fg_blue)

        total_res = {}

        # Need to maintain Node column ascending order per namespace.
        # If set sort_by in table, it will affect total rows.
        # So we need to add rows as Nodes ascending order. So need to sort
        # stats.keys as per respective Node value (prefixes[node_key]).
        node_key_list = list(stats.keys())
        node_column_list = [prefixes[key] for key in node_key_list]
        sorted_node_list = [x for (y, x) in sorted(
            zip(node_column_list, node_key_list), key=lambda pair: pair[0])]

        rack_id_available = False

        for node_key in sorted_node_list:
            n_stats = stats[node_key]
            node = cluster.get_node(node_key)[0]
            if isinstance(n_stats, Exception):
                t.insert_row(
                    {'real_node_id': node.node_id, 'node': prefixes[node_key]})
                continue

            for ns, ns_stats in list(n_stats.items()):
                if isinstance(ns_stats, Exception):
                    row = {}
                else:
                    row = ns_stats
                    ns_stats['_total_records'] = 0

                if ns not in total_res:
                    total_res[ns] = {}
                    total_res[ns]["_total_records"] = 0
                    total_res[ns]["master_objects"] = 0
                    total_res[ns]["master_tombstones"] = 0
                    total_res[ns]["prole_objects"] = 0
                    total_res[ns]["prole_tombstones"] = 0
                    total_res[ns]["non_replica_objects"] = 0
                    total_res[ns]["non_replica_tombstones"] = 0
                    total_res[ns]["migrate_tx_partitions_remaining"] = 0
                    total_res[ns]["migrate_rx_partitions_remaining"] = 0

                if "rack-id" in row:
                    rack_id_available = True

                try:
                    value = get_value_from_dict(
                        ns_stats, ('master-objects', 'master_objects'), return_type=int)
                    total_res[ns]["master_objects"] += value
                    ns_stats['_total_records'] += value
                except Exception:
                    pass

                try:
                    value = get_value_from_dict(ns_stats, ('master_tombstones'), return_type=int)
                    total_res[ns]["master_tombstones"] += value
                    ns_stats['_total_records'] += value
                except Exception:
                    pass

                try:
                    value = get_value_from_dict(
                        ns_stats, ('prole-objects', 'prole_objects'), return_type=int)
                    total_res[ns]["prole_objects"] += value
                    ns_stats['_total_records'] += value
                except Exception:
                    pass

                try:
                    value = get_value_from_dict(ns_stats, ('prole_tombstones'), return_type=int)
                    total_res[ns]["prole_tombstones"] += value
                    ns_stats['_total_records'] += value
                except Exception:
                    pass

                try:
                    value = get_value_from_dict(
                        ns_stats, ('non_replica_objects'), return_type=int)
                    total_res[ns]["non_replica_objects"] += value
                    ns_stats['_total_records'] += value
                except Exception:
                    pass

                try:
                    value = get_value_from_dict(ns_stats, ('non_replica_tombstones'), return_type=int)
                    total_res[ns]["non_replica_tombstones"] += value
                    ns_stats['_total_records'] += value
                except Exception:
                    pass

                try:
                    total_res[ns]["migrate_tx_partitions_remaining"] += get_value_from_dict(
                        ns_stats, ('migrate-tx-partitions-remaining',
                                   'migrate_tx_partitions_remaining'), return_type=int)
                except Exception:
                    pass

                try:
                    total_res[ns]["migrate_rx_partitions_remaining"] += get_value_from_dict(
                        ns_stats, ('migrate-rx-partitions-remaining',
                                   'migrate_rx_partitions_remaining'), return_type=int)
                except Exception:
                    pass

                if not isinstance(ns_stats, Exception):
                    total_res[ns]['_total_records'] += ns_stats['_total_records']

                row['namespace'] = ns
                row['real_node_id'] = node.node_id
                row['node'] = prefixes[node_key]
                t.insert_row(row)

        for ns in total_res:
            row = {}
            row['node'] = " "

            row['namespace'] = ns
            row["_total_records"] = str(total_res[ns]["_total_records"])
            row["repl-factor"] = " "
            row["master_objects"] = str(total_res[ns]["master_objects"])
            row["master_tombstones"] = str(total_res[ns]["master_tombstones"])
            row["prole_objects"] = str(total_res[ns]["prole_objects"])
            row["prole_tombstones"] = str(total_res[ns]["prole_tombstones"])
            row["non_replica_objects"] = str(total_res[ns]["non_replica_objects"])
            row["non_replica_tombstones"] = str(total_res[ns]["non_replica_tombstones"])
            row["migrate_tx_partitions_remaining"] = str(
                total_res[ns]["migrate_tx_partitions_remaining"])
            row["migrate_rx_partitions_remaining"] = str(
                total_res[ns]["migrate_rx_partitions_remaining"])

            if rack_id_available:
                row["rack-id"] = " "

            t.insert_row(row)

        CliView.print_result(t)

    @staticmethod
    def info_set(stats, cluster, timestamp="", **ignore):
        prefixes = cluster.get_node_names()
        principal = cluster.get_expected_principal()

        title_suffix = CliView._get_timestamp_suffix(timestamp)
        title = "Set Information%s" % (title_suffix)
        column_names = ('set', 'namespace', 'node', ('_set-delete', 'Set Delete'), ('_n-bytes-memory', 'Mem Used'), ('_n_objects', 'Objects'), 'stop-writes-count', 'disable-eviction', 'set-enable-xdr'
                        )

        t = Table(title, column_names, sort_by=1, group_by=0)
        t.add_data_source(
            '_n-bytes-memory', Extractors.byte_extractor(('n-bytes-memory', 'memory_data_bytes')))
        t.add_data_source(
            '_n_objects', Extractors.sif_extractor(('n_objects', 'objects')))

        t.add_data_source(
            '_set-delete', lambda data: get_value_from_dict(data, ('set-delete', 'deleting')))

        t.add_cell_alert(
            'node', lambda data: data['real_node_id'] == principal, color=terminal.fg_green)

        t.add_cell_alert(
            'set', lambda data: data['node'] == " ", color=terminal.fg_blue)
        t.add_cell_alert(
            'namespace', lambda data: data['node'] == " ", color=terminal.fg_blue)
        t.add_cell_alert(
            '_n-bytes-memory', lambda data: data['node'] == " ", color=terminal.fg_blue)
        t.add_cell_alert(
            '_n_objects', lambda data: data['node'] == " ", color=terminal.fg_blue)

        total_res = {}

        # Need to maintain Node column ascending order per <set,namespace>. If set sort_by in table, it will affect total rows.
        # So we need to add rows as Nodes ascending order. So need to sort
        # stats.keys as per respective Node value (prefixes[node_key]).
        node_key_list = list(stats.keys())
        node_column_list = [prefixes[key] for key in node_key_list]
        sorted_node_list = [x for (y, x) in sorted(
            zip(node_column_list, node_key_list), key=lambda pair: pair[0])]

        for node_key in sorted_node_list:
            s_stats = stats[node_key]
            node = cluster.get_node(node_key)[0]
            if isinstance(s_stats, Exception):
                t.insert_row(
                    {'real_node_id': node.node_id, 'node': prefixes[node_key]})
                continue

            for (ns, set), set_stats in list(s_stats.items()):
                if isinstance(set_stats, Exception):
                    row = {}
                else:
                    row = set_stats

                if (ns, set) not in total_res:
                    total_res[(ns, set)] = {}
                    total_res[(ns, set)]["n-bytes-memory"] = 0
                    total_res[(ns, set)]["n_objects"] = 0
                try:
                    total_res[(ns, set)]["n-bytes-memory"] += get_value_from_dict(
                        set_stats, ('n-bytes-memory', 'memory_data_bytes'), 0, int)
                except Exception:
                    pass
                try:
                    total_res[(ns, set)][
                        "n_objects"] += get_value_from_dict(set_stats, ('n_objects', 'objects'), 0, int)
                except Exception:
                    pass

                row['set'] = set
                row['namespace'] = ns
                row['real_node_id'] = node.node_id
                row['node'] = prefixes[node_key]
                t.insert_row(row)

        for (ns, set) in total_res:
            row = {}
            row['set'] = set
            row['namespace'] = ns
            row['node'] = " "
            row['set-delete'] = " "
            row['stop-writes-count'] = " "
            row['disable-eviction'] = " "
            row['set-enable-xdr'] = " "

            row['n-bytes-memory'] = str(total_res[(ns, set)]["n-bytes-memory"])
            row["n_objects"] = str(total_res[(ns, set)]["n_objects"])

            t.insert_row(row)

        CliView.print_result(t)

    # pre 5.0
<<<<<<< HEAD
    @staticmethod
    def info_dc(stats, cluster, timestamp="", **ignore):
        prefixes = cluster.get_node_names()
        principal = cluster.get_expected_principal()

        title_suffix = CliView._get_timestamp_suffix(timestamp)
        title = "DC Information%s" % (title_suffix)
        column_names = ('node', ('_dc-name', 'DC'), ('dc-type', 'DC type'), ('_xdr_dc_size', 'DC size'),
                        'namespaces',('_lag-secs', 'Lag (sec)'), ('_xdr_dc_remote_ship_ok', 'Records Shipped'),
                        ('_latency_avg_ship_ema', 'Avg Latency (ms)'), ('_xdr-dc-state', 'Status')
                        )

        t = Table(title, column_names, group_by=1)

        t.add_data_source(
            '_dc-name', lambda data: get_value_from_dict(data, ('dc-name', 'DC_Name')))

        t.add_data_source('_xdr_dc_size', lambda data: get_value_from_dict(
            data, ('xdr_dc_size', 'dc_size', 'dc_as_size', 'dc_http_good_locations')))

        t.add_data_source(
            '_lag-secs', Extractors.time_extractor(('xdr-dc-timelag', 'xdr_dc_timelag', 'dc_timelag')))

        t.add_data_source('_xdr_dc_remote_ship_ok', lambda data: get_value_from_dict(
            data, ('xdr_dc_remote_ship_ok', 'dc_remote_ship_ok', 'dc_recs_shipped_ok', 'dc_ship_success')))

        t.add_data_source('_latency_avg_ship_ema', lambda data: get_value_from_dict(
            data, ('latency_avg_ship_ema', 'dc_latency_avg_ship', 'dc_latency_avg_ship_ema', 'dc_ship_latency_avg')))

        t.add_data_source('_xdr-dc-state', lambda data:
                          get_value_from_dict(data, ('xdr_dc_state', 'xdr-dc-state', 'dc_state')))

        t.add_cell_alert(
            'node', lambda data: data['real_node_id'] == principal, color=terminal.fg_green)

        row = None
        for node_key, dc_stats in list(stats.items()):
            if isinstance(dc_stats, Exception):
                dc_stats = {}
            node = cluster.get_node(node_key)[0]
            for dc, row in list(dc_stats.items()):
                if isinstance(row, Exception):
                    row = {}
                if row:
                    row['real_node_id'] = node.node_id
                    row['node'] = prefixes[node_key]
                    t.insert_row(row)
        CliView.print_result(t)

    # pre 5.0
    @staticmethod
    def info_old_XDR(stats, builds, xdr_enable, cluster, timestamp="", **ignore):
        if not max(xdr_enable.values()):
=======
    @staticmethod
    def info_dc(stats, cluster, timestamp="", **ignore):
        prefixes = cluster.get_node_names()
        principal = cluster.get_expected_principal()

        title_suffix = CliView._get_timestamp_suffix(timestamp)
        title = "DC Information%s" % (title_suffix)
        column_names = ('node', ('_dc-name', 'DC'), ('dc-type', 'DC type'), ('_xdr_dc_size', 'DC size'),
                        'namespaces',('_lag-secs', 'Lag (sec)'), ('_xdr_dc_remote_ship_ok', 'Records Shipped'),
                        ('_latency_avg_ship_ema', 'Avg Latency (ms)'), ('_xdr-dc-state', 'Status')
                        )

        t = Table(title, column_names, group_by=1)

        t.add_data_source(
            '_dc-name', lambda data: get_value_from_dict(data, ('dc-name', 'DC_Name')))

        t.add_data_source('_xdr_dc_size', lambda data: get_value_from_dict(
            data, ('xdr_dc_size', 'dc_size', 'dc_as_size', 'dc_http_good_locations')))

        t.add_data_source(
            '_lag-secs', Extractors.time_extractor(('xdr-dc-timelag', 'xdr_dc_timelag', 'dc_timelag')))

        t.add_data_source('_xdr_dc_remote_ship_ok', lambda data: get_value_from_dict(
            data, ('xdr_dc_remote_ship_ok', 'dc_remote_ship_ok', 'dc_recs_shipped_ok', 'dc_ship_success')))

        t.add_data_source('_latency_avg_ship_ema', lambda data: get_value_from_dict(
            data, ('latency_avg_ship_ema', 'dc_latency_avg_ship', 'dc_latency_avg_ship_ema', 'dc_ship_latency_avg')))

        t.add_data_source('_xdr-dc-state', lambda data:
                          get_value_from_dict(data, ('xdr_dc_state', 'xdr-dc-state', 'dc_state')))

        t.add_cell_alert(
            'node', lambda data: data['real_node_id'] == principal, color=terminal.fg_green)

        row = None
        for node_key, dc_stats in stats.iteritems():
            if isinstance(dc_stats, Exception):
                dc_stats = {}
            node = cluster.get_node(node_key)[0]
            for dc, row in dc_stats.iteritems():
                if isinstance(row, Exception):
                    row = {}
                if row:
                    row['real_node_id'] = node.node_id
                    row['node'] = prefixes[node_key]
                    t.insert_row(row)
        CliView.print_result(t)

    # pre 5.0
    @staticmethod
    def info_old_XDR(stats, builds, xdr_enable, cluster, timestamp="", **ignore):
        if not max(xdr_enable.itervalues()):
>>>>>>> 6b97929f
            return

        prefixes = cluster.get_node_names()
        principal = cluster.get_expected_principal()

        title_suffix = CliView._get_timestamp_suffix(timestamp)
        title = "XDR Information%s" % (title_suffix)
        column_names = ('node', 'build', ('_bytes-shipped', 'Data Shipped'), '_free-dlog-pct', ('_lag-secs', 'Lag (sec)'), '_req-outstanding',
                        '_req-shipped-success', '_req-shipped-errors', ('_cur_throughput', 'Cur Throughput'), ('_latency_avg_ship', 'Avg Latency (ms)'), '_xdr-uptime')

        t = Table(title, column_names, group_by=1)

        t.add_data_source('_xdr-uptime', Extractors.time_extractor(
            ('xdr-uptime', 'xdr_uptime')))

        t.add_data_source('_bytes-shipped',
                          Extractors.byte_extractor(
                              ('esmt-bytes-shipped', 'esmt_bytes_shipped', 'xdr_ship_bytes')))

        t.add_data_source('_lag-secs',
                          Extractors.time_extractor('xdr_timelag'))

        t.add_data_source('_req-outstanding',
                          Extractors.sif_extractor(('stat_recs_outstanding', 'xdr_ship_outstanding_objects')))

        t.add_data_source('_req-shipped-errors',
                          Extractors.sif_extractor('stat_recs_ship_errors'))

        t.add_data_source('_req-shipped-success',
                          Extractors.sif_extractor(('stat_recs_shipped_ok', 'xdr_ship_success')))

        t.add_data_source('_cur_throughput',
                          lambda data: get_value_from_dict(data, ('cur_throughput', 'xdr_throughput')))

        t.add_data_source('_latency_avg_ship',
                          lambda data: get_value_from_dict(data, ('latency_avg_ship', 'xdr_ship_latency_avg')))

        # Highlight red if lag is more than 30 seconds
        t.add_cell_alert(
            '_lag-secs', lambda data: int(data['xdr_timelag']) >= 300)

        t.add_cell_alert(
            'node', lambda data: data['real_node_id'] == principal, color=terminal.fg_green)

        row = None
        for node_key, row in list(stats.items()):
            if isinstance(row, Exception):
                row = {}

            node = cluster.get_node(node_key)[0]
            if xdr_enable[node_key]:
                if row:
                    row['build'] = builds[node_key]
                    set_value_in_dict(
                        row, '_free-dlog-pct', get_value_from_dict(row, ('free_dlog_pct', 'free-dlog-pct', 'dlog_free_pct')))
                    if row['_free-dlog-pct'].endswith("%"):
                        row['_free-dlog-pct'] = row['_free-dlog-pct'][:-1]

                    set_value_in_dict(row, 'xdr_timelag', get_value_from_dict(
                        row, ('xdr_timelag', 'timediff_lastship_cur_secs')))
                    if not get_value_from_dict(row, ('stat_recs_shipped_ok', 'xdr_ship_success')):
                        set_value_in_dict(row, 'stat_recs_shipped_ok', str(int(get_value_from_dict(row, ('stat_recs_shipped', 'stat-recs-shipped'), 0))
                                                                           -
                                                                           int(get_value_from_dict(
                                                                               row, ('err_ship_client', 'err-ship-client'), 0))
                                                                           - int(get_value_from_dict(row, ('err_ship_server', 'err-ship-server'), 0))))
                    set_value_in_dict(row, 'stat_recs_ship_errors', str(int(get_value_from_dict(row, ('err_ship_client', 'err-ship-client', 'xdr_ship_source_error'), 0))
                                                                        + int(get_value_from_dict(row, ('err_ship_server', 'err-ship-server', 'xdr_ship_destination_error'), 0))))
                else:
                    row = {}
                    row['node-id'] = node.node_id
                row['real_node_id'] = node.node_id
            else:
                continue

            row['node'] = prefixes[node_key]

            t.insert_row(row)
        CliView.print_result(t)

    @staticmethod
    def info_XDR(stats, builds, xdr_enable, cluster, timestamp="", title="XDR Information", **ignore):
<<<<<<< HEAD
        if not max(xdr_enable.values()):
=======
        if not max(xdr_enable.itervalues()):
>>>>>>> 6b97929f
            return

        prefixes = cluster.get_node_names()
        principal = cluster.get_expected_principal()

        title_suffix = CliView._get_timestamp_suffix(timestamp)
        title = title + "%s" % (title_suffix)
        column_names = ('node', 'namespaces', ('_lag-secs', 'Lag (sec)'), ('success', 'Success'),
                        ('retry_conn_reset', 'Retry Connection Reset'), ('retry_dest', 'Retry Destination'),
                        ('total_recoveries', 'Recoveries'), ('latency_ms', 'Avg Latency (ms)'),
                        ('throughput', 'Throughput (rec/s)')
                        )

        t = Table(title, column_names, group_by=1, style=Styles.HORIZONTAL)


        t.add_data_source(
            '_lag-secs', Extractors.time_extractor(('xdr-dc-timelag', 'xdr_dc_timelag', 'dc_timelag')))

        t.add_data_source('success', lambda data: get_value_from_dict(
            data, ('success')))
        
        t.add_data_source('retry_conn_reset', lambda data: get_value_from_dict(
            data, ('retry_conn_reset')))

        t.add_data_source('retry_dest', lambda data: get_value_from_dict(
            data, ('retry_dest')))

        t.add_data_source('total_recoveries', lambda data: get_value_from_dict(
            data, ('total_recoveries')))

        t.add_data_source('Avg Latency (ms)', lambda data: get_value_from_dict(
            data, ('latency_ms')))

        t.add_data_source('Throughput (records per second)', lambda data: get_value_from_dict(
            data, ('throughput')))

        t.add_data_source('_latency_avg_ship_ema', lambda data: get_value_from_dict(
            data, ('latency_avg_ship_ema', 'dc_latency_avg_ship', 'dc_latency_avg_ship_ema', 'dc_ship_latency_avg')))

        t.add_cell_alert(
            'node', lambda data: data['real_node_id'] == principal, color=terminal.fg_green)

        row = None
<<<<<<< HEAD
        for node_key, row in list(stats.items()):
=======
        for node_key, row in stats.iteritems():
>>>>>>> 6b97929f
            if isinstance(row, Exception):
                row = {}
            node = cluster.get_node(node_key)[0]
            row['real_node_id'] = node.node_id
            row['node'] = prefixes[node_key]
            row['total_recoveries'] = int(row['recoveries']) + int(row['recoveries_pending'])
            t.insert_row(row)

        CliView.print_result(t)

    @staticmethod
    def info_sindex(stats, cluster, timestamp="", **ignore):
        prefixes = cluster.get_node_names()
        principal = cluster.get_expected_principal()

        title_suffix = CliView._get_timestamp_suffix(timestamp)
        title = "Secondary Index Information%s" % (title_suffix)
        column_names = ('node', ('indexname', 'Index Name'), ('indextype', 'Index Type'), ('ns', 'Namespace'), 'set', ('_bins', 'Bins'), ('_num_bins', 'Num Bins'), ('type', 'Bin Type'),
                        'state', 'sync_state', 'keys', 'entries', 'si_accounted_memory', ('_query_reqs', 'q'), ('_stat_write_success', 'w'), ('_stat_delete_success', 'd'), ('_query_avg_rec_count', 's'))

        t = Table(title, column_names, group_by=1, sort_by=2)
        t.add_data_source(
            '_bins', lambda data: get_value_from_dict(data, ('bins', 'bin')))
        t.add_data_source('_num_bins', lambda data: get_value_from_dict(
            data, ('num_bins'), default_value=1))
        t.add_data_source(
            'entries', Extractors.sif_extractor(('entries', 'objects')))
        t.add_data_source(
            '_query_reqs', Extractors.sif_extractor(('query_reqs')))
        t.add_data_source('_stat_write_success', Extractors.sif_extractor(
            ('stat_write_success', 'write_success')))
        t.add_data_source('_stat_delete_success', Extractors.sif_extractor(
            ('stat_delete_success', 'delete_success')))
        t.add_data_source(
            '_query_avg_rec_count', Extractors.sif_extractor(('query_avg_rec_count')))
        t.add_cell_alert(
            'node', lambda data: data['real_node_id'] == principal, color=terminal.fg_green)
        for stat in list(stats.values()):
            for node_key, n_stats in list(stat.items()):
                node = cluster.get_node(node_key)[0]
                if isinstance(n_stats, Exception):
                    row = {}
                else:
                    row = n_stats
                row['real_node_id'] = node.node_id
                row['node'] = prefixes[node_key]
                t.insert_row(row)

        CliView.print_result(t)

    @staticmethod
    def show_grep(title, summary):
        if not summary or len(summary.strip()) == 0:
            return
        if title:
            print("************************** %s **************************" % (title))
        CliView.print_result(summary)

    @staticmethod
    def show_distribution(title, histogram, unit, hist, cluster, like=None, timestamp="", **ignore):
        prefixes = cluster.get_node_names()

        likes = compile_likes(like)

        columns = ["%s%%" % (n) for n in range(10, 110, 10)]
        percentages = columns[:]
        columns.insert(0, 'node')

        title_suffix = CliView._get_timestamp_suffix(timestamp)
        description = "Percentage of records having %s less than or " % (hist) + \
                      "equal to value measured in %s" % (unit)

        namespaces = set(filter(likes.search, list(histogram.keys())))

        for namespace, node_data in list(histogram.items()):
            if namespace not in namespaces or not node_data or isinstance(node_data, Exception):
                continue

            t = Table("%s - %s in %s%s" % (namespace, title, unit,
                                           title_suffix), columns, description=description)
            for node_id, data in list(node_data.items()):
                if not data or isinstance(data, Exception):
                    continue

                percentiles = data['percentiles']
                row = {}
                row['node'] = prefixes[node_id]
                for percent in percentages:
                    row[percent] = percentiles.pop(0)

                t.insert_row(row)

            CliView.print_result(t)

    @staticmethod
    def show_object_distribution(title, histogram, unit, hist, bucket_count, set_bucket_count, cluster, like=None, timestamp="", loganalyser_mode=False, **ignore):
        prefixes = cluster.get_node_names()

        likes = compile_likes(like)

        title_suffix = CliView._get_timestamp_suffix(timestamp)
        description = "Number of records having %s in the range " % (hist) + \
                      "measured in %s" % (unit)

        namespaces = set(filter(likes.search, list(histogram.keys())))

        for namespace, node_data in list(histogram.items()):
            if namespace not in namespaces:
                continue
            columns = []
            for column in node_data["columns"]:
                # Tuple is required to give specific column display name,
                # otherwise it will print same column name but in title_format
                # (ex. KB -> Kb)
                columns.append((column, column))
            columns.insert(0, 'node')
            t = Table("%s - %s in %s%s" % (namespace, title, unit,
                                           title_suffix), columns, description=description)
            if not loganalyser_mode:
                for column in columns:
                    if column != 'node':
                        t.add_data_source(
                            column, Extractors.sif_extractor(column))

            for node_id, data in list(node_data.items()):
                if node_id == "columns":
                    continue

                row = data['values']
                row['node'] = prefixes[node_id]
                t.insert_row(row)

            CliView.print_result(t)
            if set_bucket_count and (len(columns) - 1) < bucket_count:
                print("%sShowing only %s bucket%s as remaining buckets have zero objects%s\n" % (terminal.fg_green(), (len(columns) - 1), "s" if (len(columns) - 1) > 1 else "", terminal.fg_clear()))

    @staticmethod
    def _update_latency_column_list(data, all_columns):
        if not data or "columns" not in data or not data["columns"]:
            return

        for column in data["columns"]:
            if column[0] == '>':
                c = int(column[1:-2])
                all_columns.add((c,(column, "%%>%dMs"%c)))

            elif column[0:2] == "%>":
                c = int(column[2:-2])
                all_columns.add((c, column))

    @staticmethod
    def _create_latency_row(data, ns=" "):
        if not data or "columns" not in data or not data["columns"] or "values" not in data or not data["values"]:
            return

        rows = []

        columns = data.pop("columns", None)
        for _values in data["values"]:
            row = dict(list(zip(columns, _values)))
            row['namespace'] = ns
            rows.append(row)

        return rows

    @staticmethod
    def show_latency(latency, cluster, machine_wise_display=False, show_ns_details=False, like=None, timestamp="", **ignore):
        prefixes = cluster.get_node_names()

        if like:
            likes = compile_likes(like)

        if not machine_wise_display:
            if like:
                histograms = set(filter(likes.search, list(latency.keys())))
            else:
                histograms = set(latency.keys())

        title_suffix = CliView._get_timestamp_suffix(timestamp)

        for hist_or_node, data in sorted(latency.items()):
            if not machine_wise_display and hist_or_node not in histograms:
                continue
            title = "%s Latency%s" % (hist_or_node, title_suffix)

            if machine_wise_display:
                if like:
                    histograms = set(filter(likes.search, list(data.keys())))
                else:
                    histograms = set(data.keys())
            all_columns = set()
            for node_or_hist_id, _data in list(data.items()):
                if machine_wise_display and node_or_hist_id not in histograms:
                    continue

                for _type, _type_data in list(_data.items()):
                    if _type == "namespace" and not show_ns_details:
                        continue

                    if _type == "total":
                        CliView._update_latency_column_list(_type_data, all_columns=all_columns)

                    else:
                        for ns, ns_data in list(_type_data.items()):
                            CliView._update_latency_column_list(ns_data, all_columns=all_columns)

            all_columns = [c[1] for c in sorted(all_columns, key=lambda c:c[0])]
            all_columns.insert(0, 'ops/sec')
            all_columns.insert(0, 'Time Span')
            if show_ns_details:
                all_columns.insert(0, 'namespace')
            if machine_wise_display:
                all_columns.insert(0, 'histogram')
            else:
                all_columns.insert(0, 'node')

            t = Table(title, all_columns)
            if show_ns_details:
                for c in all_columns:
                    t.add_cell_alert(
                        c, lambda data: data['namespace'] == " ", color=terminal.fg_blue)
            for node_or_hist_id, _data in list(data.items()):
                if machine_wise_display and node_or_hist_id not in histograms:
                    continue

                for _type in sorted(_data.keys()):
                    if _type == "namespace" and not show_ns_details:
                        continue

                    _type_data = _data[_type]
                    rows = []

                    if _type == "total":
                        rows = CliView._create_latency_row(_type_data)

                    else:
                        for _ns, _ns_data in list(_type_data.items()):
                            rows += CliView._create_latency_row(_ns_data, ns=_ns)

                    for row in rows:
                        if not row or isinstance(row, Exception):
                            continue

                        if machine_wise_display:
                            row['histogram'] = node_or_hist_id
                        else:
                            row['node'] = prefixes[node_or_hist_id]
                        t.insert_row(row)

            CliView.print_result(t)

    @staticmethod
    def show_config(title, service_configs, cluster, like=None, diff=None, show_total=False, title_every_nth=0, flip_output=False, timestamp="", **ignore):        
        prefixes = cluster.get_node_names()
        column_names = set()

        if diff and service_configs:
            config_sets = (set(service_configs[d].items())
                           for d in service_configs if service_configs[d])
            union = set.union(*config_sets)
            # Regenerating generator expression for config_sets.
            config_sets = (set(service_configs[d].items())
                           for d in service_configs if service_configs[d])
            intersection = set.intersection(*config_sets)
            column_names = list(dict(union - intersection).keys())
        else:
            for config in list(service_configs.values()):
                if isinstance(config, Exception):
                    continue
                column_names.update(list(config.keys()))

        column_names = sorted(column_names)
        if like:
            likes = compile_likes(like)

            column_names = list(filter(likes.search, column_names))

        if len(column_names) == 0:
            return ''

        column_names.insert(0, "NODE")

        table_style = Styles.VERTICAL
        if flip_output:
            table_style = Styles.HORIZONTAL

        if show_total:
            n_last_columns_ignore_sort = 1
        else:
            n_last_columns_ignore_sort = 0

        title_suffix = CliView._get_timestamp_suffix(timestamp)
        title = title + title_suffix
        t = Table(title, column_names,
                  title_format=TitleFormats.no_change, style=table_style, n_last_columns_ignore_sort=n_last_columns_ignore_sort)

        row = None
        if show_total:
            row_total = {}
        for node_id, row in list(service_configs.items()):
            if isinstance(row, Exception):
                row = {}

            row['NODE'] = prefixes[node_id]
            t.insert_row(row)

            if show_total:
                for key, val in list(row.items()):
                    if (val.isdigit()):
                        try:
                            row_total[key] = row_total[key] + int(val)
                        except Exception:
                            row_total[key] = int(val)
        if show_total:
            row_total['NODE'] = "Total"
            t.insert_row(row_total)

        CliView.print_result(
            t.__str__(horizontal_title_every_nth=title_every_nth))

    @staticmethod
    def show_grep_count(title, grep_result, title_every_nth=0, like=None, diff=None, **ignore):
        column_names = set()
        if grep_result:
            if grep_result[list(grep_result.keys())[0]]:
                column_names = CliView._sort_list_with_string_and_datetime(
                    list(grep_result[list(grep_result.keys())[0]][COUNT_RESULT_KEY].keys()))

        if len(column_names) == 0:
            return ''

        column_names.insert(0, "NODE")

        t = Table(title, column_names,
                  title_format=TitleFormats.no_change, style=Styles.VERTICAL)

        for file in sorted(grep_result.keys()):
            if isinstance(grep_result[file], Exception):
                row1 = {}
                row2 = {}
            else:
                row1 = grep_result[file]["count_result"]
                row2 = {}
                for key in list(grep_result[file]["count_result"].keys()):
                    row2[key] = "|"

            row1['NODE'] = file

            row2['NODE'] = "|"

            t.insert_row(row1)
            t.insert_row(row2)

        t.ignore_sort()

        CliView.print_result(
            t.__str__(horizontal_title_every_nth=2 * title_every_nth))

    @staticmethod
    def show_grep_diff(title, grep_result, title_every_nth=0, like=None, diff=None, **ignore):
        column_names = set()
        different_writer_info = False

        if grep_result and grep_result[list(grep_result.keys())[0]]:
            if "diff_end" in grep_result[list(grep_result.keys())[0]]["value"]:
                for _k in list(grep_result.keys()):
                    try:
                        if grep_result[_k]["value"]["diff_end"]:
                            different_writer_info = True
                        grep_result[_k]["value"].pop("diff_end")
                    except Exception:
                        continue

            column_names = CliView._sort_list_with_string_and_datetime(
                list(grep_result[list(grep_result.keys())[0]]["value"].keys()))

        if len(column_names) == 0:
            return ''

        column_names.insert(0, ".")
        column_names.insert(0, "NODE")

        t = Table(title, column_names,
                  title_format=TitleFormats.no_change, style=Styles.VERTICAL)

        for file in sorted(grep_result.keys()):
            if isinstance(grep_result[file], Exception):
                row1 = {}
                row2 = {}
                row3 = {}
            else:
                row1 = grep_result[file]["value"]
                row2 = grep_result[file]["diff"]
                row3 = {}
                for key in list(grep_result[file]["value"].keys()):
                    row3[key] = "|"

            row1['NODE'] = file
            row1['.'] = "Total"

            row2['NODE'] = "."
            row2['.'] = "Diff"

            row3['NODE'] = "|"
            row3['.'] = "|"

            t.insert_row(row1)
            t.insert_row(row2)
            t.insert_row(row3)

        t.ignore_sort()

        CliView.print_result(
            t.__str__(horizontal_title_every_nth=title_every_nth * 3))
        if different_writer_info:
            print("\n" + terminal.fg_red() + "Input Key is not uniq, multiple writer instance (server_file:line_no) found." + terminal.fg_clear())

    @staticmethod
    def _sort_list_with_string_and_datetime(keys):
        if not keys:
            return keys
        dt_list = []
        remove_list = []
        for key in keys:
            try:
                dt_list.append(datetime.datetime.strptime(key, DT_FMT))
                remove_list.append(key)
            except Exception:
                pass
        for rm_key in remove_list:
            keys.remove(rm_key)
        if keys:
            keys = sorted(keys)
        if dt_list:
            dt_list = [k.strftime(DT_FMT) for k in sorted(dt_list)]
        if keys and not dt_list:
            return keys
        if dt_list and not keys:
            return dt_list
        dt_list.extend(keys)
        return dt_list

    @staticmethod
    def show_log_latency(title, grep_result, title_every_nth=0, like=None, diff=None, **ignore):
        column_names = set()
        tps_key = ("ops/sec", None)

        if grep_result:
            # find column names
            if grep_result[list(grep_result.keys())[0]]:
                column_names = CliView._sort_list_with_string_and_datetime(
                    list(grep_result[list(grep_result.keys())[0]][tps_key].keys()))

        if len(column_names) == 0:
            return ''
        column_names.insert(0, ".")
        column_names.insert(0, "NODE")

        t = Table(title, column_names,
                  title_format=TitleFormats.no_change, style=Styles.VERTICAL)

        row = None
        sub_columns_per_column = 0
        for file in sorted(grep_result.keys()):
            if isinstance(grep_result[file], Exception):
                continue
            else:
                is_first = True
                sub_columns_per_column = len(list(grep_result[file].keys()))
                relative_stats_columns = []

                for key, unit in sorted(list(grep_result[file].keys()), key=lambda tup: str(tup[0])):
                    if key == tps_key[0]:
                        continue

                    if not unit:
                        # this is relative stat column
                        relative_stats_columns.append((key, unit))
                        continue

                    row = grep_result[file][(key, unit)]
                    if is_first:
                        row['NODE'] = file
                        is_first = False
                    else:
                        row['NODE'] = "."

                    row['.'] = "%% >%d%s" % (key, unit)
                    t.insert_row(row)

                row = grep_result[file][tps_key]
                row['NODE'] = "."
                row['.'] = tps_key[0]
                t.insert_row(row)

                for stat in relative_stats_columns:
                    row = grep_result[file][stat]
                    row['NODE'] = "."
                    row['.'] = stat[0]
                    t.insert_row(row)

                row = {}
                for key in list(grep_result[file][tps_key].keys()):
                    row[key] = "|"

                row['NODE'] = "|"
                row['.'] = "|"
                t.insert_row(row)

        t.ignore_sort()
        CliView.print_result(t.__str__(
            horizontal_title_every_nth=title_every_nth * (sub_columns_per_column + 1)))

    @staticmethod
    def show_stats(*args, **kwargs):
        CliView.show_config(*args, **kwargs)

    @staticmethod
    def show_mapping(col1, col2, mapping, like=None, timestamp="", **ignore):
        if not mapping:
            return

        column_names = []
        column_names.insert(0, col2)
        column_names.insert(0, col1)

        title_suffix = CliView._get_timestamp_suffix(timestamp)
        t = Table("%s to %s Mapping%s" % (col1, col2, title_suffix), column_names,
                  title_format=TitleFormats.no_change, style=Styles.HORIZONTAL)

        if like:
            likes = compile_likes(like)
            filtered_keys = list(filter(likes.search, list(mapping.keys())))

        else:
            filtered_keys = list(mapping.keys())

        for col1_val, col2_val in list(mapping.items()):
            if col1_val not in filtered_keys:
                continue
            row = {}
            if not isinstance(col2_val, Exception):
                row[col1] = col1_val
                row[col2] = col2_val
            t.insert_row(row)
        CliView.print_result(t)

    @staticmethod
    def show_health(*args, **kwargs):
        CliView.show_config(*args, **kwargs)

    @staticmethod
    def asinfo(results, line_sep, show_node_name, cluster, **kwargs):
        like = set([])
        if 'like' in kwargs:
            like = set(kwargs['like'])

        for node_id, value in list(results.items()):

            if show_node_name:
                prefix = cluster.get_node_names()[node_id]
                node = cluster.get_node(node_id)[0]
                print("%s%s (%s) returned%s:" % (terminal.bold(), prefix, node.ip, terminal.reset()))

            if isinstance(value, Exception):
                print("%s%s%s" % (terminal.fg_red(), value, terminal.reset()))
                print("\n")
            else:
                if is_str(value):
                    delimiter = find_delimiter_in(value)
                    value = value.split(delimiter)

                    if like:
                        likes = compile_likes(like)
                        value = list(filter(likes.search, value))

                    if line_sep:
                        value = "\n".join(value)
                    else:
                        value = delimiter.join(value)

                    print(value)
                    if show_node_name:
                        print()
                else:
                    i = 1
                    for name, val in list(value.items()):
                        print(i, ": ", name)
                        print("    ", val)
                        i += 1
                    if show_node_name:
                        print()

    @staticmethod
    def group_output(output):
        i = 0
        while i < len(output):
            group = output[i]

            if group == '\033':
                i += 1
                while i < len(output):
                    group = group + output[i]
                    if output[i] == 'm':
                        i += 1
                        break
                    i += 1
                yield group
                continue
            else:
                yield group
                i += 1

    @staticmethod
    def peekable(peeked, remaining):
        for val in remaining:
            while peeked:
                yield peeked.pop(0)
            yield val

    @staticmethod
    def watch(ctrl, line):
        diff_highlight = True
        sleep = 2.0
        num_iterations = False

        try:
            sleep = float(line[0])
            line.pop(0)
        except Exception:
            pass
        else:
            try:
                num_iterations = int(line[0])
                line.pop(0)
            except Exception:
                pass

        if line[0] == "--no-diff":
            diff_highlight = False
            line.pop(0)

        if not terminal.color_enabled:
            diff_highlight = False

        try:
            real_stdout = sys.stdout
            sys.stdout = mystdout = StringIO()
            previous = None
            count = 1
            while True:
                highlight = False
                ctrl.execute(line[:])
                output = mystdout.getvalue()
                mystdout.truncate(0)
                mystdout.seek(0)

                if previous and diff_highlight:
                    result = []
                    prev_iterator = CliView.group_output(previous)
                    next_peeked = []
                    next_iterator = CliView.group_output(output)
                    next_iterator = CliView.peekable(
                        next_peeked, next_iterator)

                    for prev_group in prev_iterator:
                        if '\033' in prev_group:
                            # skip prev escape seq
                            continue

                        for next_group in next_iterator:
                            if '\033' in next_group:
                                # add current escape seq
                                result += next_group
                                continue
                            elif next_group == '\n':
                                if prev_group != '\n':
                                    next_peeked.append(next_group)
                                    break
                                if highlight:
                                    result += terminal.uninverse()
                                    highlight = False
                            elif prev_group == next_group:
                                if highlight:
                                    result += terminal.uninverse()
                                    highlight = False
                            else:
                                if not highlight:
                                    result += terminal.inverse()
                                    highlight = True

                            result += next_group

                            if '\n' == prev_group and '\n' != next_group:
                                continue
                            break

                    for next_group in next_iterator:
                        if next_group == ' ' or next_group == '\n':
                            if highlight:
                                result += terminal.uninverse()
                                highlight = False
                        else:
                            if not highlight:
                                result += terminal.inverse()
                                highlight = True

                        result += next_group

                    if highlight:
                        result += terminal.reset()
                        highlight = False

                    result = "".join(result)
                    previous = output
                else:
                    result = output
                    previous = output

                ts = time.time()
                st = datetime.datetime.fromtimestamp(
                    ts).strftime(' %Y-%m-%d %H:%M:%S')
                command = " ".join(line)
                print("[%s '%s' sleep: %ss iteration: %s" % (
                    st, command, sleep, count), end=' ', file=real_stdout)
                if num_iterations:
                    print(" of %s" % (num_iterations), end=' ', file=real_stdout)
                print("]", file=real_stdout)
                print(result, file=real_stdout)

                if num_iterations and num_iterations <= count:
                    break

                count += 1
                time.sleep(sleep)

        except (KeyboardInterrupt, SystemExit):
            return
        finally:
            sys.stdout = real_stdout
            print(str(''))

###########################
### Health Print functions
###########################

    @staticmethod
    def _print_data(d):
        if d is None:
            return
        if isinstance(d, tuple):
            print(d)
        elif isinstance(d, dict):
            print_dict(d)
        else:
            print(str(d))

    @staticmethod
    def _print_counter_list(data, header=None):
        if not data:
            return
        print("\n" + ("_" * 100) + "\n")
        if header:
            print(terminal.fg_red() + terminal.bold() + str(header) + " ::\n" + terminal.unbold() + terminal.fg_clear())
        for d in data:
            CliView._print_data(d)
            print("")

    @staticmethod
    def _print_status(status_counters, verbose=False):
        if not status_counters:
            return
        s = "\n" + terminal.bold() + "Summary".center(H_width, "_") + terminal.unbold()
        s += "\n" + CliView._get_header("Total") + CliView._get_msg([str(status_counters[HealthResultCounter.ASSERT_QUERY_COUNTER])])
        s += CliView._get_header("Passed") + CliView._get_msg([str(status_counters[HealthResultCounter.ASSERT_PASSED_COUNTER])])
        s += CliView._get_header("Failed") + CliView._get_msg([str(status_counters[HealthResultCounter.ASSERT_FAILED_COUNTER])])
        s += CliView._get_header("Skipped") + CliView._get_msg([str(status_counters[HealthResultCounter.ASSERT_QUERY_COUNTER]
                                                        - status_counters[HealthResultCounter.ASSERT_FAILED_COUNTER]
                                                        - status_counters[HealthResultCounter.ASSERT_PASSED_COUNTER])])
        print(s)

    @staticmethod
    def _print_debug_messages(ho):
        try:
            for d in ho[HealthResultType.DEBUG_MESSAGES]:
                try:
                    print("Value of %s:" % (d[1]))
                    CliView._print_data(d[2])
                except Exception:
                    pass
        except Exception:
            pass

    @staticmethod
    def _print_exceptions(ho):
        try:
            for e in ho[HealthResultType.EXCEPTIONS]:
                try:
                    CliView._print_counter_list(
                        data=ho[HealthResultType.EXCEPTIONS][e], header="%s Exceptions" % (e.upper()))
                except Exception:
                    pass
        except Exception:
            pass

    @staticmethod
    def _get_header(header):
        return "\n" + terminal.bold() + ("%s:" % header).rjust(H1_offset) + \
            terminal.unbold() + " ".rjust(H2_offset - H1_offset)

    @staticmethod
    def _get_msg(msg, level=None):
        if level is not None:
            if level == AssertLevel.WARNING:
                return terminal.fg_blue() + ("\n" + " ".rjust(H2_offset)).join(msg) + terminal.fg_clear()
            elif level == AssertLevel.INFO:
                return terminal.fg_green() + ("\n" + " ".rjust(H2_offset)).join(msg) + terminal.fg_clear()
            else:
                return terminal.fg_red() + ("\n" + " ".rjust(H2_offset)).join(msg) + terminal.fg_clear()
        else:
            return ("\n" + " ".rjust(H2_offset)).join(msg)

    @staticmethod
    def _format_value(val, formatting=True):
        if not val or not formatting:
            return val

        if isinstance(val, int):
            try:
                # For python 2.7
                return str(format(val, ',d'))

            except Exception:
                try:
                    # For python 2.6
                    locale.setlocale(locale.LC_ALL, 'en_US.UTF-8')
                    return str(locale.format('%d', val, True))

                except Exception:
                    pass

        elif isinstance(val, float):
            return_val = None
            try:
                # For python 2.7
                return_val = format(val, ',f')

            except Exception:
                try:
                    # For python 2.6
                    locale.setlocale(locale.LC_ALL, 'en_US.UTF-8')
                    return_val = locale.format('%f', val, True)

                except Exception:
                    pass

            if return_val is not None:
                return_val = str(return_val)
                if '.' in return_val:
                    return_val = return_val.rstrip('0')
                    return_val = return_val.rstrip('.')
                return return_val

        elif isinstance(val, str) and val.isdigit():
            return CliView._format_value(int(val))

        elif isinstance(val, str):
            try:
                val = float(val)
                return CliView._format_value(val)
            except Exception:
                pass

        return val

    @staticmethod
    def _get_kv_msg_list(kv_list):
        if not kv_list:
            return []

        res_str = []
        for kv in kv_list:
            if not isinstance(kv, tuple):
                res_str.append(str(kv))
                continue

            tmp_res_str = str(kv[0])
            if kv[1] and isinstance(kv[1], list):
                _str = None
                for _kv in kv[1]:
                    if _kv:
                        try:
                            _str += ", " + ("%s:"%(str(_kv[0])) if len(str(_kv[0]).strip())>0 else "") + "%s"%(CliView._format_value(_kv[1], _kv[2]))
                        except Exception:
                            _str = ("%s:"%(str(_kv[0])) if len(str(_kv[0]).strip())>0 else "") + "%s"%(CliView._format_value(_kv[1], _kv[2]))

                if _str:
                    tmp_res_str += " {%s}"%(_str)

            if tmp_res_str:
                res_str.append(tmp_res_str)

        return res_str

    @staticmethod
    def _get_error_string(data, verbose=False, level=AssertLevel.CRITICAL):
        if not data:
            return "", 0
        f_msg_str = ""
        f_msg_cnt = 0
        s_msg_str = ""
        s_msg_cnt = 0

        for d in data:
            s = ""

            if d[AssertResultKey.LEVEL] == level:

                if d[AssertResultKey.SUCCESS]:
                    if d[AssertResultKey.SUCCESS_MSG]:

                        s_msg_str += CliView._get_header(d[AssertResultKey.CATEGORY][0]) + \
                            CliView._get_msg([d[AssertResultKey.SUCCESS_MSG]])
                        s_msg_cnt += 1
                    continue

                s += CliView._get_header(d[AssertResultKey.CATEGORY][0]) + \
                    CliView._get_msg([d[AssertResultKey.FAIL_MSG]], level)

                if verbose:
                    import textwrap

                    s += "\n"
                    s += CliView._get_header("Description:")
                    s += CliView._get_msg(textwrap.wrap(str(d[AssertResultKey.DESCRIPTION]), H_width - H2_offset,
                                                       break_long_words=False, break_on_hyphens=False))

                    s += "\n"
                    s += CliView._get_header("Keys:")
                    s += CliView._get_msg(CliView._get_kv_msg_list(d[AssertResultKey.KEYS]))

                    # Extra new line in case verbose output is printed
                    s += "\n"

                f_msg_str += s
                f_msg_cnt += 1

        res_fail_msg_str = ""
        if f_msg_cnt > 0:
            res_fail_msg_str += f_msg_str

        res_success_msg_str = ""

        if s_msg_cnt > 0:
            # res_success_msg_str = "\n\n"
            # res_success_msg_str += (".".join(data[0]
            #                         [AssertResultKey.CATEGORY]) + ":").ljust(25) + ""
            res_success_msg_str += s_msg_str

        return res_fail_msg_str, f_msg_cnt, res_success_msg_str, s_msg_cnt

    @staticmethod
    def _get_assert_output_string(assert_out, verbose=False, output_filter_category=[], level=AssertLevel.CRITICAL):

        if not assert_out:
            return ""

        res_fail_msg_str = ""
        total_fail_msg_cnt = 0
        res_success_msg_str = ""
        total_success_msg_cnt = 0

        if not isinstance(assert_out, dict):
            if not output_filter_category:
                return CliView._get_error_string(assert_out, verbose, level=level)
        else:
            for _k in sorted(assert_out.keys()):
                category = []

                if output_filter_category:
                    if _k == output_filter_category[0]:
                        category = output_filter_category[1:] if len(
                            output_filter_category) > 1 else []
                    else:
                        category = output_filter_category

                f_msg_str, f_msg_cnt, s_msg_str, s_msg_cnt = CliView._get_assert_output_string(
                    assert_out[_k], verbose, category, level=level)

                res_fail_msg_str += f_msg_str
                total_fail_msg_cnt += f_msg_cnt
                res_success_msg_str += s_msg_str
                total_success_msg_cnt += s_msg_cnt

        return res_fail_msg_str, total_fail_msg_cnt, res_success_msg_str, total_success_msg_cnt

    @staticmethod
    def _print_assert_summary(assert_out, verbose=False, output_filter_category=[], output_filter_warning_level=None):

        if not output_filter_warning_level:
            search_levels = [AssertLevel.INFO, AssertLevel.WARNING, AssertLevel.CRITICAL]
        elif output_filter_warning_level == "CRITICAL":
            search_levels = [AssertLevel.CRITICAL]
        elif output_filter_warning_level == "WARNING":
            search_levels = [AssertLevel.WARNING]
        elif output_filter_warning_level == "INFO":
            search_levels = [AssertLevel.INFO]
        else:
            search_levels = [AssertLevel.INFO, AssertLevel.WARNING, AssertLevel.CRITICAL]

        all_success_str = ""
        all_fail_str = ""
        all_fail_cnt = 0
        all_success_cnt = 0

        for level in search_levels:
            res_fail_msg_str = ""
            total_fail_msg_cnt = 0
            res_success_msg_str = ""
            total_success_msg_cnt = 0

            for _k in sorted(assert_out.keys()):
                if not assert_out[_k]:
                    continue
                category = []
                if output_filter_category:
                    if _k == output_filter_category[0]:
                        category = output_filter_category[1:] if len(
                            output_filter_category) > 1 else []
                    else:
                        category = output_filter_category

                f_msg_str, f_msg_cnt, s_msg_str, s_msg_cnt = CliView._get_assert_output_string(
                    assert_out[_k], verbose, category, level=level)
                if f_msg_str:
                    total_fail_msg_cnt += f_msg_cnt
                    res_fail_msg_str += f_msg_str

                if s_msg_str:
                    total_success_msg_cnt += s_msg_cnt
                    res_success_msg_str += s_msg_str

            if total_fail_msg_cnt > 0:
                summary_str = ""
                if level == AssertLevel.CRITICAL:
                    summary_str = terminal.bold() + terminal.fg_red() + str("%s" %
                                                          ("CRITICAL")).center(H_width, " ") + terminal.fg_clear() + terminal.unbold()
                elif level == AssertLevel.WARNING:
                    summary_str = terminal.bold() + terminal.fg_blue() + str("%s" %
                                                           ("WARNING")).center(H_width, " ") + terminal.fg_clear() + terminal.unbold()
                elif level == AssertLevel.INFO:
                    summary_str = terminal.bold() + terminal.fg_green() + str("%s" %
                                                            ("INFO")).center(H_width, " ") + terminal.fg_clear() + terminal.unbold()

                all_fail_str += "\n" + summary_str + "\n" + res_fail_msg_str + "\n"
                all_fail_cnt += total_fail_msg_cnt

            if total_success_msg_cnt > 0:
                all_success_str += res_success_msg_str
                all_success_cnt += total_success_msg_cnt

        if all_success_cnt > 0:
            print("\n\n" + terminal.bold() + str(" %s: count(%d) " %("PASS", all_success_cnt)).center(H_width, "_") + terminal.unbold())
            print(all_success_str)

        if all_fail_cnt > 0:
            print("\n\n" + terminal.bold() + str(" %s: count(%d) " %("FAIL", all_fail_cnt)).center(H_width, "_") + terminal.unbold())
            print(all_fail_str)

        print("_" * H_width + "\n")

    @staticmethod
    def print_health_output(ho, verbose=False, debug=False, output_file=None, output_filter_category=[], output_filter_warning_level=None):
        if not ho:
            return
        o_s = None

        if output_file is not None:
            try:
                o_s = open(output_file, "a")
                sys.stdout = o_s
            except Exception:
                sys.stdout = sys.__stdout__

        CliView._print_debug_messages(ho)
        if debug:
            CliView._print_exceptions(ho)

        CliView._print_status(
            ho[HealthResultType.STATUS_COUNTERS], verbose=verbose)
        CliView._print_assert_summary(ho[HealthResultType.ASSERT], verbose=verbose,
                                     output_filter_category=output_filter_category, output_filter_warning_level=output_filter_warning_level)

        if o_s:
            o_s.close()
        sys.stdout = sys.__stdout__

###########################

    @staticmethod
    def get_summary_line_prefix(index, key):
        s = " " * 3
        s += str(index)
        s += "." + (" " * 3)
        s += key.ljust(19)
        s += ":" + (" " * 2)
        return s

    @staticmethod
    def _summary_namespace_table_view(stats, **ignore):
        title = "Namespaces"
        column_names = ('namespace', ('_devices', 'Devices (Total,Per-Node)'), ('_memory', 'Memory (Total,Used%,Avail%)'),
                        ('_disk', 'Disk (Total,Used%,Avail%)'), ('repl_factor', 'Replication Factor'), ('cache_read_pct','Post-Write-Queue Hit-Rate'),
                        'rack_aware', ('master_objects', 'Master Objects'),
                        ('license_data_in_memory', 'Usage (Unique-Data) In-Memory'), ('license_data_on_disk', 'Usage (Unique-Data) On-Disk'),
                        'compression_ratio'
                        )


        t = Table(title, column_names, sort_by=0)

        t.add_cell_alert(
            'namespace',
            lambda data: data['migrations_in_progress'],
            color=terminal.fg_red
        )

        t.add_data_source_tuple(
            '_devices',
            lambda data:str(data['devices_total']),
            lambda data:str(data['devices_per_node']))

        t.add_data_source_tuple(
            '_memory',
            Extractors.byte_extractor('memory_total'),
            lambda data:"%.2f"%data["memory_used_pct"],
            lambda data:"%.2f"%data["memory_available_pct"])

        t.add_data_source_tuple(
            '_disk',
            Extractors.byte_extractor('disk_total'),
            lambda data:"%.2f"%data["disk_used_pct"],
            lambda data:"%.2f"%data["disk_available_pct"])

        t.add_data_source(
            'repl_factor',
            lambda data:",".join([str(rf) for rf in data["repl_factor"]])
        )

        t.add_data_source(
            'master_objects',
            Extractors.sif_extractor('master_objects')
        )

        t.add_data_source(
            'license_data_in_memory',
            Extractors.byte_extractor('license_data_in_memory')
        )

        t.add_data_source(
            'license_data_on_disk',
            Extractors.byte_extractor('license_data_on_disk')
        )

        for ns, ns_stats in list(stats.items()):
            if isinstance(ns_stats, Exception):
                row = {}
            else:
                row = ns_stats

            row['namespace'] = ns
            row['memory_used_pct'] = 100.00 - row['memory_available_pct']

            t.insert_row(row)

        CliView.print_result(t)

    @staticmethod
    def _summary_namespace_list_view(stats, **ignore):
        print("Namespaces")
        print("==========")
        print()
        for ns in stats:
            index = 1
            print("   " + ("%s"%(terminal.fg_red() + ns + terminal.fg_clear())
                           if stats[ns]["migrations_in_progress"] else ns))
            print("   " + "=" * len(ns))

            print(CliView.get_summary_line_prefix(index, "Devices") + "Total %d, per-node %d%s"%(
                stats[ns]["devices_total"], stats[ns]["devices_per_node"],
                " (number differs across nodes)" if not stats[ns]["devices_count_same_across_nodes"] else ""))
            index += 1

            print(CliView.get_summary_line_prefix(index, "Memory") + "Total %s, %.2f%% used (%s), %.2f%% available (%s)"%(
                filesize.size(stats[ns]["memory_total"]).strip(), 100.00 - stats[ns]["memory_available_pct"],
                filesize.size(stats[ns]["memory_total"] - stats[ns]["memory_aval"]).strip(),
                stats[ns]["memory_available_pct"], filesize.size(stats[ns]["memory_aval"]).strip()))
            index += 1

            if stats[ns]["disk_total"]:
                print(CliView.get_summary_line_prefix(index, "Disk") + "Total %s, %.2f%% used (%s), %.2f%% available contiguous space (%s)"%(
                    filesize.size(stats[ns]["disk_total"]).strip(), stats[ns]["disk_used_pct"],
                    filesize.size(stats[ns]["disk_used"]).strip(), stats[ns]["disk_available_pct"],
                    filesize.size(stats[ns]["disk_aval"]).strip()))
                index += 1

            print(CliView.get_summary_line_prefix(index, "Replication Factor") + "%s"%(",".join([str(rf) for rf in stats[ns]["repl_factor"]])))
            index += 1

            if "cache_read_pct" in stats[ns]:
                print(CliView.get_summary_line_prefix(index, "Post-Write-Queue Hit-Rate") + "%s"%(filesize.size(stats[ns]["cache_read_pct"], filesize.sif)))
                index += 1

            if "rack_aware" in stats[ns]:
                print(CliView.get_summary_line_prefix(index, "Rack-aware") + "%s"%(str(stats[ns]["rack_aware"])))
                index += 1

            print(CliView.get_summary_line_prefix(index, "Master Objects") + "%s"%(filesize.size(stats[ns]["master_objects"], filesize.sif)))
            index += 1
            s = ""

            if "license_data_in_memory" in stats[ns]:
                s += "%s in-memory"%(filesize.size(stats[ns]["license_data_in_memory"]))

            if "license_data_on_disk" in stats[ns]:
                if s:
                    s += ", "
                s += "%s on-disk"%(filesize.size(stats[ns]["license_data_on_disk"]))
            print(CliView.get_summary_line_prefix(index, "Usage (Unique Data)") + s)
            index += 1

            if "compression_ratio" in stats[ns]:
                print(CliView.get_summary_line_prefix(index, "Compression-ratio") + "%s"%(str(stats[ns]["compression_ratio"])))
                index += 1
            print()

    @staticmethod
    def print_summary(summary, list_view=True):

        index = 1
        print("Cluster" + ("  (%s)"%(terminal.fg_red() + "Migrations in Progress" + terminal.fg_clear())
                           if summary["CLUSTER"]["migrations_in_progress"] else ""))
        print("=======" + ("==========================" if summary["CLUSTER"]["migrations_in_progress"] else ""))
        print()

        if "cluster_name" in summary["CLUSTER"] and len(summary["CLUSTER"]["cluster_name"]) > 0:
            print(CliView.get_summary_line_prefix(index, "Cluster Name") + ", ".join(summary["CLUSTER"]["cluster_name"]))
            index += 1

        print(CliView.get_summary_line_prefix(index, "Server Version") + ", ".join(summary["CLUSTER"]["server_version"]))
        index += 1

        print(CliView.get_summary_line_prefix(index, "OS Version") + ", ".join(summary["CLUSTER"]["os_version"]))
        index += 1

        print(CliView.get_summary_line_prefix(index, "Cluster Size") + ", ".join([str(cs) for cs in summary["CLUSTER"]["cluster_size"]]))
        index += 1

        print(CliView.get_summary_line_prefix(index, "Devices") + "Total %d, per-node %d%s"%(
            summary["CLUSTER"]["device"]["count"], summary["CLUSTER"]["device"]["count_per_node"],
            " (number differs across nodes)" if not summary["CLUSTER"]["device"]["count_same_across_nodes"] else ""))
        index += 1

        print(CliView.get_summary_line_prefix(index, "Memory") + "Total %s, %.2f%% used (%s), %.2f%% available (%s)"%(
            filesize.size(summary["CLUSTER"]["memory"]["total"]).strip(), 100.00 - summary["CLUSTER"]["memory"]["aval_pct"],
            filesize.size(summary["CLUSTER"]["memory"]["total"] - summary["CLUSTER"]["memory"]["aval"]).strip(),
            summary["CLUSTER"]["memory"]["aval_pct"], filesize.size(summary["CLUSTER"]["memory"]["aval"]).strip()))
        index += 1

        print(CliView.get_summary_line_prefix(index, "Disk") + "Total %s, %.2f%% used (%s), %.2f%% available contiguous space (%s)"%(
            filesize.size(summary["CLUSTER"]["device"]["total"]).strip(), summary["CLUSTER"]["device"]["used_pct"],
            filesize.size(summary["CLUSTER"]["device"]["used"]).strip(), summary["CLUSTER"]["device"]["aval_pct"],
            filesize.size(summary["CLUSTER"]["device"]["aval"]).strip()))
        index += 1

        print(CliView.get_summary_line_prefix(index, "Usage (Unique Data)") + "%s in-memory, %s on-disk"%(filesize.size(summary["CLUSTER"]["license_data"]["memory_size"]),filesize.size(summary["CLUSTER"]["license_data"]["device_size"])))
        index += 1

        print(CliView.get_summary_line_prefix(index, "Active Namespaces") + "%d of %d"%(summary["CLUSTER"]["active_ns"], summary["CLUSTER"]["ns_count"]))
        index += 1

        print(CliView.get_summary_line_prefix(index, "Features") + ", ".join(sorted(summary["CLUSTER"]["active_features"])))

        print("\n")

        if list_view:
            CliView._summary_namespace_list_view(summary["FEATURES"]["NAMESPACE"])

        else:
            CliView._summary_namespace_table_view(summary["FEATURES"]["NAMESPACE"])

    @staticmethod
    def show_pmap(pmap_data, cluster, timestamp="", **ignore):
        prefixes = cluster.get_node_names()

        title_suffix = CliView._get_timestamp_suffix(timestamp)
        title = "Partition Map Analysis%s"%(title_suffix)
        column_names = (('cluster_key', 'Cluster Key'),
                        'namespace',
                        'node',
                        ('_primary_partitions', 'Primary Partitions'),
                        ('_secondary_partitions', 'Secondary Partitions'),
                        ('dead_partitions', 'Dead Partitions'),
                        ('unavailable_partitions', 'Unavailable Partitions'),
                        )
        t = Table(title, column_names, group_by=0, sort_by=1)

        for node_key, n_stats in list(pmap_data.items()):

            for ns, ns_stats in list(n_stats.items()):
                row = ns_stats
                row['node'] = prefixes[node_key]
                row['namespace'] = ns
                row['_primary_partitions'] = ns_stats['master_partition_count']
                row['_secondary_partitions'] = ns_stats['prole_partition_count']

                t.insert_row(row)

        CliView.print_result(t)<|MERGE_RESOLUTION|>--- conflicted
+++ resolved
@@ -670,7 +670,6 @@
         CliView.print_result(t)
 
     # pre 5.0
-<<<<<<< HEAD
     @staticmethod
     def info_dc(stats, cluster, timestamp="", **ignore):
         prefixes = cluster.get_node_names()
@@ -723,62 +722,7 @@
     # pre 5.0
     @staticmethod
     def info_old_XDR(stats, builds, xdr_enable, cluster, timestamp="", **ignore):
-        if not max(xdr_enable.values()):
-=======
-    @staticmethod
-    def info_dc(stats, cluster, timestamp="", **ignore):
-        prefixes = cluster.get_node_names()
-        principal = cluster.get_expected_principal()
-
-        title_suffix = CliView._get_timestamp_suffix(timestamp)
-        title = "DC Information%s" % (title_suffix)
-        column_names = ('node', ('_dc-name', 'DC'), ('dc-type', 'DC type'), ('_xdr_dc_size', 'DC size'),
-                        'namespaces',('_lag-secs', 'Lag (sec)'), ('_xdr_dc_remote_ship_ok', 'Records Shipped'),
-                        ('_latency_avg_ship_ema', 'Avg Latency (ms)'), ('_xdr-dc-state', 'Status')
-                        )
-
-        t = Table(title, column_names, group_by=1)
-
-        t.add_data_source(
-            '_dc-name', lambda data: get_value_from_dict(data, ('dc-name', 'DC_Name')))
-
-        t.add_data_source('_xdr_dc_size', lambda data: get_value_from_dict(
-            data, ('xdr_dc_size', 'dc_size', 'dc_as_size', 'dc_http_good_locations')))
-
-        t.add_data_source(
-            '_lag-secs', Extractors.time_extractor(('xdr-dc-timelag', 'xdr_dc_timelag', 'dc_timelag')))
-
-        t.add_data_source('_xdr_dc_remote_ship_ok', lambda data: get_value_from_dict(
-            data, ('xdr_dc_remote_ship_ok', 'dc_remote_ship_ok', 'dc_recs_shipped_ok', 'dc_ship_success')))
-
-        t.add_data_source('_latency_avg_ship_ema', lambda data: get_value_from_dict(
-            data, ('latency_avg_ship_ema', 'dc_latency_avg_ship', 'dc_latency_avg_ship_ema', 'dc_ship_latency_avg')))
-
-        t.add_data_source('_xdr-dc-state', lambda data:
-                          get_value_from_dict(data, ('xdr_dc_state', 'xdr-dc-state', 'dc_state')))
-
-        t.add_cell_alert(
-            'node', lambda data: data['real_node_id'] == principal, color=terminal.fg_green)
-
-        row = None
-        for node_key, dc_stats in stats.iteritems():
-            if isinstance(dc_stats, Exception):
-                dc_stats = {}
-            node = cluster.get_node(node_key)[0]
-            for dc, row in dc_stats.iteritems():
-                if isinstance(row, Exception):
-                    row = {}
-                if row:
-                    row['real_node_id'] = node.node_id
-                    row['node'] = prefixes[node_key]
-                    t.insert_row(row)
-        CliView.print_result(t)
-
-    # pre 5.0
-    @staticmethod
-    def info_old_XDR(stats, builds, xdr_enable, cluster, timestamp="", **ignore):
         if not max(xdr_enable.itervalues()):
->>>>>>> 6b97929f
             return
 
         prefixes = cluster.get_node_names()
@@ -861,11 +805,7 @@
 
     @staticmethod
     def info_XDR(stats, builds, xdr_enable, cluster, timestamp="", title="XDR Information", **ignore):
-<<<<<<< HEAD
         if not max(xdr_enable.values()):
-=======
-        if not max(xdr_enable.itervalues()):
->>>>>>> 6b97929f
             return
 
         prefixes = cluster.get_node_names()
@@ -910,11 +850,7 @@
             'node', lambda data: data['real_node_id'] == principal, color=terminal.fg_green)
 
         row = None
-<<<<<<< HEAD
         for node_key, row in list(stats.items()):
-=======
-        for node_key, row in stats.iteritems():
->>>>>>> 6b97929f
             if isinstance(row, Exception):
                 row = {}
             node = cluster.get_node(node_key)[0]
