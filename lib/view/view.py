--- conflicted
+++ resolved
@@ -29,11 +29,7 @@
 from lib.utils.util import compile_likes, find_delimiter_in, get_value_from_dict
 from lib.view import sheet, terminal, templates
 from lib.view.sheet import SheetStyle
-<<<<<<< HEAD
-from lib.view.table import ColumnNameAlign, Orientation, Table, TitleFormats
-=======
-from lib.view.table import Extractors, Styles, Table, TitleFormats
->>>>>>> 417e80f5
+from lib.view.table import Orientation, Table, TitleFormats
 
 H1_offset = 13
 H2_offset = 15
@@ -351,7 +347,6 @@
     @staticmethod
     def show_stats(*args, **kwargs):
         CliView.show_config(*args, **kwargs)
-<<<<<<< HEAD
 
     @staticmethod
     def show_health(*args, **kwargs):
@@ -430,105 +425,18 @@
             )
 
     @staticmethod
-=======
-
-    @staticmethod
-    def show_health(*args, **kwargs):
-        CliView.show_config(*args, **kwargs)
-
-    @staticmethod
-    def show_xdr5_config(title, service_configs, cluster, like=None, diff=None,  title_every_nth=0, flip_output=False, **mods):
-        prefixes = cluster.get_node_names(mods.get('with', []))
-        node_ids = dict(((k, cluster.get_node(k)[0].node_id)
-                           for k in prefixes.keys()))
-        common = dict(principal=cluster.get_expected_principal())
-        style = SheetStyle.columns if flip_output else None
-
-        sources = dict(
-            prefixes=prefixes,
-            node_ids=node_ids,
-            data=service_configs['xdr_configs'],
-        )
-
-        CliView.print_result(
-            sheet.render(
-                templates.show_config_sheet,
-                title, 
-                sources,
-                selectors=like,
-                style=style,
-                title_repeat=title_every_nth != 0,
-                dynamic_diff=diff, 
-                disable_aggregations=True,
-                common=common
-            )
-        )
-
-        for dc in service_configs['dc_configs']:
-            title = 'DC Configuration for {}'.format(dc)
-            sources = dict(
-                prefixes=prefixes, 
-                node_ids=node_ids,
-                data=service_configs['dc_configs'][dc]
-            )
-            CliView.print_result(
-                sheet.render(
-                    templates.show_config_sheet,
-                    title, 
-                    sources,
-                    selectors=like,
-                    style=style,
-                    title_repeat=title_every_nth != 0, 
-                    dynamic_diff=diff, 
-                    disable_aggregations=True,
-                    common=common
-                )
-            )
-
-
-        for dc in service_configs['ns_configs']:
-            title = 'Namespace Configuration for {}'.format(dc)
-            sources = dict(
-                prefixes=prefixes, 
-                node_ids=node_ids,
-                data=service_configs['ns_configs'][dc]
-            )
-            CliView.print_result(
-                sheet.render(
-                    templates.show_config_xdr_ns_sheet, 
-                    title, 
-                    sources,
-                    selectors=like,
-                    style=style,
-                    title_repeat=title_every_nth != 0,
-                    dynamic_diff=diff,
-                    common=common
-                )
-            )
-
-    @staticmethod
->>>>>>> 417e80f5
     def show_grep(title, summary):
         if not summary or len(summary.strip()) == 0:
             return
         if title:
             print("************************** %s **************************") % (title)
         CliView.print_result(summary)
-<<<<<<< HEAD
 
     @staticmethod
     def show_grep_count(title, grep_result, title_every_nth=0, **ignore):
         # TODO - get rid of total row in grep_result and add column aggregations to sheets.
         node_ids = {}
 
-=======
-
-    @staticmethod
-    def show_grep_count(title, grep_result, title_every_nth=0, **ignore):
-        # TODO - get rid of total row in grep_result and add column aggregations to sheets.
-        node_ids = {}
-
->>>>>>> 417e80f5
         for node, res in grep_result.items():
             # TODO - sheet should be able to use the key in data.
             node_ids[node] = dict(node=node)
@@ -734,130 +642,8 @@
             filtered_keys = set(filter(likes.search, mapping.keys()))
         else:
             filtered_keys = set(mapping.keys())
-<<<<<<< HEAD
 
         title_suffix = CliView._get_timestamp_suffix(timestamp)
-        title = "{} to {} Mappings{}".format(col1, col2, title_suffix)
-        sources = dict(mapping=dict(
-            enumerate((k, v) for k, v in mapping.items()
-                      if k in filtered_keys)))
-
-        if col2 == 'IPs':
-            map_sheet = templates.show_mapping_to_ip_sheet
-        else:
-            map_sheet = templates.show_mapping_to_id_sheet
-
-        CliView.print_result(sheet.render(map_sheet, title, sources))
-=======
->>>>>>> 417e80f5
-
-    @staticmethod
-    def show_pmap(pmap_data, cluster, timestamp='', **mods):
-        prefixes = cluster.get_node_names(mods.get('with', []))
-        title_suffix = CliView._get_timestamp_suffix(timestamp)
-<<<<<<< HEAD
-        title = 'Partition Map Analysis' + title_suffix
-        sources = dict(
-            prefixes=prefixes,
-            node_ids=dict(((k, cluster.get_node(k)[0].node_id)
-                           for k in prefixes.keys())),
-            pmap=pmap_data
-        )
-        common = dict(principal=cluster.get_expected_principal())
-
-        CliView.print_result(sheet.render(templates.show_pmap_sheet, title, sources,
-                                          common=common))
-
-    @staticmethod
-    def show_users(users_data, like, timestamp='', **ignore):
-        if not users_data:
-            return 
-
-        if like:
-            likes = compile_likes(like)
-            filtered_keys = list(filter(likes.search, users_data.keys()))
-        else:
-            filtered_keys = users_data.keys()
-
-        title_timestamp = CliView._get_timestamp_suffix(timestamp)
-        title = 'Users{}'.format(title_timestamp)
-        # Normally the top level of the dict is used to associate different sources.
-        # Since we do not need one here we must artificially create one.
-        users_data = dict(enumerate({k: v} for k, v in users_data.items()
-                    if k in filtered_keys))
-        sources = dict(
-            data=users_data
-        )
-        CliView.print_result(sheet.render(templates.show_users, title, sources))
-
-
-    @staticmethod
-    def show_roles(roles_data, like, timestamp='', **ignore):
-        if not roles_data:
-            return 
-
-        if like:
-            likes = compile_likes(like)
-            filtered_keys = list(filter(likes.search, roles_data.keys()))
-        else:
-            filtered_keys = roles_data.keys()
-
-        title_timestamp = CliView._get_timestamp_suffix(timestamp)
-        title = 'Roles{}'.format(title_timestamp)
-        roles_data = dict(enumerate({k: v} for k, v in roles_data.items()
-                    if k in filtered_keys))
-        sources = dict(
-            data=roles_data
-        )
-
-        CliView.print_result(sheet.render(templates.show_roles, title, sources))
-
-    @staticmethod
-    def show_udfs(udfs_data, like, timestamp='', **ignore):
-        if not udfs_data:
-            return 
-
-        if like:
-            likes = compile_likes(like)
-            filtered_keys = list(filter(likes.search, udfs_data.keys()))
-        else:
-            filtered_keys = udfs_data.keys()
-
-        title_timestamp = CliView._get_timestamp_suffix(timestamp)
-        title = 'UDF Modules{}'.format(title_timestamp)
-        udfs_data = dict(enumerate({k: v} for k, v in udfs_data.items()
-                    if k in filtered_keys))
-        sources = dict(
-            data=udfs_data
-        )
-
-        CliView.print_result(sheet.render(templates.show_udfs, title, sources))
-
-    @staticmethod
-    def show_sindex(sindexes_data, like, timestamp='', **ignore):
-        CliView._get_timestamp_suffix(timestamp)
-        if not sindexes_data:
-            return 
-
-        filtered_data = []
-
-        if like:
-            likes = compile_likes(like)
-            for sindex in sindexes_data:
-                    if 'indexname' in sindex and likes.search(sindex['indexname']):
-                        filtered_data.append(sindex)
-        else:
-            filtered_data = sindexes_data
-
-        title_timestamp = CliView._get_timestamp_suffix(timestamp)
-        title = 'Secondary Indexes{}'.format(title_timestamp)
-        sources = dict(
-            data=filtered_data
-        )
-
-        CliView.print_result(sheet.render(templates.show_sindex, title, sources, selectors=like))
-
-=======
         title = "{} to {} Mappings{}".format(col1, col2, title_suffix)
         sources = dict(mapping=dict(
             enumerate((k, v) for k, v in mapping.items()
@@ -885,7 +671,96 @@
 
         CliView.print_result(sheet.render(templates.show_pmap_sheet, title, sources,
                                           common=common))
->>>>>>> 417e80f5
+
+    @staticmethod
+    def show_users(users_data, like, timestamp='', **ignore):
+        if not users_data:
+            return 
+
+        if like:
+            likes = compile_likes(like)
+            filtered_keys = list(filter(likes.search, users_data.keys()))
+        else:
+            filtered_keys = users_data.keys()
+
+        title_timestamp = CliView._get_timestamp_suffix(timestamp)
+        title = 'Users{}'.format(title_timestamp)
+        # Normally the top level of the dict is used to associate different sources.
+        # Since we do not need one here we must artificially create one.
+        users_data = dict(enumerate({k: v} for k, v in users_data.items()
+                    if k in filtered_keys))
+        sources = dict(
+            data=users_data
+        )
+        CliView.print_result(sheet.render(templates.show_users, title, sources))
+
+
+    @staticmethod
+    def show_roles(roles_data, like, timestamp='', **ignore):
+        if not roles_data:
+            return 
+
+        if like:
+            likes = compile_likes(like)
+            filtered_keys = list(filter(likes.search, roles_data.keys()))
+        else:
+            filtered_keys = roles_data.keys()
+
+        title_timestamp = CliView._get_timestamp_suffix(timestamp)
+        title = 'Roles{}'.format(title_timestamp)
+        roles_data = dict(enumerate({k: v} for k, v in roles_data.items()
+                    if k in filtered_keys))
+        sources = dict(
+            data=roles_data
+        )
+
+        CliView.print_result(sheet.render(templates.show_roles, title, sources))
+
+    @staticmethod
+    def show_udfs(udfs_data, like, timestamp='', **ignore):
+        if not udfs_data:
+            return 
+
+        if like:
+            likes = compile_likes(like)
+            filtered_keys = list(filter(likes.search, udfs_data.keys()))
+        else:
+            filtered_keys = udfs_data.keys()
+
+        title_timestamp = CliView._get_timestamp_suffix(timestamp)
+        title = 'UDF Modules{}'.format(title_timestamp)
+        udfs_data = dict(enumerate({k: v} for k, v in udfs_data.items()
+                    if k in filtered_keys))
+        sources = dict(
+            data=udfs_data
+        )
+
+        CliView.print_result(sheet.render(templates.show_udfs, title, sources))
+
+    @staticmethod
+    def show_sindex(sindexes_data, like, timestamp='', **ignore):
+        CliView._get_timestamp_suffix(timestamp)
+        if not sindexes_data:
+            return 
+
+        filtered_data = []
+
+        if like:
+            likes = compile_likes(like)
+            for sindex in sindexes_data:
+                    if 'indexname' in sindex and likes.search(sindex['indexname']):
+                        filtered_data.append(sindex)
+        else:
+            filtered_data = sindexes_data
+
+        title_timestamp = CliView._get_timestamp_suffix(timestamp)
+        title = 'Secondary Indexes{}'.format(title_timestamp)
+        sources = dict(
+            data=filtered_data
+        )
+
+        CliView.print_result(sheet.render(templates.show_sindex, title, sources, selectors=like))
+
 
     @staticmethod
     def asinfo(results, line_sep, show_node_name, cluster, **mods):
@@ -1619,8 +1494,4 @@
             CliView._summary_namespace_list_view(
                 summary["FEATURES"]["NAMESPACE"])
         else:
-            CliView._summary_namespace_table_view(summary["FEATURES"]["NAMESPACE"])
-<<<<<<< HEAD
-            
-=======
->>>>>>> 417e80f5
+            CliView._summary_namespace_table_view(summary["FEATURES"]["NAMESPACE"])