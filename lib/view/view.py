# Copyright 2013-2020 Aerospike, Inc.
#
# Licensed under the Apache License, Version 2.0 (the "License");
# you may not use this file except in compliance with the License.
# You may obtain a copy of the License at
#
# http://www.apache.org/licenses/LICENSE-2.0
#
# Unless required by applicable law or agreed to in writing, software
# distributed under the License is distributed on an "AS IS" BASIS,
# WITHOUT WARRANTIES OR CONDITIONS OF ANY KIND, either express or implied.
# See the License for the specific language governing permissions and
# limitations under the License.

import datetime
import locale
import sys
import time
import types
from io import StringIO
from collections import OrderedDict
from pydoc import pipepager

from lib.health.constants import (AssertLevel, AssertResultKey,
                                  HealthResultCounter, HealthResultType)
from lib.health.util import print_dict
from lib.utils import filesize
<<<<<<< HEAD
from lib.utils.constants import COUNT_RESULT_KEY, DT_FMT
from lib.utils.util import (compile_likes, find_delimiter_in,
                            get_value_from_dict, set_value_in_dict)
from lib.view import terminal
from lib.view.table import ColumnNameAlign, Extractors, Orientation, Table, TitleFormats
=======
from lib.utils.constants import DT_FMT
from lib.utils.util import compile_likes, find_delimiter_in, get_value_from_dict
from lib.view import sheet, terminal, templates
from lib.view.sheet import SheetStyle
from lib.view.table import Extractors, Styles, Table, TitleFormats
>>>>>>> d97f5d96

H1_offset = 13
H2_offset = 15
H_width = 80


class CliView(object):
    NO_PAGER, LESS, MORE, SCROLL = range(4)
    pager = NO_PAGER

    @staticmethod
    def print_result(out):
        if out is None or out == "":
            return

        if type(out) is not str:
            out = str(out)
        if CliView.pager == CliView.LESS:
            pipepager(out, cmd='less -RSX')
        elif CliView.pager == CliView.SCROLL:
            for i in out.split('\n'):
                print(i)
                time.sleep(.05)
        else:
            print(out)

    @staticmethod
    def print_pager():
        if CliView.pager == CliView.LESS:
            print("LESS")
        elif CliView.pager == CliView.MORE:
            print("MORE")
        elif CliView.pager == CliView.SCROLL:
            print("SCROLL")
        else:
            print("NO PAGER")

    @staticmethod
    def _get_timestamp_suffix(timestamp):
        if not timestamp:
            timestamp = time.strftime("%Y-%m-%d %H:%M:%S UTC", time.gmtime())

        return ' (' + str(timestamp) + ')'

    @staticmethod
    def info_network(stats, cluster_names, versions, builds, cluster,
                     timestamp='', **mods):
        prefixes = cluster.get_node_names(mods.get('with', []))
        hosts = cluster.nodes
        title_suffix = CliView._get_timestamp_suffix(timestamp)
        title = 'Network Information' + title_suffix
        sources = dict(
            cluster_names=cluster_names,
            prefixes=prefixes,
            node_ids=dict(((k, cluster.get_node(k)[0].node_id)
                           for k in prefixes.keys())),
            hosts=dict(((k, h.sock_name(use_fqdn=False))
                        for k, h in hosts.items())),
            builds=builds,
            versions=versions,
            stats=stats)
        common = dict(principal=cluster.get_expected_principal())
        CliView.print_result(
            sheet.render(templates.info_network_sheet, title, sources,
                         common=common))

    @staticmethod
    def info_namespace_usage(stats, cluster, timestamp='', **mods):
        prefixes = cluster.get_node_names(mods.get('with', []))
        title_suffix = CliView._get_timestamp_suffix(timestamp)
        title = 'Namespace Usage Information' + title_suffix
        sources = dict(
            # TODO - collect cluster-name.
            cluster_names=dict([(k, None) for k in stats.keys()]),
            node_ids=dict(((k, cluster.get_node(k)[0].node_id)
                           for k in prefixes.keys())),
            prefixes=prefixes,
            ns_stats=stats)
        common = dict(principal=cluster.get_expected_principal())

        CliView.print_result(
            sheet.render(templates.info_namespace_usage_sheet, title, sources,
                         common=common))

    @staticmethod
    def info_namespace_object(stats, cluster, timestamp='', **mods):
        prefixes = cluster.get_node_names(mods.get('with', []))
        title_suffix = CliView._get_timestamp_suffix(timestamp)
        title = 'Namespace Object Information' + title_suffix
        sources = dict(
            # TODO - collect cluster-name.
            cluster_names=dict([(k, None) for k in stats.keys()]),
            node_ids=dict(((k, cluster.get_node(k)[0].node_id)
                           for k in prefixes.keys())),
            prefixes=prefixes,
            ns_stats=stats)
        common = dict(principal=cluster.get_expected_principal())

        CliView.print_result(
            sheet.render(templates.info_namespace_object_sheet, title, sources,
                         common=common))

    @staticmethod
    def info_set(stats, cluster, timestamp='', **mods):
        prefixes = cluster.get_node_names(mods.get('with', []))
        title_suffix = CliView._get_timestamp_suffix(timestamp)
        title = 'Set Information%s' + title_suffix
        sources = dict(
            # TODO - collect cluster-name.
            cluster_names=dict([(k, None) for k in stats.keys()]),
            node_ids=dict(((k, cluster.get_node(k)[0].node_id)
                           for k in prefixes.keys())),
            prefixes=prefixes,
            set_stats=stats)
        common = dict(principal=cluster.get_expected_principal())

        CliView.print_result(
            sheet.render(templates.info_set_sheet, title, sources, common=common))

    # pre 5.0
    @staticmethod
    def info_dc(stats, cluster, timestamp='', **mods):
        prefixes = cluster.get_node_names(mods.get('with', []))

        title_suffix = CliView._get_timestamp_suffix(timestamp)
        title = 'DC Information%s' % (title_suffix)
        sources = dict(
            node_ids=dict(((k, cluster.get_node(k)[0].node_id)
                           for k in prefixes.keys())),
            prefixes=prefixes,
            dc_stats=stats)
        common = dict(principal=cluster.get_expected_principal())

        CliView.print_result(
            sheet.render(templates.info_dc_sheet, title, sources,
                         common=common))

    # pre 5.0
    @staticmethod
    def info_old_XDR(stats, builds, xdr_enable, cluster, timestamp="", **mods):
        if not max(xdr_enable.values()):
            return

        prefixes = cluster.get_node_names(mods.get('with', []))

        title_suffix = CliView._get_timestamp_suffix(timestamp)
        title = 'XDR Information' + title_suffix
        sources = dict(
            xdr_enable=xdr_enable,
            node_ids=dict(((k, cluster.get_node(k)[0].node_id)
                           for k in prefixes.keys())),
            prefixes=prefixes,
            builds=builds,
            xdr_stats=stats)
        common = dict(principal=cluster.get_expected_principal())

        CliView.print_result(
            sheet.render(templates.info_old_xdr_sheet, title, sources, common=common))

    @staticmethod
    def info_XDR(stats, xdr_enable, cluster, timestamp="", title="XDR Information", **ignore):
        title_suffix = CliView._get_timestamp_suffix(timestamp)
<<<<<<< HEAD
        title = title + "%s" % (title_suffix)
        column_names = ('node', 'namespaces', ('success', 'Success'),
                        ('retry_conn_reset', 'Retry Connection Reset'), ('retry_dest', 'Retry Destination'),
                        ('recoveries_pending', 'Recoveries Pending'), ('_lag-secs', 'Lag (hh:mm:ss)'),
                        ('latency_ms', 'Avg Latency (ms)'), ('throughput', 'Throughput (rec/s)')
                        )

        t = Table(title, column_names, group_by=1, orientation=Orientation.HORIZONTAL)

        t.add_data_source('success', lambda data: get_value_from_dict(
            data, ('success')))
        
        t.add_data_source('retry_conn_reset', lambda data: get_value_from_dict(
            data, ('retry_conn_reset')))

        t.add_data_source('retry_dest', lambda data: get_value_from_dict(
            data, ('retry_dest')))

        t.add_data_source('recoveries_pending', lambda data: get_value_from_dict(
            data, ('recoveries_pending')))

        t.add_data_source(
            '_lag-secs', Extractors.time_extractor(('xdr-dc-timelag', 'xdr_dc_timelag', 'dc_timelag', 'lag')))

        t.add_data_source('Avg Latency (ms)', lambda data: get_value_from_dict(
            data, ('latency_ms')))

        t.add_data_source('Throughput (records per second)', lambda data: get_value_from_dict(
            data, ('throughput')))

        t.add_data_source('_latency_avg_ship_ema', lambda data: get_value_from_dict(
            data, ('latency_avg_ship_ema', 'dc_latency_avg_ship', 'dc_latency_avg_ship_ema', 'dc_ship_latency_avg')))
=======
        title = title + title_suffix
        prefixes = cluster.get_node_names()
        node_ids=dict(((k, cluster.get_node(k)[0].node_id)
                        for k in prefixes.keys()))
        sources = dict(
            xdr_enable=xdr_enable,
            node_ids=node_ids,
            prefixes=prefixes,
            xdr_stats=stats)
        common = dict(principal=cluster.get_expected_principal())
>>>>>>> d97f5d96

        CliView.print_result(
            sheet.render(templates.info_xdr_sheet, title, sources, common=common))

    @staticmethod
    def info_sindex(stats, cluster, timestamp='', **mods):
        # return if sindex stats are empty.
        if not stats:
            return

        # stats comes in {index:{node:{k:v}}}, needs to be {node:{index:{k:v}}}
        sindex_stats = {}

        for iname, nodes in stats.items():
            for node, values in nodes.items():
                sindex_stats[node] = node_stats = sindex_stats.get(node, {})
                node_stats[iname] = values

        prefixes = cluster.get_node_names(mods.get('with', []))
        title_suffix = CliView._get_timestamp_suffix(timestamp)
        title = 'Secondary Index Information' + title_suffix
        sources = dict(
            node_ids=dict(((k, cluster.get_node(k)[0].node_id)
                           for k in prefixes.keys())),
            prefixes=prefixes,
            sindex_stats=sindex_stats)
        common = dict(principal=cluster.get_expected_principal())

        CliView.print_result(
            sheet.render(templates.info_sindex_sheet, title, sources,
                         common=common))

    @staticmethod
    def show_distribution(title, histogram, unit, hist, cluster, like=None,
                          timestamp="", **mods):
        likes = compile_likes(like)
        title_suffix = CliView._get_timestamp_suffix(timestamp)
        description = 'Percentage of records having {} less than or '.format(
            hist) + 'equal to value measured in {}'.format(unit)
        namespaces = set(filter(likes.search, histogram.keys()))

        for namespace, node_data in histogram.items():
            if namespace not in namespaces or not node_data or \
               isinstance(node_data, Exception):
                continue

            this_title = '{} - {} in {}{}'.format(
                namespace, title, unit, title_suffix)
            sources = dict(
                prefixes=cluster.get_node_names(mods.get('with', [])),
                histogram=dict((k, d['percentiles'])
                               for k, d in node_data.items())
            )

            CliView.print_result(
                sheet.render(templates.show_distribution_sheet, this_title, sources,
                             description=description))

    @staticmethod
    def show_object_distribution(
            title, histogram, unit, hist, bucket_count, set_bucket_count,
            cluster, like=None, timestamp="", loganalyser_mode=False, **mods):
        prefixes = cluster.get_node_names(mods.get('with', []))
        likes = compile_likes(like)
        title_suffix = CliView._get_timestamp_suffix(timestamp)
        description = "Number of records having {} in the range ".format(
            hist) + "measured in {}".format(unit)
        namespaces = set(filter(likes.search, histogram.keys()))

        for namespace, node_data in histogram.items():
            if namespace not in namespaces:
                continue

            ns_title = "{} - {} in {}{}".format(
                namespace, title, unit, title_suffix)
            sources = dict(
                prefixes=prefixes,
                histogram={h: d.get('data', {})
                           for h, d in node_data.items()
                           if h != 'columns'})

            CliView.print_result(sheet.render(
                templates.show_object_distribution_sheet, ns_title, sources,
                description=description))

    @staticmethod
    def format_latency(orig_latency):
        # XXX - eventually, node.py could return this format. Changing here
        #       because loganalyser also sends this format.
        latency = {}

        for hist, nodes_data in orig_latency.items():
            for node, node_data in nodes_data.items():
                node_latency = latency[node] = latency.get(node, OrderedDict())

                for ns, ns_data in node_data['namespace'].items():
                    for slice_id, values in enumerate(ns_data['values']):
                        node_latency[(ns, hist, slice_id)] = OrderedDict(zip(
                            ns_data['columns'], values))

        return latency

    @staticmethod
    def show_latency(latency, cluster, machine_wise_display=False,
                     like=None, timestamp="", **mods):
        if machine_wise_display:
            return CliView.show_latency_machine_wise(
                latency, cluster, like=like, timestamp=timestamp, **mods)

        # TODO - May not need to converter now that dicts can be nested.

        prefixes = cluster.get_node_names(mods.get('with', []))
        likes = compile_likes(like)
        title = 'Latency ' + CliView._get_timestamp_suffix(timestamp)
        keys = set(filter(likes.search, latency.keys()))
        latency = {k: v for k, v in latency.items() if k in keys}
        latency = CliView.format_latency(latency)

        sources = dict(prefixes=prefixes, histogram=latency)

        CliView.print_result(sheet.render(
            templates.show_latency_sheet, title, sources))


    def format_latency_machine_wise(orig_latency):
        latency = {}

        for node, node_data in orig_latency.items():
            for hist, hist_data in node_data.items():
                node_latency = latency[node] = latency.get(node, OrderedDict())
                for ns, ns_data in hist_data['namespace'].items():
                    for slice_id, values in enumerate(ns_data['values']):
                        node_latency[(ns, hist, slice_id)] = OrderedDict(zip(
                            ns_data['columns'], values))

        return latency

    @staticmethod
<<<<<<< HEAD
    def show_xdr5_config(title, service_configs, cluster, like=None, diff=None, show_total=False, title_every_nth=0, flip_output=False, timestamp="", col_header="", **ignore):        
        if isinstance(service_configs, Exception) or not service_configs:
            return

        for node in service_configs:
            if isinstance(service_configs[node], Exception):
                service_configs[node] = {}

        prefixes = cluster.get_node_names()
        xdr_config_col_names = set()
        dc_config_col_names = set()
        ns_config_col_names = set()

        if diff and service_configs:
            # create xdr config names
            config_sets = [set(service_configs[node]['xdr_configs'].items())
                           for node in service_configs if service_configs[node]]
            union = set.union(*config_sets)
            intersection = set.intersection(*config_sets)
            xdr_config_col_names = dict(union - intersection).keys()

            # create dc xdr config names
            config_unions_per_node = []
            for node in service_configs:
                if 'dc_configs' in service_configs[node] and service_configs[node]['dc_configs']:
                    dc_configs = service_configs[node]['dc_configs']
                    config_unions_per_node.append(set.union(*(set(dc_configs[dc].items())
                                for dc in dc_configs if dc_configs[dc])))
                else:
                    config_unions_per_node.append(set())
            
            dc_intersect = set.intersection(*config_unions_per_node)
            dc_union = set.union(*config_unions_per_node)
            dc_config_col_names = dict(dc_union - dc_intersect).keys()

            # create ns xdr config names
            ns_config_unions_per_node = {}
            dc_keys = set()
            all_ns_keys = set()
            for node in service_configs:
                if 'ns_configs' in service_configs[node] and service_configs[node]['ns_configs']:
                    ns_configs = service_configs[node]['ns_configs']
                    ns_config_unions_per_dc = {}
                    dc_keys.update(ns_configs.keys())
                    for dc in ns_configs:
                        ns_config_unions_per_dc[dc] = (set.union(*(set(ns_configs[dc][ns].items())
                                                        for ns in ns_configs[dc] if ns_configs[dc][ns])))

                        ns_config_unions_per_dc['ns_keys'] = set.union(*(set(ns) for ns in ns_configs[dc]))
                        all_ns_keys.update(ns_configs[dc].keys())
                    
                    ns_config_unions_per_node[node] = ns_config_unions_per_dc
            
            all_ns_config_col_names_per_dc = {}
            all_ns_config_unions_per_dc = {}
            for dc in dc_keys:
                all_ns_config_unions_per_dc = set()
                for node, ns_unions_per_dc in ns_config_unions_per_node.items():
                    warnings = []

                    if dc not in ns_unions_per_dc:
                        node_name = prefixes[node] if node in prefixes else node
                        warnings.append("WARN: dc: %s, missing from node: %s" % (dc, node_name))
                        continue

                    for ns in all_ns_keys:
                        if ns not in service_configs[node]['ns_configs'][dc]:
                            node_name = prefixes[node] if node in prefixes else node
                            warnings.append("WARN: ns: %s, missing from dc: %s, on node: %s" % (ns, dc, node_name))
                            continue

                    service_configs[node]['ns_configs'][dc]['warnings'] = warnings
                    all_ns_config_unions_per_dc.update(ns_unions_per_dc[dc])

                all_ns_config_intersections_per_dc = set.intersection(*(x[dc] for x in ns_config_unions_per_node.values() if dc in x))
                all_ns_config_col_names_per_dc[dc] = dict(all_ns_config_unions_per_dc - all_ns_config_intersections_per_dc).keys()
            
            ns_config_col_names = all_ns_config_col_names_per_dc
        else:
            for node, xdr_config in service_configs.items():
                if isinstance(xdr_config, Exception):
                    continue

                xdr_config_col_names.update(xdr_config['xdr_configs'].keys())
                
                for dc_stats in xdr_config['dc_configs'].values():
                    dc_config_col_names.update(dc_stats.keys())

                for ns_stats in xdr_config['ns_configs'].values():
                    for ns in ns_stats.values():
                        ns_config_col_names.update(ns.keys())
            
            ns_config_col_names = sorted(ns_config_col_names)

        xdr_config_col_names = sorted(xdr_config_col_names)
        dc_config_col_names = sorted(dc_config_col_names)
        table_data = []
        for node in service_configs:
            if isinstance(service_configs[node], Exception):
                continue

            try:
                table_data.append(("XDR Configuration",
                                {node: service_configs[node]['xdr_configs']},
                                xdr_config_col_names,
                                ''))
            except:
                pass

            try:
                table_data.append(("DC Configuration for %s" % prefixes[node],
                                service_configs[node]['dc_configs'],
                                dc_config_col_names,
                                'data_center'))
            except:
                pass

            try:
                for dc, ns_config in service_configs[node]['ns_configs'].items():
                    table_data.append(("NS Configuration for %s, %s" % (dc, prefixes[node]),
                                    ns_config,
                                    sorted(ns_config_col_names[dc] if diff else ns_config_col_names),
                                    'namespace'))
            except:
                pass

        for data in table_data:
            title = data[0]
            service_configs = data[1]
            column_names = data[2][:]
            col_header = data[3]

            if len(column_names) == 0:
                continue

            if like:
                likes = compile_likes(like)
                column_names = list(filter(likes.search, column_names))

            if col_header:
                column_names.insert(0, col_header)
            else:
                column_names.insert(0, "NODE")

            table_style = Orientation.VERTICAL
            if flip_output:
                table_style = Orientation.HORIZONTAL

            if show_total:
                n_last_columns_ignore_sort = 1
            else:
                n_last_columns_ignore_sort = 0

            title_suffix = CliView._get_timestamp_suffix(timestamp)
            title = title + title_suffix
            t = Table(title, column_names,
                    title_format=TitleFormats.no_change, orientation=table_style, n_last_columns_ignore_sort=n_last_columns_ignore_sort)

            row = None
            if show_total:
                row_total = {}

            for col_id, row in service_configs.items():
                if isinstance(row, Exception):
                    row = {}

                if col_id == 'warnings':
                    for warning in row:
                        print(warning)
                    continue
=======
    def show_latency_machine_wise(latency, cluster, like=None, timestamp="",
                                  **mods):
        prefixes = cluster.get_node_names(mods.get('with', []))
        likes = compile_likes(like)
        title = 'Latency ' + CliView._get_timestamp_suffix(timestamp)
        keys = set(filter(likes.search, latency.keys()))
        latency = {k: v for k, v in latency.items() if k in keys}
        latency = CliView.format_latency_machine_wise(latency)
>>>>>>> d97f5d96

        sources = dict(prefixes=prefixes, histogram=latency)

        CliView.print_result(sheet.render(
            templates.show_latency_machine_wise_sheet, title, sources))

    @staticmethod
<<<<<<< HEAD
    def show_config(title, service_configs, cluster, like=None, diff=None, show_total=False, title_every_nth=0, flip_output=False, timestamp="", **ignore):        
        prefixes = cluster.get_node_names()
        column_names = set()

        if diff and service_configs:
            config_sets = (set(service_configs[d].items())
                           for d in service_configs if service_configs[d])
            union = set.union(*config_sets)
            # Regenerating generator expression for config_sets.
            config_sets = (set(service_configs[d].items())
                           for d in service_configs if service_configs[d])
            intersection = set.intersection(*config_sets)
            column_names = dict(union - intersection).keys()
        else:
            for config in service_configs.values():
                if isinstance(config, Exception):
                    continue
                column_names.update(config.keys())

        column_names = sorted(column_names)
        if like:
            likes = compile_likes(like)

            column_names = list(filter(likes.search, column_names))

        if len(column_names) == 0:
            return ''

        column_names.insert(0, "NODE")

        table_style = Orientation.VERTICAL
        if flip_output:
            table_style = Orientation.HORIZONTAL

        if show_total:
            n_last_columns_ignore_sort = 1
        else:
            n_last_columns_ignore_sort = 0

        title_suffix = CliView._get_timestamp_suffix(timestamp)
        title = title + title_suffix
        t = Table(title, column_names,
                  title_format=TitleFormats.no_change, orientation=table_style, n_last_columns_ignore_sort=n_last_columns_ignore_sort)

        row = None
        if show_total:
            row_total = {}
        for node_id, row in service_configs.items():
            if isinstance(row, Exception):
                row = {}

            row['NODE'] = prefixes[node_id]
            t.insert_row(row)

            if show_total:
                for key, val in row.items():
                    if (val.isdigit()):
                        try:
                            row_total[key] = row_total[key] + int(val)
                        except Exception:
                            row_total[key] = int(val)
        if show_total:
            row_total['NODE'] = "Total"
            t.insert_row(row_total)
=======
    def show_config(title, service_configs, cluster, like=None, diff=False,
                    show_total=False, title_every_nth=0, flip_output=False,
                    timestamp="", **mods):
        title_suffix = CliView._get_timestamp_suffix(timestamp)
        title = title + title_suffix
        prefixes = cluster.get_node_names(mods.get('with', []))
        node_ids = dict(((k, cluster.get_node(k)[0].node_id)
                           for k in prefixes.keys()))
        sources = dict(
            prefixes=prefixes,
            data=service_configs,
            node_ids=node_ids)
        disable_aggregations = not show_total
        style = SheetStyle.columns if flip_output else None
        common = dict(principal=cluster.get_expected_principal())
>>>>>>> d97f5d96

        CliView.print_result(
            sheet.render(
                templates.show_config_sheet, title, sources, style=style,
                selectors=like, title_repeat=title_every_nth != 0,
                disable_aggregations=disable_aggregations, dynamic_diff=diff,
                common=common))

    @staticmethod
    def show_stats(*args, **kwargs):
        CliView.show_config(*args, **kwargs)

    @staticmethod
    def show_health(*args, **kwargs):
        CliView.show_config(*args, **kwargs)

    @staticmethod
    def show_xdr5_config(title, service_configs, cluster, like=None, diff=None, show_total=True, title_every_nth=0, flip_output=False, timestamp="", col_header="", **mods):
        prefixes = cluster.get_node_names(mods.get('with', []))
        node_ids = dict(((k, cluster.get_node(k)[0].node_id)
                           for k in prefixes.keys()))
        common = dict(principal=cluster.get_expected_principal())

        sources = dict(
            prefixes=prefixes,
            node_ids=node_ids,
            data=service_configs['xdr_configs'],
        )

<<<<<<< HEAD
        t = Table(title, column_names,
                  title_format=TitleFormats.no_change, orientation=Orientation.VERTICAL)
=======
        CliView.print_result(
            sheet.render(
                templates.show_config_sheet,
                title, 
                sources, 
                dynamic_diff=diff, 
                disable_aggregations=True,
                common=common
            )
        )
>>>>>>> d97f5d96

        for dc in service_configs['dc_configs']:
            title = 'DC Configuration for {}'.format(dc)
            sources = dict(
                prefixes=prefixes, 
                node_ids=node_ids,
                data=service_configs['dc_configs'][dc]
            )
            CliView.print_result(
                sheet.render(
                    templates.show_config_sheet,
                    title, 
                    sources, 
                    dynamic_diff=diff, 
                    disable_aggregations=True,
                    common=common
                )
            )


        for dc in service_configs['ns_configs']:
            title = 'Namespace Configuration for {}'.format(dc)
            sources = dict(
                prefixes=prefixes, 
                node_ids=node_ids,
                data=service_configs['ns_configs'][dc]
            )
            CliView.print_result(
                sheet.render(
                    templates.show_config_xdr_ns_sheet, 
                    title, 
                    sources, 
                    dynamic_diff=diff,
                    common=common
                )
            )

    @staticmethod
    def show_grep(title, summary):
        if not summary or len(summary.strip()) == 0:
            return
        if title:
            print("************************** %s **************************") % (title)
        CliView.print_result(summary)

    @staticmethod
    def show_grep_count(title, grep_result, title_every_nth=0, **ignore):
        # TODO - get rid of total row in grep_result and add column aggregations to sheets.
        node_ids = {}

        for node, res in grep_result.items():
            # TODO - sheet should be able to use the key in data.
            node_ids[node] = dict(node=node)

        CliView.print_result(
            sheet.render(
                templates.grep_count_sheet, title,
                dict(data=grep_result, node_ids=node_ids),
                title_repeat=title_every_nth != 0))

    @staticmethod
    def show_grep_diff(title, grep_result, title_every_nth=0, like=None, diff=None, **ignore):
        column_names = set()
        different_writer_info = False

        if grep_result and grep_result[list(grep_result.keys())[0]]:
            if "diff_end" in grep_result[list(grep_result.keys())[0]]["value"]:
                for _k in grep_result.keys():
                    try:
                        if grep_result[_k]["value"]["diff_end"]:
                            different_writer_info = True
                        grep_result[_k]["value"].pop("diff_end")
                    except Exception:
                        continue

            column_names = CliView._sort_list_with_string_and_datetime(
                list(grep_result[list(grep_result.keys())[0]]["value"].keys()))

        if len(column_names) == 0:
            return ''

        column_names.insert(0, ".")
        column_names.insert(0, "NODE")

        t = Table(title, column_names,
                  title_format=TitleFormats.no_change, orientation=Orientation.VERTICAL)

        for file in sorted(grep_result.keys()):
            if isinstance(grep_result[file], Exception):
                row1 = {}
                row2 = {}
                row3 = {}
            else:
                row1 = grep_result[file]["value"]
                row2 = grep_result[file]["diff"]
                row3 = {}

                for key in grep_result[file]["value"].keys():
                    row3[key] = "|"

            row1['NODE'] = file
            row1['.'] = "Total"

            row2['NODE'] = "."
            row2['.'] = "Diff"

            row3['NODE'] = "|"
            row3['.'] = "|"

            t.insert_row(row1)
            t.insert_row(row2)
            t.insert_row(row3)

        t.ignore_sort()

        CliView.print_result(
            t.__str__(horizontal_title_every_nth=title_every_nth * 3))

        if different_writer_info:
            print("\n" + terminal.fg_red() + "Input Key is not uniq, multiple writer instance (server_file:line_no) found." + terminal.fg_clear())

    @staticmethod
    def _sort_list_with_string_and_datetime(keys):
        if not keys:
            return keys

        dt_list = []
        remove_list = []

        for key in keys:
            try:
                dt_list.append(datetime.datetime.strptime(key, DT_FMT))
                remove_list.append(key)
            except Exception:
                pass

        for rm_key in remove_list:
            keys.remove(rm_key)

        if keys:
            keys = sorted(keys)

        if dt_list:
            dt_list = [k.strftime(DT_FMT) for k in sorted(dt_list)]

        if keys and not dt_list:
            return keys

        if dt_list and not keys:
            return dt_list

        dt_list.extend(keys)
        return dt_list

    @staticmethod
    def show_log_latency(title, grep_result, title_every_nth=0, like=None, diff=None, **ignore):
        column_names = set()
        tps_key = ("ops/sec", None)
        last_unit = None
        current_unit = None
        units_have_changed = False

        if grep_result:
            # find column names
            if grep_result[list(grep_result.keys())[0]]:
                column_names = CliView._sort_list_with_string_and_datetime(
                    list(grep_result[list(grep_result.keys())[0]][tps_key].keys()))

        if len(column_names) == 0:
            return ''

        column_names.insert(0, ".")
        column_names.insert(0, "NODE")

        t = Table(title, column_names,
                  title_format=TitleFormats.no_change, orientation=Orientation.VERTICAL)

        row = None
        sub_columns_per_column = 0
        for file in sorted(grep_result.keys()):
            if isinstance(grep_result[file], Exception):
                continue
            else:
                is_first = True
                sub_columns_per_column = len(grep_result[file].keys())
                relative_stats_columns = []
                
                # Get keys and remove tps so that they can be sorted
                grep_result_keys = list(grep_result[file].keys())
                grep_result_keys.remove(tps_key)

                for key, unit in sorted(grep_result_keys, key=lambda tup: int(tup[0])):
                    if not unit:
                        # this is relative stat column
                        relative_stats_columns.append((key, unit))
                        continue

                    row = grep_result[file][(key, unit)]
                    current_unit = unit

                    if last_unit is None:
                        last_unit = unit
                    elif last_unit != unit:
                        units_have_changed = True

                    if is_first:
                        row['NODE'] = file
                        is_first = False
                    else:
                        row['NODE'] = "."

                    row['.'] = "%% >%d%s" % (key, unit)
                    t.insert_row(row)

                row = grep_result[file][tps_key]
                row['NODE'] = "."
                row['.'] = tps_key[0]
                t.insert_row(row)

                for stat in relative_stats_columns:
                    row = grep_result[file][stat]
                    row['NODE'] = "."
                    row['.'] = stat[0]
                    t.insert_row(row)

                row = {}

                for key in grep_result[file][tps_key].keys():
                    row[key] = "|"

                row['NODE'] = "|"
                row['.'] = "|"
                t.insert_row(row)

        t.ignore_sort()
        CliView.print_result(t.__str__(
            horizontal_title_every_nth=title_every_nth * (sub_columns_per_column + 1)))

        if units_have_changed:
            CliView.print_result('WARNING: asadm stopped early because latency units have changed from %s to %s.' % (last_unit, current_unit))
            CliView.print_result("Use 'histogram -h <histogram> -f <datetime> to bypass this problem.")
            return False

        return True

    @staticmethod
    def show_mapping(col1, col2, mapping, like=None, timestamp="", **ignore):
        if not mapping:
            return

        if like:
            likes = compile_likes(like)
            filtered_keys = set(filter(likes.search, mapping.keys()))
        else:
            filtered_keys = set(mapping.keys())

        title_suffix = CliView._get_timestamp_suffix(timestamp)
<<<<<<< HEAD
        t = Table("%s to %s Mapping%s" % (col1, col2, title_suffix), column_names,
                  title_format=TitleFormats.no_change, orientation=Orientation.HORIZONTAL)
=======
        title = "{} to {} Mappings{}".format(col1, col2, title_suffix)
        sources = dict(mapping=dict(
            enumerate((k, v) for k, v in mapping.items()
                      if k in filtered_keys)))
>>>>>>> d97f5d96

        if col2 == 'IPs':
            map_sheet = templates.show_mapping_to_ip_sheet
        else:
            map_sheet = templates.show_mapping_to_id_sheet

        CliView.print_result(sheet.render(map_sheet, title, sources))

    @staticmethod
    def show_pmap(pmap_data, cluster, timestamp='', **mods):
        prefixes = cluster.get_node_names(mods.get('with', []))
        title_suffix = CliView._get_timestamp_suffix(timestamp)
        title = 'Partition Map Analysis' + title_suffix
        sources = dict(
            prefixes=prefixes,
            node_ids=dict(((k, cluster.get_node(k)[0].node_id)
                           for k in prefixes.keys())),
            pmap=pmap_data
        )
        common = dict(principal=cluster.get_expected_principal())

        CliView.print_result(sheet.render(templates.show_pmap_sheet, title, sources,
                                          common=common))

    @staticmethod
<<<<<<< HEAD
    def show_users(users_data, like, **ignore):
        if not users_data:
            return 

        # Added a "." as a hack to add some type of seperator.  
        # All of this will be redone when we integrate sheets.  So don't take 
        # this too seriously.
        column_names = ['users .', 'roles']
        filtered_users = None

        t = Table("User Permissions", column_names, 
            title_format=TitleFormats.var_to_title , 
            orientation=Orientation.HORIZONTAL, column_align=ColumnNameAlign.LEFT)

        if like:
            likes = compile_likes(like)
            filtered_users = list(filter(likes.search, users_data.keys()))
        else:
            filtered_users = users_data.keys()

        for user, roles in users_data.items():
            if user not in filtered_users:
                continue

            row = {}
            row['users .'] = user
            row['roles'] = "\"" + ', '.join(roles) + "\""
            t.insert_row(row)

        t.ignore_sort()
        CliView.print_result(t)

    @staticmethod
    def show_roles(roles_data, like, **ignore):
        if not roles_data:
            return 

        # Added a "." as a hack to add some type of seperator.  
        # All of this will be redone when we integrate sheets.  So don't take 
        # this too seriously.
        column_names = ['roles .', 'privileges', 'allowlist']
        filtered_users = None

        t = Table("Role Permissions", column_names, 
            title_format=TitleFormats.var_to_title , 
            orientation=Orientation.HORIZONTAL, column_align=ColumnNameAlign.LEFT)

        if like:
            likes = compile_likes(like)
            filtered_users = list(filter(likes.search, roles_data.keys()))
        else:
            filtered_users = roles_data.keys()
        

        for role_key in roles_data:
            if role_key not in filtered_users:
                continue
            
            privileges = roles_data[role_key]['privileges']
            allowlist = roles_data[role_key]['whitelist']

            row = {}
            row['roles .'] = role_key
            row['privileges'] = "\"" + ', '.join(privileges) + "\""
            row['allowlist'] = "\"" + ', '.join(allowlist) + "\""
            t.insert_row(row)

        t.ignore_sort()
        CliView.print_result(t)


    @staticmethod
    def asinfo(results, line_sep, show_node_name, cluster, **kwargs):
=======
    def asinfo(results, line_sep, show_node_name, cluster, **mods):
>>>>>>> d97f5d96
        like = set([])

        if 'like' in mods:
            like = set(mods['like'])

        for node_id, value in results.items():
            if show_node_name:
                prefix = cluster.get_node_names(mods.get('with', []))[node_id]
                node = cluster.get_node(node_id)[0]
                print("%s%s (%s) returned%s:" % (terminal.bold(), prefix, node.ip, terminal.reset()))

            if isinstance(value, Exception):
                print("%s%s%s" % (terminal.fg_red(), value, terminal.reset()))
                print("\n")
            else:
                if isinstance(value, str):
                    delimiter = find_delimiter_in(value)
                    value = value.split(delimiter)

                    if like:
                        likes = compile_likes(like)
                        value = list(filter(likes.search, value))

                    if line_sep:
                        value = "\n".join(value)
                    else:
                        value = delimiter.join(value)

                    print(value)
                    
                    if show_node_name:
                        print()
                else:
                    i = 1
                    for name, val in value.items():
                        print(i, ": ", name)
                        print("    ", val)
                        i += 1

                    if show_node_name:
                        print()

    @staticmethod
    def group_output(output):
        i = 0

        while i < len(output):
            group = output[i]

            if group == '\033':
                i += 1

                while i < len(output):
                    group = group + output[i]
                    if output[i] == 'm':
                        i += 1
                        break
                    i += 1

                yield group
                continue
            else:
                yield group

                i += 1

    @staticmethod
    def peekable(peeked, remaining):
        for val in remaining:
            while peeked:
                yield peeked.pop(0)

            yield val

    @staticmethod
    def watch(ctrl, line):
        diff_highlight = True
        sleep = 2.0
        num_iterations = False

        try:
            sleep = float(line[0])
            line.pop(0)
        except Exception:
            pass
        else:
            try:
                num_iterations = int(line[0])
                line.pop(0)
            except Exception:
                pass

        if line[0] == "--no-diff":
            diff_highlight = False
            line.pop(0)

        if not terminal.color_enabled:
            diff_highlight = False

        try:
            real_stdout = sys.stdout
            sys.stdout = mystdout = StringIO()
            previous = None
            count = 1

            while True:
                highlight = False
                ctrl.execute(line[:])
                output = mystdout.getvalue()
                mystdout.truncate(0)
                mystdout.seek(0)

                if previous and diff_highlight:
                    result = []
                    prev_iterator = CliView.group_output(previous)
                    next_peeked = []
                    next_iterator = CliView.group_output(output)
                    next_iterator = CliView.peekable(
                        next_peeked, next_iterator)

                    for prev_group in prev_iterator:
                        if '\033' in prev_group:
                            # skip prev escape seq
                            continue

                        for next_group in next_iterator:
                            if '\033' in next_group:
                                # add current escape seq
                                result += next_group
                                continue
                            elif next_group == '\n':
                                if prev_group != '\n':
                                    next_peeked.append(next_group)
                                    break
                                if highlight:
                                    result += terminal.uninverse()
                                    highlight = False
                            elif prev_group == next_group:
                                if highlight:
                                    result += terminal.uninverse()
                                    highlight = False
                            else:
                                if not highlight:
                                    result += terminal.inverse()
                                    highlight = True

                            result += next_group

                            if '\n' == prev_group and '\n' != next_group:
                                continue
                            break

                    for next_group in next_iterator:
                        if next_group == ' ' or next_group == '\n':
                            if highlight:
                                result += terminal.uninverse()
                                highlight = False
                        else:
                            if not highlight:
                                result += terminal.inverse()
                                highlight = True

                        result += next_group

                    if highlight:
                        result += terminal.reset()
                        highlight = False

                    result = "".join(result)
                    previous = output
                else:
                    result = output
                    previous = output

                ts = time.time()
                st = datetime.datetime.fromtimestamp(
                    ts).strftime(' %Y-%m-%d %H:%M:%S')
                command = " ".join(line)
                print("[%s '%s' sleep: %ss iteration: %s" % (
                    st, command, sleep, count), end=' ', file=real_stdout)
                if num_iterations:
                    print(" of %s" % (num_iterations), end=' ', file=real_stdout)
                print("]", file=real_stdout)
                print(result, file=real_stdout)

                if num_iterations and num_iterations <= count:
                    break

                count += 1
                time.sleep(sleep)

        except (KeyboardInterrupt, SystemExit):
            return
        finally:
            sys.stdout = real_stdout
            print('')

# ##########################
# ## Health Print functions
# ##########################

    @staticmethod
    def _print_data(d):
        if d is None:
            return
        if isinstance(d, tuple):
            print(d)
        elif isinstance(d, dict):
            print_dict(d)
        else:
            print(str(d))

    @staticmethod
    def _print_counter_list(data, header=None):
        if not data:
            return
        print("\n" + ("_" * 100) + "\n")
        if header:
            print(terminal.fg_red() + terminal.bold() + str(header) + " ::\n" + terminal.unbold() + terminal.fg_clear())
        for d in data:
            CliView._print_data(d)
            print("")

    @staticmethod
    def _print_status(status_counters, verbose=False):
        if not status_counters:
            return
        s = "\n" + terminal.bold() + "Summary".center(H_width, "_") + terminal.unbold()
        s += "\n" + CliView._get_header("Total") + CliView._get_msg([str(status_counters[HealthResultCounter.ASSERT_QUERY_COUNTER])])
        s += CliView._get_header("Passed") + CliView._get_msg([str(status_counters[HealthResultCounter.ASSERT_PASSED_COUNTER])])
        s += CliView._get_header("Failed") + CliView._get_msg([str(status_counters[HealthResultCounter.ASSERT_FAILED_COUNTER])])
        s += CliView._get_header("Skipped") + CliView._get_msg([str(status_counters[HealthResultCounter.ASSERT_QUERY_COUNTER]
                                                        - status_counters[HealthResultCounter.ASSERT_FAILED_COUNTER]
                                                        - status_counters[HealthResultCounter.ASSERT_PASSED_COUNTER])])
        print(s)

    @staticmethod
    def _print_debug_messages(ho):
        try:
            for d in ho[HealthResultType.DEBUG_MESSAGES]:
                try:
                    print("Value of %s:" % (d[1]))
                    CliView._print_data(d[2])
                except Exception:
                    pass
        except Exception:
            pass

    @staticmethod
    def _print_exceptions(ho):
        try:
            for e in ho[HealthResultType.EXCEPTIONS]:
                try:
                    CliView._print_counter_list(
                        data=ho[HealthResultType.EXCEPTIONS][e],
                        header="%s Exceptions" % (e.upper()))
                except Exception:
                    pass
        except Exception:
            pass

    @staticmethod
    def _get_header(header):
        return "\n" + terminal.bold() + ("%s:" % header).rjust(H1_offset) + \
            terminal.unbold() + " ".rjust(H2_offset - H1_offset)

    @staticmethod
    def _get_msg(msg, level=None):
        if level is not None:
            if level == AssertLevel.WARNING:
                return terminal.fg_blue() + ("\n" + " ".rjust(
                    H2_offset)).join(msg) + terminal.fg_clear()
            elif level == AssertLevel.INFO:
                return terminal.fg_green() + ("\n" + " ".rjust(
                    H2_offset)).join(msg) + terminal.fg_clear()
            else:
                return terminal.fg_red() + ("\n" + " ".rjust(
                    H2_offset)).join(msg) + terminal.fg_clear()
        else:
            return ("\n" + " ".rjust(H2_offset)).join(msg)

    @staticmethod
    def _format_value(val, formatting=True):
        if not val or not formatting:
            return val

        if isinstance(val, int):
            try:
                # For python 2.7
                return str(format(val, ',d'))
            except Exception:
                try:
                    # For python 2.6
                    locale.setlocale(locale.LC_ALL, 'en_US.UTF-8')
                    return str(locale.format('%d', val, True))

                except Exception:
                    pass
        elif isinstance(val, float):
            return_val = None

            try:
                # For python 2.7
                return_val = format(val, ',f')
            except Exception:
                try:
                    # For python 2.6
                    locale.setlocale(locale.LC_ALL, 'en_US.UTF-8')
                    return_val = locale.format('%f', val, True)
                except Exception:
                    pass

            if return_val is not None:
                return_val = str(return_val)

                if '.' in return_val:
                    return_val = return_val.rstrip('0')
                    return_val = return_val.rstrip('.')

                return return_val
        elif isinstance(val, str) and val.isdigit():
            return CliView._format_value(int(val))
        elif isinstance(val, str):
            try:
                val = float(val)
                return CliView._format_value(val)
            except Exception:
                pass

        return val

    @staticmethod
    def _get_kv_msg_list(kv_list):
        if not kv_list:
            return []

        res_str = []

        for kv in kv_list:
            if not isinstance(kv, tuple):
                res_str.append(str(kv))
                continue

            tmp_res_str = str(kv[0])

            if kv[1] and isinstance(kv[1], list):
                _str = None
                for _kv in kv[1]:
                    if _kv:
                        try:
                            _str += ", " + ("%s:" % (str(
                                _kv[0])) if len(str(
                                    _kv[0]).strip()) > 0 else "") + \
                                "%s" % (CliView._format_value(_kv[1], _kv[2]))
                        except Exception:
                            _str = ("%s:" % (str(
                                _kv[0])) if len(str(
                                    _kv[0]).strip()) > 0 else "") + \
                                "%s" % (CliView._format_value(_kv[1], _kv[2]))

                if _str:
                    tmp_res_str += " {%s}" % (_str)

            if tmp_res_str:
                res_str.append(tmp_res_str)

        return res_str

    @staticmethod
    def _get_error_string(data, verbose=False, level=AssertLevel.CRITICAL):
        if not data:
            return "", 0

        f_msg_str = ""
        f_msg_cnt = 0
        s_msg_str = ""
        s_msg_cnt = 0

        for d in data:
            s = ""

            if d[AssertResultKey.LEVEL] == level:

                if d[AssertResultKey.SUCCESS]:
                    if d[AssertResultKey.SUCCESS_MSG]:

                        s_msg_str += CliView._get_header(
                            d[AssertResultKey.CATEGORY][0]) + \
                            CliView._get_msg([d[AssertResultKey.SUCCESS_MSG]])
                        s_msg_cnt += 1

                    continue

                s += CliView._get_header(d[AssertResultKey.CATEGORY][0]) + \
                    CliView._get_msg([d[AssertResultKey.FAIL_MSG]], level)

                if verbose:
                    import textwrap

                    s += "\n"
                    s += CliView._get_header("Description:")
                    s += CliView._get_msg(textwrap.wrap(
                        str(d[AssertResultKey.DESCRIPTION]),
                        H_width - H2_offset,
                        break_long_words=False, break_on_hyphens=False))
                    s += "\n"
                    s += CliView._get_header("Keys:")
                    s += CliView._get_msg(CliView._get_kv_msg_list(
                        d[AssertResultKey.KEYS]))

                    # Extra new line in case verbose output is printed
                    s += "\n"

                f_msg_str += s
                f_msg_cnt += 1

        res_fail_msg_str = ""

        if f_msg_cnt > 0:
            res_fail_msg_str += f_msg_str

        res_success_msg_str = ""

        if s_msg_cnt > 0:
            res_success_msg_str += s_msg_str

        return res_fail_msg_str, f_msg_cnt, res_success_msg_str, s_msg_cnt

    @staticmethod
    def _get_assert_output_string(assert_out, verbose=False,
                                  output_filter_category=[],
                                  level=AssertLevel.CRITICAL):
        if not assert_out:
            return ""

        res_fail_msg_str = ""
        total_fail_msg_cnt = 0
        res_success_msg_str = ""
        total_success_msg_cnt = 0

        if not isinstance(assert_out, dict):
            if not output_filter_category:
                return CliView._get_error_string(assert_out, verbose, level=level)
        else:
            for _k in sorted(assert_out.keys()):
                category = []

                if output_filter_category:
                    if _k == output_filter_category[0]:
                        category = output_filter_category[1:] if len(
                            output_filter_category) > 1 else []
                    else:
                        category = output_filter_category

                f_msg_str, f_msg_cnt, s_msg_str, s_msg_cnt = CliView._get_assert_output_string(
                    assert_out[_k], verbose, category, level=level)

                res_fail_msg_str += f_msg_str
                total_fail_msg_cnt += f_msg_cnt
                res_success_msg_str += s_msg_str
                total_success_msg_cnt += s_msg_cnt

        return res_fail_msg_str, total_fail_msg_cnt, res_success_msg_str, total_success_msg_cnt

    @staticmethod
    def _print_assert_summary(assert_out, verbose=False,
                              output_filter_category=[],
                              output_filter_warning_level=None):
        if not output_filter_warning_level:
            search_levels = [AssertLevel.INFO, AssertLevel.WARNING,
                             AssertLevel.CRITICAL]
        elif output_filter_warning_level == "CRITICAL":
            search_levels = [AssertLevel.CRITICAL]
        elif output_filter_warning_level == "WARNING":
            search_levels = [AssertLevel.WARNING]
        elif output_filter_warning_level == "INFO":
            search_levels = [AssertLevel.INFO]
        else:
            search_levels = [AssertLevel.INFO, AssertLevel.WARNING,
                             AssertLevel.CRITICAL]

        all_success_str = ""
        all_fail_str = ""
        all_fail_cnt = 0
        all_success_cnt = 0

        for level in search_levels:
            res_fail_msg_str = ""
            total_fail_msg_cnt = 0
            res_success_msg_str = ""
            total_success_msg_cnt = 0

            for _k in sorted(assert_out.keys()):
                if not assert_out[_k]:
                    continue

                category = []

                if output_filter_category:
                    if _k == output_filter_category[0]:
                        category = output_filter_category[1:] if len(
                            output_filter_category) > 1 else []
                    else:
                        category = output_filter_category

                f_msg_str, f_msg_cnt, s_msg_str, s_msg_cnt = \
                    CliView._get_assert_output_string(
                        assert_out[_k], verbose, category, level=level)

                if f_msg_str:
                    total_fail_msg_cnt += f_msg_cnt
                    res_fail_msg_str += f_msg_str

                if s_msg_str:
                    total_success_msg_cnt += s_msg_cnt
                    res_success_msg_str += s_msg_str

            if total_fail_msg_cnt > 0:
                summary_str = ""

                if level == AssertLevel.CRITICAL:
                    summary_str = terminal.bold() + terminal.fg_red() + \
                        "CRITICAL".center(H_width, " ") + \
                        terminal.fg_clear() + terminal.unbold()
                elif level == AssertLevel.WARNING:
                    summary_str = terminal.bold() + terminal.fg_blue() + \
                        "WARNING".center(H_width, " ") + \
                        terminal.fg_clear() + terminal.unbold()
                elif level == AssertLevel.INFO:
                    summary_str = terminal.bold() + terminal.fg_green() + \
                        "INFO".center(H_width, " ") + \
                        terminal.fg_clear() + terminal.unbold()

                all_fail_str += "\n" + summary_str + "\n" + res_fail_msg_str + "\n"
                all_fail_cnt += total_fail_msg_cnt

            if total_success_msg_cnt > 0:
                all_success_str += res_success_msg_str
                all_success_cnt += total_success_msg_cnt

        if all_success_cnt > 0:
            print("\n\n" + terminal.bold() + str(" %s: count(%d) " %("PASS", all_success_cnt)).center(H_width, "_") + terminal.unbold())
            print(all_success_str)

        if all_fail_cnt > 0:
            print("\n\n" + terminal.bold() + str(" %s: count(%d) " %("FAIL", all_fail_cnt)).center(H_width, "_") + terminal.unbold())
            print(all_fail_str)

        print("_" * H_width + "\n")

    @staticmethod
    def print_health_output(ho, verbose=False, debug=False, output_file=None,
                            output_filter_category=[],
                            output_filter_warning_level=None):
        if not ho:
            return
        o_s = None

        if output_file is not None:
            try:
                o_s = open(output_file, "a")
                sys.stdout = o_s
            except Exception:
                sys.stdout = sys.__stdout__

        CliView._print_debug_messages(ho)
        if debug:
            CliView._print_exceptions(ho)

        CliView._print_status(
            ho[HealthResultType.STATUS_COUNTERS], verbose=verbose)
        CliView._print_assert_summary(
            ho[HealthResultType.ASSERT], verbose=verbose,
            output_filter_category=output_filter_category,
            output_filter_warning_level=output_filter_warning_level)

        if o_s:
            o_s.close()
        sys.stdout = sys.__stdout__

###########################

    @staticmethod
    def get_summary_line_prefix(index, key):
        s = " " * 3
        s += str(index)
        s += "." + (" " * 3)
        s += key.ljust(19)
        s += ":" + (" " * 2)
        return s

    @staticmethod
    def _summary_namespace_table_view(stats, **ignore):
        title = "Namespaces"
        # column_names = ('namespace', ('_devices', 'Devices (Total,Per-Node)'), ('_memory', 'Memory (Total,Used%,Avail%)'),
        #                 ('_disk', 'Disk (Total,Used%,Avail%)'), ('repl_factor', 'Replication Factor'), ('cache_read_pct','Post-Write-Queue Hit-Rate'),
        #                 'rack_aware', ('master_objects', 'Master Objects'),
        #                 'compression_ratio'
        #                 )

        # license_data_in_memory = False
        # license_data_on_disk = False

        # for _, ns_stats in stats.items():
        #     try:
        #         if not license_data_in_memory and ns_stats['license_data_in_memory']:
        #             license_data_in_memory = True
        #         elif not license_data_on_disk and ns_stats['license_data_on_disk']:
        #             license_data_on_disk = True
                
        #         if license_data_in_memory and license_data_on_disk:
        #             break
        #     except KeyError:
        #         pass

        # if license_data_in_memory:
        #     column_names = column_names + ('Usage (Unique-Data) In-Memory',)
        # if license_data_on_disk:
        #    column_names = column_names + ('Usage (Unique-Data) On-Device',)

        # t = Table(title, column_names, sort_by=0)

        # if license_data_in_memory:
        #     t.add_data_source(
        #         'Usage (Unique-Data) In-Memory',
        #         Extractors.byte_extractor('license_data_in_memory')
        #     )
        # if license_data_on_disk:
        #     t.add_data_source(
        #         'Usage (Unique-Data) On-Device',
        #         Extractors.byte_extractor('license_data_on_disk')
        #     )

        # t.add_cell_alert(
        #     'namespace',
        #     lambda data: data['migrations_in_progress'],
        #     color=terminal.fg_red
        # )

        # t.add_data_source_tuple(
        #     '_devices',
        #     lambda data:str(data['devices_total']),
        #     lambda data:str(data['devices_per_node']))

        # t.add_data_source_tuple(
        #     '_memory',
        #     Extractors.byte_extractor('memory_total'),
        #     lambda data:"%.2f"%data["memory_used_pct"],
        #     lambda data:"%.2f"%data["memory_available_pct"])

        # t.add_data_source_tuple(
        #     '_disk',
        #     Extractors.byte_extractor('disk_total'),
        #     lambda data:"%.2f"%data["disk_used_pct"],
        #     lambda data:"%.2f"%data["disk_available_pct"])

        # t.add_data_source(
        #     'repl_factor',
        #     lambda data:",".join([str(rf) for rf in data["repl_factor"]])
        # )

        # t.add_data_source(
        #     'master_objects',
        #     Extractors.sif_extractor('master_objects')
        # )

        # for ns, ns_stats in stats.items():
        #     if isinstance(ns_stats, Exception):
        #         row = {}
        #     else:
        #         row = ns_stats

        #     row['namespace'] = ns
        #     row['memory_used_pct'] = 100.00 - row['memory_available_pct']

        new_stats = dict(node_hack=stats)  # XXX - hack
        sources = dict(ns_stats=new_stats)

        CliView.print_result(
            sheet.render(templates.summary_namespace_sheet, title, sources))

    @staticmethod
    def _summary_namespace_list_view(stats, **ignore):
        print("Namespaces")
        print("==========")
        print()
        for ns in stats:
            index = 1
            print("   " + ("%s"%(terminal.fg_red() + ns + terminal.fg_clear())
                           if stats[ns]["migrations_in_progress"] else ns))
            print("   " + "=" * len(ns))

            print(CliView.get_summary_line_prefix(index, "Devices") + "Total %d, per-node %d%s"%(
                stats[ns]["devices_total"], stats[ns]["devices_per_node"],
                " (number differs across nodes)" if not stats[ns]["devices_count_same_across_nodes"] else ""))
            index += 1

            print(CliView.get_summary_line_prefix(index, "Memory") + "Total %s, %.2f%% used (%s), %.2f%% available (%s)"%(
                filesize.size(stats[ns]["memory_total"]).strip(), 100.00 - stats[ns]["memory_available_pct"],
                filesize.size(stats[ns]["memory_total"] - stats[ns]["memory_aval"]).strip(),
                stats[ns]["memory_available_pct"], filesize.size(stats[ns]["memory_aval"]).strip()))
            index += 1

            if stats[ns]["disk_total"]:
                print(CliView.get_summary_line_prefix(index, "Disk") + "Total %s, %.2f%% used (%s), %.2f%% available contiguous space (%s)"%(
                    filesize.size(stats[ns]["disk_total"]).strip(), stats[ns]["disk_used_pct"],
                    filesize.size(stats[ns]["disk_used"]).strip(), stats[ns]["disk_available_pct"],
                    filesize.size(stats[ns]["disk_aval"]).strip()))
                index += 1

            print(CliView.get_summary_line_prefix(index, "Replication Factor") + "%s"%(",".join([str(rf) for rf in stats[ns]["repl_factor"]])))
            index += 1

            if "cache_read_pct" in stats[ns]:
                print(CliView.get_summary_line_prefix(index, "Post-Write-Queue Hit-Rate") + "%s"%(filesize.size(stats[ns]["cache_read_pct"], filesize.si_float)))
                index += 1

            if "rack_aware" in stats[ns]:
                print(CliView.get_summary_line_prefix(index, "Rack-aware") + "%s"%(str(stats[ns]["rack_aware"])))
                index += 1

            print(CliView.get_summary_line_prefix(index, "Master Objects") + "%s"%(filesize.size(stats[ns]["master_objects"], filesize.si_float)))
            index += 1
            s = ""

            if "license_data_in_memory" in stats[ns] and stats[ns]["license_data_in_memory"]:
                s += "%s in-memory"%(filesize.size(stats[ns]["license_data_in_memory"]))
            elif "license_data_on_disk" in stats[ns] and stats[ns]["license_data_on_disk"]:
                if s:
                    s += ", "
                s += "%s on-device"%(filesize.size(stats[ns]["license_data_on_disk"]))
            else:
                s += "None"
            print(CliView.get_summary_line_prefix(index, "Usage (Unique Data)") + s)
            index += 1

            if "compression_ratio" in stats[ns]:
                print(CliView.get_summary_line_prefix(index, "Compression-ratio") + "%s"%(str(stats[ns]["compression_ratio"])))
                index += 1
            print()

    @staticmethod
    def print_summary(summary, list_view=True):
        index = 1
        print("Cluster" + ("  (%s)"%(terminal.fg_red() + "Migrations in Progress" + terminal.fg_clear())
                           if summary["CLUSTER"]["migrations_in_progress"] else ""))
        print("=======" + ("==========================" if summary["CLUSTER"]["migrations_in_progress"] else ""))
        print()

        if "cluster_name" in summary["CLUSTER"] and len(summary["CLUSTER"]["cluster_name"]) > 0:
            print(CliView.get_summary_line_prefix(index, "Cluster Name") + ", ".join(summary["CLUSTER"]["cluster_name"]))
            index += 1

        print(CliView.get_summary_line_prefix(index, "Server Version") + ", ".join(summary["CLUSTER"]["server_version"]))
        index += 1

        print(CliView.get_summary_line_prefix(index, "OS Version") + ", ".join(summary["CLUSTER"]["os_version"]))
        index += 1

        print(CliView.get_summary_line_prefix(index, "Cluster Size") + ", ".join([str(cs) for cs in summary["CLUSTER"]["cluster_size"]]))
        index += 1

        print(CliView.get_summary_line_prefix(index, "Devices") + "Total %d, per-node %d%s"%(
            summary["CLUSTER"]["device"]["count"], summary["CLUSTER"]["device"]["count_per_node"],
            " (number differs across nodes)" if not summary["CLUSTER"]["device"]["count_same_across_nodes"] else ""))
        index += 1

        print(CliView.get_summary_line_prefix(index, "Memory") + "Total %s, %.2f%% used (%s), %.2f%% available (%s)"%(
            filesize.size(summary["CLUSTER"]["memory"]["total"]).strip(), 100.00 - summary["CLUSTER"]["memory"]["aval_pct"],
            filesize.size(summary["CLUSTER"]["memory"]["total"] - summary["CLUSTER"]["memory"]["aval"]).strip(),
            summary["CLUSTER"]["memory"]["aval_pct"], filesize.size(summary["CLUSTER"]["memory"]["aval"]).strip()))
        index += 1

        print(CliView.get_summary_line_prefix(index, "Disk") + "Total %s, %.2f%% used (%s), %.2f%% available contiguous space (%s)"%(
            filesize.size(summary["CLUSTER"]["device"]["total"]).strip(), summary["CLUSTER"]["device"]["used_pct"],
            filesize.size(summary["CLUSTER"]["device"]["used"]).strip(), summary["CLUSTER"]["device"]["aval_pct"],
            filesize.size(summary["CLUSTER"]["device"]["aval"]).strip()))
        index += 1

        data_summary = CliView.get_summary_line_prefix(index, "Usage (Unique Data)")
        uniq_mem_used = summary["CLUSTER"]["license_data"]["memory_size"]
        uniq_device_used = summary["CLUSTER"]["license_data"]["device_size"]
        
        # Sum all "Usage" data whether on disk or in memory.
        if uniq_mem_used or uniq_device_used:
            total = 0

            if uniq_mem_used:
                total += uniq_mem_used
            if uniq_device_used:
                total += uniq_device_used

            data_summary += "%s"%filesize.size(total)

        else:
            data_summary += "None"

        print(data_summary)
        index += 1

        print(CliView.get_summary_line_prefix(index, "Active Namespaces") + "%d of %d"%(summary["CLUSTER"]["active_ns"], summary["CLUSTER"]["ns_count"]))
        index += 1

        print(CliView.get_summary_line_prefix(index, "Features") + ", ".join(sorted(summary["CLUSTER"]["active_features"])))

        print("\n")

        if list_view:
            CliView._summary_namespace_list_view(
                summary["FEATURES"]["NAMESPACE"])
        else:
            CliView._summary_namespace_table_view(summary["FEATURES"]["NAMESPACE"])
<<<<<<< HEAD

    @staticmethod
    def show_pmap(pmap_data, cluster, timestamp="", **ignore):
        prefixes = cluster.get_node_names()

        title_suffix = CliView._get_timestamp_suffix(timestamp)
        title = "Partition Map Analysis%s"%(title_suffix)
        column_names = (('cluster_key', 'Cluster Key'),
                        'namespace',
                        'node',
                        ('_primary_partitions', 'Primary Partitions'),
                        ('_secondary_partitions', 'Secondary Partitions'),
                        ('dead_partitions', 'Dead Partitions'),
                        ('unavailable_partitions', 'Unavailable Partitions'),
                        )
        t = Table(title, column_names, group_by=0, sort_by=1)

        for node_key, n_stats in pmap_data.items():

            for ns, ns_stats in n_stats.items():
                row = ns_stats
                row['node'] = prefixes[node_key]
                row['namespace'] = ns
                row['_primary_partitions'] = ns_stats['master_partition_count']
                row['_secondary_partitions'] = ns_stats['prole_partition_count']

                t.insert_row(row)

        CliView.print_result(t)
=======
>>>>>>> d97f5d96
<|MERGE_RESOLUTION|>--- conflicted
+++ resolved
@@ -25,19 +25,11 @@
                                   HealthResultCounter, HealthResultType)
 from lib.health.util import print_dict
 from lib.utils import filesize
-<<<<<<< HEAD
-from lib.utils.constants import COUNT_RESULT_KEY, DT_FMT
-from lib.utils.util import (compile_likes, find_delimiter_in,
-                            get_value_from_dict, set_value_in_dict)
-from lib.view import terminal
-from lib.view.table import ColumnNameAlign, Extractors, Orientation, Table, TitleFormats
-=======
 from lib.utils.constants import DT_FMT
 from lib.utils.util import compile_likes, find_delimiter_in, get_value_from_dict
 from lib.view import sheet, terminal, templates
 from lib.view.sheet import SheetStyle
-from lib.view.table import Extractors, Styles, Table, TitleFormats
->>>>>>> d97f5d96
+from lib.view.table import ColumnNameAlign, Extractors, Orientation, Styles, Table, TitleFormats
 
 H1_offset = 13
 H2_offset = 15
@@ -200,40 +192,6 @@
     @staticmethod
     def info_XDR(stats, xdr_enable, cluster, timestamp="", title="XDR Information", **ignore):
         title_suffix = CliView._get_timestamp_suffix(timestamp)
-<<<<<<< HEAD
-        title = title + "%s" % (title_suffix)
-        column_names = ('node', 'namespaces', ('success', 'Success'),
-                        ('retry_conn_reset', 'Retry Connection Reset'), ('retry_dest', 'Retry Destination'),
-                        ('recoveries_pending', 'Recoveries Pending'), ('_lag-secs', 'Lag (hh:mm:ss)'),
-                        ('latency_ms', 'Avg Latency (ms)'), ('throughput', 'Throughput (rec/s)')
-                        )
-
-        t = Table(title, column_names, group_by=1, orientation=Orientation.HORIZONTAL)
-
-        t.add_data_source('success', lambda data: get_value_from_dict(
-            data, ('success')))
-        
-        t.add_data_source('retry_conn_reset', lambda data: get_value_from_dict(
-            data, ('retry_conn_reset')))
-
-        t.add_data_source('retry_dest', lambda data: get_value_from_dict(
-            data, ('retry_dest')))
-
-        t.add_data_source('recoveries_pending', lambda data: get_value_from_dict(
-            data, ('recoveries_pending')))
-
-        t.add_data_source(
-            '_lag-secs', Extractors.time_extractor(('xdr-dc-timelag', 'xdr_dc_timelag', 'dc_timelag', 'lag')))
-
-        t.add_data_source('Avg Latency (ms)', lambda data: get_value_from_dict(
-            data, ('latency_ms')))
-
-        t.add_data_source('Throughput (records per second)', lambda data: get_value_from_dict(
-            data, ('throughput')))
-
-        t.add_data_source('_latency_avg_ship_ema', lambda data: get_value_from_dict(
-            data, ('latency_avg_ship_ema', 'dc_latency_avg_ship', 'dc_latency_avg_ship_ema', 'dc_ship_latency_avg')))
-=======
         title = title + title_suffix
         prefixes = cluster.get_node_names()
         node_ids=dict(((k, cluster.get_node(k)[0].node_id)
@@ -244,7 +202,6 @@
             prefixes=prefixes,
             xdr_stats=stats)
         common = dict(principal=cluster.get_expected_principal())
->>>>>>> d97f5d96
 
         CliView.print_result(
             sheet.render(templates.info_xdr_sheet, title, sources, common=common))
@@ -383,178 +340,6 @@
         return latency
 
     @staticmethod
-<<<<<<< HEAD
-    def show_xdr5_config(title, service_configs, cluster, like=None, diff=None, show_total=False, title_every_nth=0, flip_output=False, timestamp="", col_header="", **ignore):        
-        if isinstance(service_configs, Exception) or not service_configs:
-            return
-
-        for node in service_configs:
-            if isinstance(service_configs[node], Exception):
-                service_configs[node] = {}
-
-        prefixes = cluster.get_node_names()
-        xdr_config_col_names = set()
-        dc_config_col_names = set()
-        ns_config_col_names = set()
-
-        if diff and service_configs:
-            # create xdr config names
-            config_sets = [set(service_configs[node]['xdr_configs'].items())
-                           for node in service_configs if service_configs[node]]
-            union = set.union(*config_sets)
-            intersection = set.intersection(*config_sets)
-            xdr_config_col_names = dict(union - intersection).keys()
-
-            # create dc xdr config names
-            config_unions_per_node = []
-            for node in service_configs:
-                if 'dc_configs' in service_configs[node] and service_configs[node]['dc_configs']:
-                    dc_configs = service_configs[node]['dc_configs']
-                    config_unions_per_node.append(set.union(*(set(dc_configs[dc].items())
-                                for dc in dc_configs if dc_configs[dc])))
-                else:
-                    config_unions_per_node.append(set())
-            
-            dc_intersect = set.intersection(*config_unions_per_node)
-            dc_union = set.union(*config_unions_per_node)
-            dc_config_col_names = dict(dc_union - dc_intersect).keys()
-
-            # create ns xdr config names
-            ns_config_unions_per_node = {}
-            dc_keys = set()
-            all_ns_keys = set()
-            for node in service_configs:
-                if 'ns_configs' in service_configs[node] and service_configs[node]['ns_configs']:
-                    ns_configs = service_configs[node]['ns_configs']
-                    ns_config_unions_per_dc = {}
-                    dc_keys.update(ns_configs.keys())
-                    for dc in ns_configs:
-                        ns_config_unions_per_dc[dc] = (set.union(*(set(ns_configs[dc][ns].items())
-                                                        for ns in ns_configs[dc] if ns_configs[dc][ns])))
-
-                        ns_config_unions_per_dc['ns_keys'] = set.union(*(set(ns) for ns in ns_configs[dc]))
-                        all_ns_keys.update(ns_configs[dc].keys())
-                    
-                    ns_config_unions_per_node[node] = ns_config_unions_per_dc
-            
-            all_ns_config_col_names_per_dc = {}
-            all_ns_config_unions_per_dc = {}
-            for dc in dc_keys:
-                all_ns_config_unions_per_dc = set()
-                for node, ns_unions_per_dc in ns_config_unions_per_node.items():
-                    warnings = []
-
-                    if dc not in ns_unions_per_dc:
-                        node_name = prefixes[node] if node in prefixes else node
-                        warnings.append("WARN: dc: %s, missing from node: %s" % (dc, node_name))
-                        continue
-
-                    for ns in all_ns_keys:
-                        if ns not in service_configs[node]['ns_configs'][dc]:
-                            node_name = prefixes[node] if node in prefixes else node
-                            warnings.append("WARN: ns: %s, missing from dc: %s, on node: %s" % (ns, dc, node_name))
-                            continue
-
-                    service_configs[node]['ns_configs'][dc]['warnings'] = warnings
-                    all_ns_config_unions_per_dc.update(ns_unions_per_dc[dc])
-
-                all_ns_config_intersections_per_dc = set.intersection(*(x[dc] for x in ns_config_unions_per_node.values() if dc in x))
-                all_ns_config_col_names_per_dc[dc] = dict(all_ns_config_unions_per_dc - all_ns_config_intersections_per_dc).keys()
-            
-            ns_config_col_names = all_ns_config_col_names_per_dc
-        else:
-            for node, xdr_config in service_configs.items():
-                if isinstance(xdr_config, Exception):
-                    continue
-
-                xdr_config_col_names.update(xdr_config['xdr_configs'].keys())
-                
-                for dc_stats in xdr_config['dc_configs'].values():
-                    dc_config_col_names.update(dc_stats.keys())
-
-                for ns_stats in xdr_config['ns_configs'].values():
-                    for ns in ns_stats.values():
-                        ns_config_col_names.update(ns.keys())
-            
-            ns_config_col_names = sorted(ns_config_col_names)
-
-        xdr_config_col_names = sorted(xdr_config_col_names)
-        dc_config_col_names = sorted(dc_config_col_names)
-        table_data = []
-        for node in service_configs:
-            if isinstance(service_configs[node], Exception):
-                continue
-
-            try:
-                table_data.append(("XDR Configuration",
-                                {node: service_configs[node]['xdr_configs']},
-                                xdr_config_col_names,
-                                ''))
-            except:
-                pass
-
-            try:
-                table_data.append(("DC Configuration for %s" % prefixes[node],
-                                service_configs[node]['dc_configs'],
-                                dc_config_col_names,
-                                'data_center'))
-            except:
-                pass
-
-            try:
-                for dc, ns_config in service_configs[node]['ns_configs'].items():
-                    table_data.append(("NS Configuration for %s, %s" % (dc, prefixes[node]),
-                                    ns_config,
-                                    sorted(ns_config_col_names[dc] if diff else ns_config_col_names),
-                                    'namespace'))
-            except:
-                pass
-
-        for data in table_data:
-            title = data[0]
-            service_configs = data[1]
-            column_names = data[2][:]
-            col_header = data[3]
-
-            if len(column_names) == 0:
-                continue
-
-            if like:
-                likes = compile_likes(like)
-                column_names = list(filter(likes.search, column_names))
-
-            if col_header:
-                column_names.insert(0, col_header)
-            else:
-                column_names.insert(0, "NODE")
-
-            table_style = Orientation.VERTICAL
-            if flip_output:
-                table_style = Orientation.HORIZONTAL
-
-            if show_total:
-                n_last_columns_ignore_sort = 1
-            else:
-                n_last_columns_ignore_sort = 0
-
-            title_suffix = CliView._get_timestamp_suffix(timestamp)
-            title = title + title_suffix
-            t = Table(title, column_names,
-                    title_format=TitleFormats.no_change, orientation=table_style, n_last_columns_ignore_sort=n_last_columns_ignore_sort)
-
-            row = None
-            if show_total:
-                row_total = {}
-
-            for col_id, row in service_configs.items():
-                if isinstance(row, Exception):
-                    row = {}
-
-                if col_id == 'warnings':
-                    for warning in row:
-                        print(warning)
-                    continue
-=======
     def show_latency_machine_wise(latency, cluster, like=None, timestamp="",
                                   **mods):
         prefixes = cluster.get_node_names(mods.get('with', []))
@@ -563,7 +348,6 @@
         keys = set(filter(likes.search, latency.keys()))
         latency = {k: v for k, v in latency.items() if k in keys}
         latency = CliView.format_latency_machine_wise(latency)
->>>>>>> d97f5d96
 
         sources = dict(prefixes=prefixes, histogram=latency)
 
@@ -571,72 +355,6 @@
             templates.show_latency_machine_wise_sheet, title, sources))
 
     @staticmethod
-<<<<<<< HEAD
-    def show_config(title, service_configs, cluster, like=None, diff=None, show_total=False, title_every_nth=0, flip_output=False, timestamp="", **ignore):        
-        prefixes = cluster.get_node_names()
-        column_names = set()
-
-        if diff and service_configs:
-            config_sets = (set(service_configs[d].items())
-                           for d in service_configs if service_configs[d])
-            union = set.union(*config_sets)
-            # Regenerating generator expression for config_sets.
-            config_sets = (set(service_configs[d].items())
-                           for d in service_configs if service_configs[d])
-            intersection = set.intersection(*config_sets)
-            column_names = dict(union - intersection).keys()
-        else:
-            for config in service_configs.values():
-                if isinstance(config, Exception):
-                    continue
-                column_names.update(config.keys())
-
-        column_names = sorted(column_names)
-        if like:
-            likes = compile_likes(like)
-
-            column_names = list(filter(likes.search, column_names))
-
-        if len(column_names) == 0:
-            return ''
-
-        column_names.insert(0, "NODE")
-
-        table_style = Orientation.VERTICAL
-        if flip_output:
-            table_style = Orientation.HORIZONTAL
-
-        if show_total:
-            n_last_columns_ignore_sort = 1
-        else:
-            n_last_columns_ignore_sort = 0
-
-        title_suffix = CliView._get_timestamp_suffix(timestamp)
-        title = title + title_suffix
-        t = Table(title, column_names,
-                  title_format=TitleFormats.no_change, orientation=table_style, n_last_columns_ignore_sort=n_last_columns_ignore_sort)
-
-        row = None
-        if show_total:
-            row_total = {}
-        for node_id, row in service_configs.items():
-            if isinstance(row, Exception):
-                row = {}
-
-            row['NODE'] = prefixes[node_id]
-            t.insert_row(row)
-
-            if show_total:
-                for key, val in row.items():
-                    if (val.isdigit()):
-                        try:
-                            row_total[key] = row_total[key] + int(val)
-                        except Exception:
-                            row_total[key] = int(val)
-        if show_total:
-            row_total['NODE'] = "Total"
-            t.insert_row(row_total)
-=======
     def show_config(title, service_configs, cluster, like=None, diff=False,
                     show_total=False, title_every_nth=0, flip_output=False,
                     timestamp="", **mods):
@@ -652,7 +370,6 @@
         disable_aggregations = not show_total
         style = SheetStyle.columns if flip_output else None
         common = dict(principal=cluster.get_expected_principal())
->>>>>>> d97f5d96
 
         CliView.print_result(
             sheet.render(
@@ -682,10 +399,6 @@
             data=service_configs['xdr_configs'],
         )
 
-<<<<<<< HEAD
-        t = Table(title, column_names,
-                  title_format=TitleFormats.no_change, orientation=Orientation.VERTICAL)
-=======
         CliView.print_result(
             sheet.render(
                 templates.show_config_sheet,
@@ -696,7 +409,6 @@
                 common=common
             )
         )
->>>>>>> d97f5d96
 
         for dc in service_configs['dc_configs']:
             title = 'DC Configuration for {}'.format(dc)
@@ -954,15 +666,10 @@
             filtered_keys = set(mapping.keys())
 
         title_suffix = CliView._get_timestamp_suffix(timestamp)
-<<<<<<< HEAD
-        t = Table("%s to %s Mapping%s" % (col1, col2, title_suffix), column_names,
-                  title_format=TitleFormats.no_change, orientation=Orientation.HORIZONTAL)
-=======
         title = "{} to {} Mappings{}".format(col1, col2, title_suffix)
         sources = dict(mapping=dict(
             enumerate((k, v) for k, v in mapping.items()
                       if k in filtered_keys)))
->>>>>>> d97f5d96
 
         if col2 == 'IPs':
             map_sheet = templates.show_mapping_to_ip_sheet
@@ -988,7 +695,6 @@
                                           common=common))
 
     @staticmethod
-<<<<<<< HEAD
     def show_users(users_data, like, **ignore):
         if not users_data:
             return 
@@ -1061,10 +767,7 @@
 
 
     @staticmethod
-    def asinfo(results, line_sep, show_node_name, cluster, **kwargs):
-=======
     def asinfo(results, line_sep, show_node_name, cluster, **mods):
->>>>>>> d97f5d96
         like = set([])
 
         if 'like' in mods:
@@ -1877,35 +1580,4 @@
                 summary["FEATURES"]["NAMESPACE"])
         else:
             CliView._summary_namespace_table_view(summary["FEATURES"]["NAMESPACE"])
-<<<<<<< HEAD
-
-    @staticmethod
-    def show_pmap(pmap_data, cluster, timestamp="", **ignore):
-        prefixes = cluster.get_node_names()
-
-        title_suffix = CliView._get_timestamp_suffix(timestamp)
-        title = "Partition Map Analysis%s"%(title_suffix)
-        column_names = (('cluster_key', 'Cluster Key'),
-                        'namespace',
-                        'node',
-                        ('_primary_partitions', 'Primary Partitions'),
-                        ('_secondary_partitions', 'Secondary Partitions'),
-                        ('dead_partitions', 'Dead Partitions'),
-                        ('unavailable_partitions', 'Unavailable Partitions'),
-                        )
-        t = Table(title, column_names, group_by=0, sort_by=1)
-
-        for node_key, n_stats in pmap_data.items():
-
-            for ns, ns_stats in n_stats.items():
-                row = ns_stats
-                row['node'] = prefixes[node_key]
-                row['namespace'] = ns
-                row['_primary_partitions'] = ns_stats['master_partition_count']
-                row['_secondary_partitions'] = ns_stats['prole_partition_count']
-
-                t.insert_row(row)
-
-        CliView.print_result(t)
-=======
->>>>>>> d97f5d96
+            