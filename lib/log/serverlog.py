# Copyright 2013-2020 Aerospike, Inc.
#
# Licensed under the Apache License, Version 2.0 (the "License");
# you may not use this file except in compliance with the License.
# You may obtain a copy of the License at
#
# http://www.apache.org/licenses/LICENSE-2.0
#
# Unless required by applicable law or agreed to in writing, software
# distributed under the License is distributed on an "AS IS" BASIS,
# WITHOUT WARRANTIES OR CONDITIONS OF ANY KIND, either express or implied.
# See the License for the specific language governing permissions and
# limitations under the License.

from __future__ import division
from builtins import next
from builtins import zip
from builtins import object
from past.utils import old_div

import datetime
import hashlib
import pipes
import re
import subprocess
from lib.log import utils

from lib.utils.constants import COUNT_RESULT_KEY, TOTAL_ROW_HEADER, END_ROW_KEY, DT_FMT
from lib.log.latency import LogLatency
from lib.utils.util import is_str, bytes_to_str

READ_BLOCK_BYTES = 4096
RETURN_REQUIRED_EVERY_NTH_BLOCK = 5
TIME_ZONE = "GMT"
SERVER_LOG_LINE_WRITER_INFO_PATTERN = "(?:INFO|WARNING|DEBUG|DETAIL) \([a-z_:]+\): \(([^\)]+)\)"

class ServerLog(object):

    def __init__(self, display_name, file_name, reader):
        self.display_name = display_name
        self.file_name = file_name
        self.reader = reader
        self.indices = self.reader.generate_server_log_indices(self.file_name)
<<<<<<< HEAD
        self.file_stream = open(self.file_name, "rb") # read in binary mode to enable relative seeks in Python3
=======
        self.file_stream = open(self.file_name, "rb") # read in binary mode to enable relative seeks
>>>>>>> 6bff8c8c
        self.file_stream.seek(0, 0)

        self.server_start_tm = self.reader.parse_dt(
            self.reader.read_line(self.file_stream))

        self.server_end_tm = self.reader.parse_dt(
            self.reader.read_next_line(self.file_stream, jump=0, whence=2))
        self.log_latency = LogLatency(self.reader)

        # re
        self.server_log_line_writer_info_re = re.compile(SERVER_LOG_LINE_WRITER_INFO_PATTERN)

    def destroy(self):
        try:
            if self.file_stream:
                self.file_stream.close()
            del self.display_name
            del self.file_name
            del self.reader
            del self.indices
            del self.file_stream
            del self.server_start_tm
            del self.server_end_tm
            del self.log_latency
            del self.indices
            del self.file_stream
            del self.search_strings
            del self.ignore_strs
            del self.is_and
            del self.is_casesensitive
            del self.slice_duration
            del self.upper_limit_check
            del self.read_all_lines
            del self.diff_itr
            del self.show_itr
            del self.latency_itr
            del self.count_itr
            del self.slice_show_count
            del self.uniq_lines_track
        except Exception:
            pass

    def get_start_tm(self, start_tm="head"):
        if start_tm == "head":
            return self.server_start_tm
        else:
            return self.reader.parse_init_dt(start_tm, self.server_end_tm)

    def set_start_and_end_tms(self, start_tm, duration=""):
        self.process_start_tm = start_tm
        if self.process_start_tm > self.server_end_tm:
            self.process_start_tm = self.server_end_tm + \
                self.reader.parse_timedelta("10")

        if duration:
            duration_tm = self.reader.parse_timedelta(duration)
            self.process_end_tm = self.process_start_tm + duration_tm
        if not duration or self.process_end_tm > self.server_end_tm:
            self.process_end_tm = self.server_end_tm + \
                self.reader.parse_timedelta("10")

    def run_linux_cmd(self, cmd):
        cmd = pipes.quote(" ".join(cmd))
        cmd = ['sh', '-c', "'%s'" % (cmd)]
        process = subprocess.Popen(
            cmd, stdout=subprocess.PIPE, stderr=subprocess.PIPE)
        for line in iter(process.stdout.readline, ''):
            yield line

    def set_file_stream(self, system_grep=False):
        if system_grep:
            try:
                grep_str = self.reader.get_grep_string(
                    strs=self.search_strings, file=self.file_name, is_and=self.is_and, is_casesensitive=self.is_casesensitive)
                #cmd = shlex.split(grep_str)
                cmd = [grep_str]
                if self.ignore_strs:
                    g_cmd = "grep "
                    if not self.is_casesensitive:
                        g_cmd += "-i "
                    for i_str in self.ignore_strs:
                        cmd.extend([' |', '%s -v "%s"' % (g_cmd, i_str)])
                self.system_grep_itr = self.run_linux_cmd(cmd)
            except Exception:
                # print "Error in system grep command, reading file line by
                # line.\n"
                self.set_file_stream(system_grep=False)
        else:
            self.start_hr_tm = self.neglect_minutes_seconds_time(
                self.process_start_tm)
            self.server_start_hr_tm = self.neglect_minutes_seconds_time(
                self.server_start_tm)
            self.server_end_hr_tm = self.neglect_minutes_seconds_time(
                self.server_end_tm)

            if self.start_hr_tm.strftime(DT_FMT) in self.indices:
                self.file_stream.seek(
                    self.indices[self.start_hr_tm.strftime(DT_FMT)])
            elif self.start_hr_tm < self.server_start_hr_tm:
                self.file_stream.seek(0)
            elif self.start_hr_tm > self.server_end_hr_tm:
                self.file_stream.seek(0, 2)
            else:
                while(self.start_hr_tm < self.server_end_hr_tm):
                    if self.start_hr_tm.strftime(DT_FMT) in self.indices:
                        self.file_stream.seek(
                            self.indices[self.start_hr_tm.strftime(DT_FMT)])
                        return
                    self.start_hr_tm = self.start_hr_tm + \
                        datetime.timedelta(hours=1)
                self.file_stream.seek(0, 2)

    # system_grep parameter added to test and compare with system_grep. We are
    # not using this but keeping it here for future reference.
    def set_input(self, search_strs, ignore_strs=[], is_and=False, is_casesensitive=True, start_tm="", duration="",
                  slice_duration="10", every_nth_slice=1, upper_limit_check="", bucket_count=3, every_nth_bucket=1,
                  read_all_lines=False, rounding_time=True, system_grep=False, uniq=False, ns=None,
                  show_relative_stats=False):
        if is_str(search_strs):
            search_strs = [search_strs]
        self.search_strings = [search_str for search_str in search_strs]
        if is_str(ignore_strs):
            ignore_strs = [ignore_strs]
        self.ignore_strs = ignore_strs
        self.is_and = is_and
        self.is_casesensitive = is_casesensitive
        self.slice_duration = self.reader.parse_timedelta(slice_duration)
        self.upper_limit_check = upper_limit_check
        self.read_all_lines = read_all_lines
        self.set_start_and_end_tms(start_tm=start_tm, duration=duration)
        self.read_block = []
        self.read_block_index = 0
        self.read_block_size = 0
        self.read_block_count = 0
        self.system_grep = system_grep
        self.set_file_stream(system_grep=system_grep)
        self.diff_itr = self.diff()
        self.show_itr = self.show()
        latency_start_tm = self.process_start_tm
        if latency_start_tm < self.server_start_tm:
            latency_start_tm = self.server_start_tm
        self.latency_itr = self.log_latency.compute_latency(self.show_itr, self.search_strings[0], self.slice_duration, latency_start_tm,
                                                           self.process_end_tm, bucket_count, every_nth_bucket, arg_rounding_time=rounding_time,
                                                           arg_ns=ns, arg_relative_stats=show_relative_stats)
        self.count_itr = self.count()
        self.slice_show_count = every_nth_slice
        self.uniq = uniq
        self.uniq_lines_track = {}
        self.read_prev_line = False
        self.prev_line = None

    def read_line_block(self):
        try:
            while(True):
                self.read_block = []
                self.read_block = self.file_stream.readlines(READ_BLOCK_BYTES)
<<<<<<< HEAD
                self.read_block = [bytes_to_str(line) for line in self.read_block] # convert bytes from rb file to string for Python3
=======
                self.read_block = [bytes_to_str(line) for line in self.read_block]
>>>>>>> 6bff8c8c
                self.read_block_count += 1
                if not self.read_block or self.read_all_lines:
                    break
                if self.search_strings:
                    one_string = " ".join(self.read_block)
                    if self.is_and:
                        if self.is_casesensitive:
                            if all(substring in one_string for substring in self.search_strings):
                                break
                        else:
                            if all(re.search(substring, one_string, re.IGNORECASE) for substring in self.search_strings):
                                break
                    else:
                        if self.is_casesensitive:
                            if any(substring in one_string for substring in self.search_strings):
                                break
                        else:
                            if any(re.search(substring, one_string, re.IGNORECASE) for substring in self.search_strings):
                                break

                    if (self.read_block_count % RETURN_REQUIRED_EVERY_NTH_BLOCK == 0):
                        line = self.read_block[-1]
                        self.read_block = []
                        self.read_block.append(line)
                        break
                else:
                    break
        except Exception:
            self.read_block = []
        self.read_block_count = 0
        self.read_block_index = 0
        self.read_block_size = len(self.read_block)

    def read_line(self):
        line = None
        if self.system_grep:
            try:
                if self.read_prev_line:
                    self.read_prev_line = False
                    if self.prev_line:
                        return self.prev_line
                line = next(self.system_grep_itr)
                self.prev_line = line
                # if line:
                #     line = line + "\n"
                #self.greped_lines_index += 1
            except Exception:
                pass
        else:
            if not self.read_block or self.read_block_index + 1 > self.read_block_size:
                self.read_line_block()
            if self.read_block and self.read_block_index + 1 <= self.read_block_size:
                line = self.read_block[self.read_block_index]
                self.read_block_index += 1

            # try:
            #     line = self.file_stream.readline()
            # except:
            #     pass
        return line

    def seek_back_line(self, line_lenght=1):
        if self.system_grep:
            self.read_prev_line = True
        else:
            #self.reader.set_next_line(file_stream=self.file_stream, jump=-(line_lenght))
            self.read_block_index -= 1

    def next_line(self, read_start_tm=None, read_end_tm=None):
        seek_back_line = False
        if not read_start_tm:
            read_start_tm = self.process_start_tm
        if not read_end_tm:
            read_end_tm = self.process_end_tm
        else:
            seek_back_line = True
        while True:
            fail = True
            line = self.read_line()
            if not line:
                return None

            try:
                # checking for valid line with timestamp
                line_tm = self.reader.parse_dt(line)
            except Exception:
                continue

            if line_tm > read_end_tm:
                try:
                    if seek_back_line:
                        self.seek_back_line(line_lenght=len(line))
                except Exception:
                    pass
                return None
            if line_tm < read_start_tm:
                continue
            if self.read_all_lines:
                return line
            if not self.system_grep:
                if self.search_strings:
                    if self.is_and:
                        if self.is_casesensitive:
                            if all(substring in line for substring in self.search_strings):
                                fail = False
                        else:
                            if all(re.search(substring, line, re.IGNORECASE) for substring in self.search_strings):
                                fail = False
                    else:
                        if self.is_casesensitive:
                            if any(substring in line for substring in self.search_strings):
                                fail = False
                        else:
                            if any(re.search(substring, line, re.IGNORECASE) for substring in self.search_strings):
                                fail = False
                if fail:
                    continue
                if self.ignore_strs:
                    if self.is_casesensitive:
                        if any(substring in line for substring in self.ignore_strs):
                            continue
                    else:
                        if any(re.search(substring, line, re.IGNORECASE) for substring in self.ignore_strs):
                            continue
            else:
                fail = False
            if self.uniq:
                if TIME_ZONE in line:
                    try:
                        line_data = line.split(TIME_ZONE)[1]
                    except Exception:
                        line_data = line
                else:
                    line_data = line
                m = hashlib.md5(line_data)
                if m.hexdigest() in self.uniq_lines_track:
                    fail = True
                    continue
                else:
                    self.uniq_lines_track[m.hexdigest()] = True
            if not fail:
                break

        return line

    def show(self):
        while True:
            tm = None
            line = self.next_line()
            if line:
                tm = self.reader.parse_dt(line)
            yield tm, line

    def show_iterator(self):
        return self.show_itr

    def neglect_minutes_seconds_time(self, tm):
        if not tm or type(tm) is not datetime.datetime:
            return None
        return tm + datetime.timedelta(minutes=-tm.minute, seconds=-tm.second, microseconds=-tm.microsecond)

    def count(self):
        count_result = {}
        count_result[COUNT_RESULT_KEY] = {}
        slice_start = self.process_start_tm
        slice_end = slice_start + self.slice_duration
        if slice_end > self.process_end_tm:
            slice_end = self.process_end_tm
        total_count = 0
        current_slice_count = 0

        while slice_start < self.process_end_tm:
            line = self.next_line(
                read_start_tm=slice_start, read_end_tm=slice_end)
            if not line:
                count_result[COUNT_RESULT_KEY][
                    slice_start.strftime(DT_FMT)] = current_slice_count
                total_count += current_slice_count
                yield slice_start, count_result
                count_result[COUNT_RESULT_KEY] = {}
                current_slice_count = 0
                slice_start = slice_end
                slice_end = slice_start + self.slice_duration
                if slice_end > self.process_end_tm:
                    slice_end = self.process_end_tm
                continue

            current_slice_count += 1

        count_result[COUNT_RESULT_KEY][TOTAL_ROW_HEADER] = total_count
        yield END_ROW_KEY, count_result

    def count_iterator(self):
        return self.count_itr

    def _get_next_slice_start_and_end_tm(self, old_slice_start, old_slice_end, slice_duration, current_line_tm):
        slice_jump = 0

        if current_line_tm < old_slice_end and current_line_tm >= old_slice_start:
            return old_slice_start, old_slice_end, slice_jump
        if current_line_tm >= old_slice_end and current_line_tm < (old_slice_end + slice_duration):
            return old_slice_end, old_slice_end + slice_duration, 1
        if current_line_tm >= old_slice_end:
            d = current_line_tm - old_slice_start
            slice_jump = int(
<<<<<<< HEAD
                (d.seconds + 86400 * d.days) // slice_duration.seconds)
=======
                old_div((d.seconds + 86400 * d.days), slice_duration.seconds))
>>>>>>> 6bff8c8c
            slice_start = old_slice_start + slice_duration * slice_jump
            slice_end = slice_start + slice_duration
            return slice_start, slice_end, slice_jump
        return None, None, None

    def _get_value_and_diff(self, prev, slice_val):
        diff = []
        value = []
        under_limit = True
        if self.upper_limit_check:
            under_limit = False
        if prev:
            temp = ([b - a for b, a in zip(slice_val, prev)])
            if not self.upper_limit_check or any(i >= self.upper_limit_check for i in temp):
                diff = ([b for b in temp])
                under_limit = True
        else:
            if not self.upper_limit_check or any(i >= self.upper_limit_check for i in slice_val):
                diff = ([b for b in slice_val])
                under_limit = True

        if under_limit:
            value = ([b for b in slice_val])
        return value, diff

    def _fetch_writer_info(self, line):
        if not line:
            return None

        m1 = self.server_log_line_writer_info_re.search(line)
        if not m1:
            return None

        return m1.group(1)

    def diff(self):
        latency_pattern1 = '%s (\d+)'
        latency_pattern2 = '%s \(([0-9,\s]+)\)'
        latency_pattern3 = '(\d+)\((\d+)\) %s'
        latency_pattern4 = '%s \((\d+)'

        different_writer_info = False

        grep_str = self.search_strings[-1]
        line = self.next_line()
        if line:

            value = []
            diff = []

            # ignore lines till slice_start time
            slice_start = self.process_start_tm
            slice_end = slice_start + self.slice_duration
            while(self.reader.parse_dt(line) < slice_start):
                line = self.next_line()
                if not line:
                    break

        if line:
            # check line has all strings as per given order
            if utils.contains_substrings_in_order(line=line, strs=self.search_strings):
                if self.is_casesensitive:
                    m1 = re.search(latency_pattern1 % (grep_str), line)
                    m2 = re.search(latency_pattern2 % (grep_str), line)
                    m3 = re.search(latency_pattern3 % (grep_str), line)
                    m4 = re.search(latency_pattern4 % (grep_str), line)
                else:
                    m1 = re.search(latency_pattern1 %
                                   (grep_str), line, re.IGNORECASE)
                    m2 = re.search(latency_pattern2 %
                                   (grep_str), line, re.IGNORECASE)
                    m3 = re.search(latency_pattern3 %
                                   (grep_str), line, re.IGNORECASE)
                    m4 = re.search(latency_pattern4 %
                                   (grep_str), line, re.IGNORECASE)

            # check for possible key-value pattern and fix pattern for next process
            while(not m1 and not m2 and not m3 and not m4):
                try:
                    line = self.next_line()
                    if not line:
                        break
                    if not utils.contains_substrings_in_order(line=line, strs=self.search_strings):
                        continue
                except Exception:
                    break

                if self.is_casesensitive:
                    m1 = re.search(latency_pattern1 % (grep_str), line)
                    m2 = re.search(latency_pattern2 % (grep_str), line)
                    m3 = re.search(latency_pattern3 % (grep_str), line)
                    m4 = re.search(latency_pattern4 % (grep_str), line)
                else:
                    m1 = re.search(latency_pattern1 %
                                   (grep_str), line, re.IGNORECASE)
                    m2 = re.search(latency_pattern2 %
                                   (grep_str), line, re.IGNORECASE)
                    m3 = re.search(latency_pattern3 %
                                   (grep_str), line, re.IGNORECASE)
                    m4 = re.search(latency_pattern4 %
                                   (grep_str), line, re.IGNORECASE)

        if line:
            writer_info = self._fetch_writer_info(line)
            slice_count = 0
            if (self.reader.parse_dt(line) >= slice_end):
                slice_start, slice_end, slice_count = self._get_next_slice_start_and_end_tm(
                    slice_start, slice_end, self.slice_duration, self.reader.parse_dt(line))
                # slice_count -= 1
            if slice_end > self.process_end_tm:
                slice_end = self.process_end_tm
            pattern = ""
            prev = []
            slice_val = []
            pattern_type = 0
            if m1:
                pattern = latency_pattern1 % (grep_str)
                if not slice_count % self.slice_show_count:
                    slice_val.append(int(m1.group(1)))
            elif m2:
                pattern = latency_pattern2 % (grep_str)
                if not slice_count % self.slice_show_count:
                    slice_val = [int(x) for x in m2.group(1).split(",")]
                pattern_type = 1
            elif m3:
                pattern = latency_pattern3 % (grep_str)
                if not slice_count % self.slice_show_count:
                    slice_val = [int(x) for x in list(m3.groups())]
                pattern_type = 2
            elif m4:
                pattern = latency_pattern4 % (grep_str)
                if not slice_count % self.slice_show_count:
                    slice_val.append(int(m4.group(1)))
                pattern_type = 3

            result = {}
            result["value"] = {}
            result["diff"] = {}

            for line_tm, line in self.show_itr:
                if not line:
                    break

                if not utils.contains_substrings_in_order(line=line, strs=self.search_strings):
                    continue

                if line_tm >= self.process_end_tm:
                    if not slice_count % self.slice_show_count:
                        value, diff = self._get_value_and_diff(prev, slice_val)
                        if value and diff:
                            tm = slice_start.strftime(DT_FMT)
                            result["value"][tm] = value
                            result["diff"][tm] = diff
                            yield slice_start, result
                            result["value"] = {}
                            result["diff"] = {}
                            value = []
                            diff = []
                    slice_val = []
                    break

                if line_tm >= slice_end:
                    if not slice_count % self.slice_show_count:
                        value, diff = self._get_value_and_diff(prev, slice_val)
                        if value and diff:
                            tm = slice_start.strftime(DT_FMT)
                            result["value"][tm] = value
                            result["diff"][tm] = diff
                            yield slice_start, result
                            result["value"] = {}
                            result["diff"] = {}
                            value = []
                            diff = []
                        prev = slice_val
                    slice_start, slice_end, slice_count_jump = self._get_next_slice_start_and_end_tm(
                        slice_start, slice_end, self.slice_duration, line_tm)
                    slice_count = (
                        slice_count + slice_count_jump) % self.slice_show_count
                    slice_val = []
                    if slice_end > self.process_end_tm:
                        slice_end = self.process_end_tm

                if not slice_count % self.slice_show_count:
                    if self.is_casesensitive:
                        m = re.search(pattern, line)
                    else:
                        m = re.search(pattern, line, re.IGNORECASE)

                    if m:
                        if self._fetch_writer_info(line) != writer_info:
                            different_writer_info = True

                        if pattern_type == 2:
                            current = [int(x) for x in list(m.groups())]
                        else:
                            current = [int(x) for x in m.group(1).split(",")]
                        if slice_val:
                            slice_val = (
                                [b + a for b, a in zip(current, slice_val)])
                        else:
                            slice_val = ([b for b in current])

            if not slice_count % self.slice_show_count and slice_val:
                value, diff = self._get_value_and_diff(prev, slice_val)
                if value and diff:
                    tm = slice_start.strftime(DT_FMT)
                    result["value"][tm] = value
                    result["diff"][tm] = diff
                    yield slice_start, result

            result["value"]["diff_end"] = different_writer_info
            yield END_ROW_KEY, result

    def diff_iterator(self):
        return self.diff_itr

    def latency_iterator(self):
        return self.latency_itr

    def get_filename(self):
        return self.file_name<|MERGE_RESOLUTION|>--- conflicted
+++ resolved
@@ -41,11 +41,7 @@
         self.file_name = file_name
         self.reader = reader
         self.indices = self.reader.generate_server_log_indices(self.file_name)
-<<<<<<< HEAD
         self.file_stream = open(self.file_name, "rb") # read in binary mode to enable relative seeks in Python3
-=======
-        self.file_stream = open(self.file_name, "rb") # read in binary mode to enable relative seeks
->>>>>>> 6bff8c8c
         self.file_stream.seek(0, 0)
 
         self.server_start_tm = self.reader.parse_dt(
@@ -202,11 +198,7 @@
             while(True):
                 self.read_block = []
                 self.read_block = self.file_stream.readlines(READ_BLOCK_BYTES)
-<<<<<<< HEAD
                 self.read_block = [bytes_to_str(line) for line in self.read_block] # convert bytes from rb file to string for Python3
-=======
-                self.read_block = [bytes_to_str(line) for line in self.read_block]
->>>>>>> 6bff8c8c
                 self.read_block_count += 1
                 if not self.read_block or self.read_all_lines:
                     break
@@ -412,11 +404,7 @@
         if current_line_tm >= old_slice_end:
             d = current_line_tm - old_slice_start
             slice_jump = int(
-<<<<<<< HEAD
                 (d.seconds + 86400 * d.days) // slice_duration.seconds)
-=======
-                old_div((d.seconds + 86400 * d.days), slice_duration.seconds))
->>>>>>> 6bff8c8c
             slice_start = old_slice_start + slice_duration * slice_jump
             slice_end = slice_start + slice_duration
             return slice_start, slice_end, slice_jump
