--- conflicted
+++ resolved
@@ -1,7 +1,3 @@
-<<<<<<< HEAD
-=======
-from __future__ import division
->>>>>>> 6bff8c8c
 # Copyright 2013-2020 Aerospike, Inc.
 #
 # Licensed under the Apache License, Version 2.0 (the "License");
@@ -572,19 +568,11 @@
                 if which_slice > 0:
                     for i in range(max_bucket):
                         if i % arg_every_nth == 0:
-<<<<<<< HEAD
                             avg_overs[i] = avg_overs[i] // which_slice
                     avg_rate = total_ops // total_seconds
                     avg_stat_values = []
                     if relative_stat_path:
                         avg_stat_values = [v // total_seconds for v in total_stat_values]
-=======
-                            avg_overs[i] = old_div(avg_overs[i], which_slice)
-                    avg_rate = old_div(total_ops, total_seconds)
-                    avg_stat_values = []
-                    if relative_stat_path:
-                        avg_stat_values = [old_div(v,total_seconds) for v in total_stat_values]
->>>>>>> 6bff8c8c
 
                     for i in range(max_bucket):
                         if i % arg_every_nth:
