--- conflicted
+++ resolved
@@ -125,11 +125,7 @@
                     matched_count += 1
             except Exception:
                 pass
-<<<<<<< HEAD
         if matched_count > (len(lines) // 2):
-=======
-        if matched_count > (old_div(len(lines),2)):
->>>>>>> 6bff8c8c
             return True
         return False
 
@@ -245,11 +241,7 @@
             else:
                 return None, None
 
-<<<<<<< HEAD
         jump = (max - min) // 2
-=======
-        jump = old_div((max - min), 2)
->>>>>>> 6bff8c8c
         f.seek(int(jump) + min, 0)
         self._seek_to(f, '\n')
         last_read = f.tell()
