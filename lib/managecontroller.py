from lib.utils import util
from lib.controllerlib import CommandHelp, BasicCommandController
from lib.client.info import ASProtocolError
from getpass import getpass
from logging import DEBUG


@CommandHelp('"manage" is used to manage users, roles, udf, sindex, and dynamic configs.')
class ManageController(BasicCommandController):
    def __init__(self):
        self.controller_map = {
            # "sindex": ManageSIndexController,
            "acl": ManageACLController,
            # "udfs": ManageUdfsController,
            # "config": ManageConfigController,
            # "truncate": ManageTruncateController,
        }

        self.modifiers = set()

    def _do_default(self, line):
        self.execute_help(line)

@CommandHelp('"manage acl" is used to manage users and roles.')
class ManageACLController(BasicCommandController):
    def __init__(self):
        self.controller_map = {
            "create": ManageACLCreateController,
            "delete": ManageACLDeleteController,
            "grant": ManageACLGrantController,
            "revoke": ManageACLRevokeController,
            "set-password": ManageACLSetPasswordUserController,
            "change-password": ManageACLChangePasswordUserController,
            "allowlist": ManageACLAllowListRoleController
        }

        self.modifiers = set()

    def _do_default(self, line):
        self.execute_help(line)

class ManageACLCreateController(BasicCommandController):
    def __init__(self):
        self.controller_map = {
            "user": ManageACLCreateUserController,
            "role": ManageACLCreateRoleController,
        }

    def _do_default(self, line):
        self.execute_help(line)

class ManageACLDeleteController(BasicCommandController):
    def __init__(self):
        self.controller_map = {
<<<<<<< HEAD
            'create': ManageUsersCreateController,
            'delete': ManageUsersDropController,
            'set-password': ManageUsersSetPasswordController,
            'change-password': ManageUsersChangePasswordController,
            'grant': ManageUsersGrantController,
            'revoke': ManageUsersRevokeController,
=======
            "user": ManageACLDeleteUserController,
            "role": ManageACLDeleteRoleController,
>>>>>>> 21a959d7
        }

    def _do_default(self, line):
        self.execute_help(line)

class ManageACLGrantController(BasicCommandController):
    def __init__(self):
        self.controller_map = {
            "user": ManageACLGrantUserController,
            "role": ManageACLGrantRoleController,
        }

    def _do_default(self, line):
        self.execute_help(line)

class ManageACLRevokeController(BasicCommandController):
    def __init__(self):
        self.controller_map = {
            "user": ManageACLRevokeUserController,
            "role": ManageACLRevokeRoleController,
        }

    def _do_default(self, line):
        self.execute_help(line)

@CommandHelp(
    "create user <username> [password <password>] [roles <role1> <role2> ...]",
    "   username        - Name of new user.",
    "   password        - Password for the new user.  User will be prompted if no",
    "                     password is provided.",
    "   roles           - Roles to be granted to the user. Default: None"
)
class ManageACLCreateUserController(BasicCommandController):

    def __init__(self):
        self.modifiers = set(['password', 'roles'])
        self.required_modifiers = set(['line'])
        self.controller_map = {}

    def _do_default(self, line):
        username = line.pop(0)
        password = None
        roles = None

        if len(self.mods['password']):
            password = self.mods['password'][0]
        else:
            password = getpass('Enter password for new user {}:'.format(username))

        roles = list(filter(lambda x: x != ',', self.mods['roles']))

        principle_node = self.cluster.get_expected_principal()
        result = self.cluster.admin_create_user(username, password, roles, nodes=[principle_node])
        result = result[list(result.keys())[0]]

        if isinstance(result, ASProtocolError):
            self.logger.error(result.message)
            return
        elif isinstance(result, Exception):
            raise result
        
        self.view.print_result("Successfully created user {}".format(username))

@CommandHelp(
<<<<<<< HEAD
    "delete <username>",
=======
    "delete user <username>",
>>>>>>> 21a959d7
    "  username           - User to delete.",
)
class ManageACLDeleteUserController(BasicCommandController):

    def __init__(self):
        self.required_modifiers = set(['line'])
        self.controller_map = {}

    def _do_default(self, line):
        username = line.pop(0)
        principle_node = self.cluster.get_expected_principal()

        result = self.cluster.admin_delete_user(username, nodes=[principle_node])
        result = result[list(result.keys())[0]]

        if isinstance(result, ASProtocolError):
            self.logger.error(result.message)
            return
        elif isinstance(result, Exception):
            raise result
        
        self.view.print_result("Successfully deleted user {}".format(username))

@CommandHelp(
    "set-password user <username> [password <password>]",
    "  username           - User with no password set.",
    "  password           - Password for the new user.  User will be prompted if no",
    "                       password is provided.",
)
class ManageACLSetPasswordUserController(BasicCommandController):

    def __init__(self):
        self.modifiers = set(['password'])
        self.required_modifiers = set(['line'])
        self.controller_map = {}

    def _do_default(self, line):
        username = line.pop(0)
        password = None

        if len(self.mods['password']):
            password = self.mods['password'][0]
        else:
            password = getpass('Enter password for user {}:'.format(username))

        principle_node = self.cluster.get_expected_principal()
        result = self.cluster.admin_set_password(username, password, nodes=[principle_node])
        result = result[list(result.keys())[0]]

        if isinstance(result, ASProtocolError):
            self.logger.error(result.message)
            return
        elif isinstance(result, Exception):
            raise result
        
        self.view.print_result("Successfully set password for user {}".format(username))

@CommandHelp(
    "change-password user <username> [old <old-password>] [new <new-password>]",
    "  username           - User that needs a new password.",
    "  old                - Current password for user.  User will be",
    "                       prompted if no password is provided.",
    "  new                - New password for user.  User will be prompted ",
    "                       if no password is provided.",
)
class ManageACLChangePasswordUserController(BasicCommandController):

    def __init__(self):
        self.modifiers = set(['old', 'new'])
        self.required_modifiers = set(['line'])
        self.controller_map = {}

    def _do_default(self, line):
        username = line.pop(0)
        old_password = None
        new_password = None

        if len(self.mods['old']):
            old_password = self.mods['old'][0]
        else:
            old_password = getpass('Enter old password:')

        if len(self.mods['new']):
            new_password = self.mods['new'][0]
        else:
            new_password = getpass('Enter new password:')

        principle_node = self.cluster.get_expected_principal()
        result = self.cluster.admin_set_password(
            username, 
            old_password, 
            new_password, 
            nodes=[principle_node]
        )
        result = result[list(result.keys())[0]]

        if isinstance(result, ASProtocolError):
            self.logger.error(result.message)
            return
        elif isinstance(result, Exception):
            raise result
        
        self.view.print_result("Successfully changed password for user {}".format(username))

@CommandHelp(
    "grant user <username> roles <role1> [<role2> [...]]",
    "  username        - User to have roles added.",
    "  roles           - Roles to be add to user.",
)
class ManageACLGrantUserController(BasicCommandController):

    def __init__(self):
        self.required_modifiers = set(['line', 'roles'])
        self.controller_map = {}

    def _do_default(self, line):
        username = line.pop(0)
        roles = list(filter(lambda x: x != ',', self.mods['roles']))
        principle_node = self.cluster.get_expected_principal()

        result = self.cluster.admin_grant_roles(username, roles, nodes=[principle_node])
        result = result[list(result.keys())[0]]

        if isinstance(result, ASProtocolError):
            self.logger.error(result.message)
            return
        elif isinstance(result, Exception):
            raise result
        
        self.view.print_result("Successfully granted roles to user {}".format(username))

@CommandHelp(
    "revoke user <username> roles <role1> [<role2> [...]]",
    "  username        - User to have roles deleted.",
    "  roles           - Roles to delete from user.",
)
class ManageACLRevokeUserController(BasicCommandController):

    def __init__(self):
        self.required_modifiers = set(['line', 'roles'])
        self.controller_map = {}

    def _do_default(self, line):
        username = line.pop(0)
        roles = list(filter(lambda x: x != ',', self.mods['roles']))

        principle_node = self.cluster.get_expected_principal()
        result = self.cluster.admin_revoke_roles(username, roles, nodes=[principle_node])
        result = result[list(result.keys())[0]]

        if isinstance(result, ASProtocolError):
            self.logger.error(result.message)
            return
        elif isinstance(result, Exception):
            raise result
        
        self.view.print_result("Successfully revoked roles from user {}".format(username))


<<<<<<< HEAD
@CommandHelp('"manage acl roles" is used manage roles and their privileges or allowlist.')
class ManageRolesController(BasicCommandController):

    def __init__(self):
        self.controller_map = {
            'create': ManageRolesCreateController,
            'delete': ManageRolesDropController,
            'grant': ManageRolesGrantController,
            'revoke': ManageRolesRevokeController,
            'allowlist': ManageRolesAllowListController
        }
        self.modifiers = set()

        self.default_roles = [
            "data-admin",
            "read",
            "read-write",
            "read-write-udf",
            "sys-admin",
            "user-admin",
            "write"
        ]

    def _do_default(self, line):
        self.execute_help(line)

=======
>>>>>>> 21a959d7
@CommandHelp(
    "create role <role-name> priv <privilege> [ns <namespace> [set <set>]]> allow <addr1> [<addr2> [...]]",
    "  role-name     - Name of new role.",
    "  priv          - Privilege for the new role. Some privileges are not", 
    "                  limited to a global scope. Scopes are either global, per", 
    "                  namespace, or per namespace and set. For more ",
    "                  information: ",
    "                  https://www.aerospike.com/docs/operations/configure/security/access-control/#privileges-permissions-and-scopes",
    "                  default: None",
    "  ns            - Namespace scope of privilege.",
    "                  defualt: None",
    "  set           - Set scope of privilege. Namespace scope is required.",
    "                  defualt: None",
    "  allow         - Addresses of nodes that a role will be allowed to connect",
    "                  to.",
    "                  default: None"
)
class ManageACLCreateRoleController(BasicCommandController):

    def __init__(self):
        self.modifiers = set(['priv', 'ns', 'set', 'allow'])
        self.required_modifiers = set(['line'])
        self.controller_map = {}

    def _do_default(self, line):
        role_name = line.pop(0)
        privilege = None
        allowlist = list(filter(lambda x: x != ',', self.mods['allow']))

        if len(self.mods['priv']):
            privilege = self.mods['priv'][0]

        if not len(allowlist) and privilege is None:
            self.execute_help(line)
            self.logger.error('Privilege or allowlist is required')
            return

        if len(self.mods['set']) and not len(self.mods['ns']):
            self.execute_help(line)
            self.logger.error("A set must be accompanied by a namespace.")
            return
        
        if len(self.mods['ns']):
            privilege += '.' + self.mods['ns'][0]

            if len(self.mods['set']):
                privilege += '.' + self.mods['set'][0]

        # admin_create_role expects a list of privileges but the UI excepts one.
        privilege = [] if privilege is None else [privilege]

        principle_node = self.cluster.get_expected_principal()
        result = self.cluster.admin_create_role(
            role_name, 
            privileges=privilege, 
            whitelist=allowlist, 
            nodes=[principle_node]
        )
        result = result[list(result.keys())[0]]

        if isinstance(result, ASProtocolError):
            self.logger.error(result.message)
            return
        elif isinstance(result, Exception):
            raise result
        
        self.view.print_result('Successfully created role {}'.format(role_name))

@CommandHelp(
<<<<<<< HEAD
    "delete <role-name>",
=======
    "delete role <role-name>",
>>>>>>> 21a959d7
    "  role-name     - Name of role to delete.",
)
class ManageACLDeleteRoleController(BasicCommandController):

    def __init__(self):
<<<<<<< HEAD
=======
        self.required_modifiers = set(['line'])
>>>>>>> 21a959d7
        self.controller_map = {}

    def _do_default(self, line):
        role_name = line.pop(0)
        principle_node = self.cluster.get_expected_principal()
<<<<<<< HEAD
        result = self.cluster.admin__role(role_name, nodes=[principle_node])
=======

        result = self.cluster.admin_delete_role(role_name, nodes=[principle_node])
>>>>>>> 21a959d7
        result = result[list(result.keys())[0]]

        if isinstance(result, ASProtocolError):
            self.logger.error(result.message)
            return
        elif isinstance(result, Exception):
            raise result
        
        self.view.print_result("Successfully deleted role {}".format(role_name))

@CommandHelp(
    "grant role <role-name> priv <privilege> [ns <namespace> [set <set>]]>",
    "  role-name     - Role to have privilege added.",
    "  priv          - Privilege to be added to role.",
    "  ns            - Namespace scope of privilege.",
    "                  defualt: None",
    "  set           - Set scope of privilege. Namespace scope is required.",
    "                  defualt: None",
)
class ManageACLGrantRoleController(BasicCommandController):

    def __init__(self):
        self.modifiers = set(['ns', 'set'])
        self.required_modifiers = set(['line', 'priv'])
        self.controller_map = {}

    def _do_default(self, line):
        role_name = line.pop(0)
        privilege = self.mods['priv'][0]

        if len(self.mods['set']) and not len(self.mods['ns']):
            self.execute_help(line)
            self.logger.error("A set must be accompanied by a namespace.")
            return
        
        if len(self.mods['ns']):
            privilege += '.' + self.mods['ns'][0]

            if len(self.mods['set']):
                privilege += '.' + self.mods['set'][0]

        principle_node = self.cluster.get_expected_principal()
        result = self.cluster.admin_add_privileges(role_name, [privilege], nodes=[principle_node])
        result = result[list(result.keys())[0]]

        if isinstance(result, ASProtocolError):
            self.logger.error(result.message)
            return
        elif isinstance(result, Exception):
            raise result
        
        self.view.print_result("Successfully granted privilege to role {}".format(role_name))

@CommandHelp(
    "revoke role <role-name> priv <privilege> [ns <namespace> [set <set>]]>",
    "  role-name     - Role to have privilege deleted.",
    "  priv          - Privilege to delete from role.",
    "  ns            - Namespace scope of privilege",
    "                  defualt: None",
    "  set           - Set scope of privilege. Namespace scope is required.",
    "                  defualt: None",
)
class ManageACLRevokeRoleController(BasicCommandController):

    def __init__(self):
        self.modifiers = set(['ns', 'set'])
        self.required_modifiers = set(['line', 'priv'])
        self.controller_map = {}

    def _do_default(self, line):
        role_name = line.pop(0)
        privilege = self.mods['priv'][0]

        if len(self.mods['set']) and not len(self.mods['ns']):
            self.execute_help(line)
            self.logger.error("A set must be accompanied by a namespace")
            return
        
        if len(self.mods['ns']):
            privilege += '.' + self.mods['ns'][0]

            if len(self.mods['set']):
                privilege += '.' + self.mods['set'][0]

        
        principle_node = self.cluster.get_expected_principal()
        result = self.cluster.admin_delete_privileges(role_name, [privilege], nodes=[principle_node])
        result = result[list(result.keys())[0]]

        if isinstance(result, ASProtocolError):
            self.logger.error(result.message)
            return
        elif isinstance(result, Exception):
            raise result
        
        self.view.print_result("Successfully revoked privilege from role {}".format(role_name))

@CommandHelp(
    "allowlist role <role-name> allow <addr1> [<addr2> [...]]",
    "  role-name     - Role that will have new allowlist.",
    "  allow         - Addresses of nodes that a role will be allowed to connect",
    "                  to. This command erases and re-assigns the allowlist",
    "  clear         - Clears allowlist from role. Either 'allow' or 'clear' is",
    "                  required.",
)
class ManageACLAllowListRoleController(BasicCommandController):

    def __init__(self):
        self.modifiers = set(['clear', 'allow'])
        self.required_modifiers = set(['line'])
        self.controller_map = {}

    def _do_default(self, line):
        role_name = line.pop(0)

        clear = util.check_arg_and_delete_from_mods(
            line=line,
            arg='clear',
            default=False,
            modifiers=self.modifiers,
            mods=self.mods
        )

        allowlist = list(filter(lambda x: x != ',', self.mods['allow']))

        if not clear and not len(allowlist):
            self.execute_help(line)
            self.logger.error("Allowlist or clear is required.")
            return

        result = None
        principle_node = self.cluster.get_expected_principal()

        if clear:
            result = self.cluster.admin_delete_whitelist(role_name, nodes=[principle_node])
        else:
            result = self.cluster.admin_set_whitelist(role_name, allowlist, nodes=[principle_node])
        
        result = result[list(result.keys())[0]]

        if isinstance(result, ASProtocolError):
            self.logger.error(result.message)
            return
        elif isinstance(result, Exception):
            raise result
        
        if clear:
            self.view.print_result("Successfully cleared allowlist from role {}".format(role_name))
        else:
            self.view.print_result("Successfully added allowlist to role {}".format(role_name))<|MERGE_RESOLUTION|>--- conflicted
+++ resolved
@@ -52,17 +52,12 @@
 class ManageACLDeleteController(BasicCommandController):
     def __init__(self):
         self.controller_map = {
-<<<<<<< HEAD
             'create': ManageUsersCreateController,
             'delete': ManageUsersDropController,
             'set-password': ManageUsersSetPasswordController,
             'change-password': ManageUsersChangePasswordController,
             'grant': ManageUsersGrantController,
             'revoke': ManageUsersRevokeController,
-=======
-            "user": ManageACLDeleteUserController,
-            "role": ManageACLDeleteRoleController,
->>>>>>> 21a959d7
         }
 
     def _do_default(self, line):
@@ -127,11 +122,7 @@
         self.view.print_result("Successfully created user {}".format(username))
 
 @CommandHelp(
-<<<<<<< HEAD
-    "delete <username>",
-=======
     "delete user <username>",
->>>>>>> 21a959d7
     "  username           - User to delete.",
 )
 class ManageACLDeleteUserController(BasicCommandController):
@@ -291,35 +282,6 @@
         self.view.print_result("Successfully revoked roles from user {}".format(username))
 
 
-<<<<<<< HEAD
-@CommandHelp('"manage acl roles" is used manage roles and their privileges or allowlist.')
-class ManageRolesController(BasicCommandController):
-
-    def __init__(self):
-        self.controller_map = {
-            'create': ManageRolesCreateController,
-            'delete': ManageRolesDropController,
-            'grant': ManageRolesGrantController,
-            'revoke': ManageRolesRevokeController,
-            'allowlist': ManageRolesAllowListController
-        }
-        self.modifiers = set()
-
-        self.default_roles = [
-            "data-admin",
-            "read",
-            "read-write",
-            "read-write-udf",
-            "sys-admin",
-            "user-admin",
-            "write"
-        ]
-
-    def _do_default(self, line):
-        self.execute_help(line)
-
-=======
->>>>>>> 21a959d7
 @CommandHelp(
     "create role <role-name> priv <privilege> [ns <namespace> [set <set>]]> allow <addr1> [<addr2> [...]]",
     "  role-name     - Name of new role.",
@@ -389,31 +351,20 @@
         self.view.print_result('Successfully created role {}'.format(role_name))
 
 @CommandHelp(
-<<<<<<< HEAD
-    "delete <role-name>",
-=======
     "delete role <role-name>",
->>>>>>> 21a959d7
     "  role-name     - Name of role to delete.",
 )
 class ManageACLDeleteRoleController(BasicCommandController):
 
     def __init__(self):
-<<<<<<< HEAD
-=======
-        self.required_modifiers = set(['line'])
->>>>>>> 21a959d7
+        self.required_modifiers = set(['line'])
         self.controller_map = {}
 
     def _do_default(self, line):
         role_name = line.pop(0)
         principle_node = self.cluster.get_expected_principal()
-<<<<<<< HEAD
-        result = self.cluster.admin__role(role_name, nodes=[principle_node])
-=======
 
         result = self.cluster.admin_delete_role(role_name, nodes=[principle_node])
->>>>>>> 21a959d7
         result = result[list(result.keys())[0]]
 
         if isinstance(result, ASProtocolError):
