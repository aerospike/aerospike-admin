--- conflicted
+++ resolved
@@ -1,10 +1,6 @@
 #!/bin/sh
 """:"
-<<<<<<< HEAD
 for interp in python python3 ; do
-=======
-for interp in python python3 python2 ; do
->>>>>>> 6bff8c8c
    command -v > /dev/null "$interp" && exec "$interp" "$0" "$@"
 done
 echo >&2 "No Python interpreter found!"
@@ -39,11 +35,7 @@
 from ctypes import create_string_buffer		 # gives us pre-allocated buffers
 from time import time
 
-<<<<<<< HEAD
 from lib.utils.util import bytes_to_str, str_to_bytes
-=======
-from lib.utils.util import bytes_to_str, is_str, str_to_bytes
->>>>>>> 6bff8c8c
 
 try:
     import bcrypt
@@ -133,11 +125,7 @@
         password = ""
 
     if len(password) != 60 or password.startswith("$2a$") == False:
-<<<<<<< HEAD
         password = bcrypt.hashpw(password, b"$2a$10$7EqJtq98hPqEX7fNZaFWoO") # bcrypt needs a byte string
-=======
-        password = bcrypt.hashpw(password, str_to_bytes("$2a$10$7EqJtq98hPqEX7fNZaFWoO"))
->>>>>>> 6bff8c8c
 
     return password
 
@@ -214,17 +202,7 @@
 
 
 def _buffer_to_string(buf):
-<<<<<<< HEAD
     return bytes(buf)
-=======
-    if sys.version_info < (3, 0):
-        buf_str = ""
-        for s in buf:
-            buf_str += s
-        return buf_str
-    else:
-        return bytes(buf)
->>>>>>> 6bff8c8c
 
 
 def _authenticate(sock, user, password, password_field_id):
@@ -253,13 +231,8 @@
     return _authenticate(sock, user, password=_hashpassword(password), password_field_id=_CREDENTIAL_FIELD_ID)
 
 def login(sock, user, password, auth_mode):
-<<<<<<< HEAD
     user = str_to_bytes(user) # bytes for c_struct packing
     password = str_to_bytes(password) # bytes for c_struct packing
-=======
-    user = str_to_bytes(user)
-    password = str_to_bytes(password)
->>>>>>> 6bff8c8c
     credential = _hashpassword(password)
 
     if auth_mode == AuthMode.INTERNAL:
@@ -360,11 +333,7 @@
         else:
             buf = struct.pack(proto_header_fmt, q)
 
-<<<<<<< HEAD
     elif isinstance(names, str):
-=======
-    elif is_str(names):
->>>>>>> 6bff8c8c
         q = (_INFO_MSG_VERSION << 56) | (_INFO_MSG_TYPE << 48) | (len(names) + 1)
         fmt_str = "! Q %ds B" % len(names)
         names_bytes = str_to_bytes(names)
@@ -390,11 +359,7 @@
         return -1
 
     # if the original request was a single string, return a single string
-<<<<<<< HEAD
     if isinstance(names, str):
-=======
-    if is_str(names):
->>>>>>> 6bff8c8c
         lines = rsp_data.split("\n")
         name, sep, value = g_partition(lines[0], "\t")
 
