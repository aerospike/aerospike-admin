--- conflicted
+++ resolved
@@ -119,7 +119,6 @@
     return password
 
 ###############################
-<<<<<<< HEAD
 
 
 ########### Security ##########
@@ -133,29 +132,11 @@
 _AUTHENTICATE = 0
 _LOGIN = 20
 
-=======
-
-
-########### Security ##########
-
-_OK = 0
-_INVALID_COMMAND = 54
-
-_ADMIN_MSG_VERSION = 0
-_ADMIN_MSG_TYPE = 2
-
-_AUTHENTICATE = 0
-_LOGIN = 20
-
->>>>>>> e6f617b3
 _USER_FIELD_ID = 0
 _CREDENTIAL_FIELD_ID = 3
 _CLEAR_PASSWORD_FIELD_ID = 4
 _SESSION_TOKEN_FIELD_ID = 5
-<<<<<<< HEAD
-=======
 _SESSION_TTL_FIELD_ID = 6
->>>>>>> e6f617b3
 
 _HEADER_SIZE = 24
 _HEADER_REMAINING = 16
@@ -184,17 +165,11 @@
     return rv
 
 
-<<<<<<< HEAD
-def _parse_session_token(data, field_count):
-    i = 0
-    offset = 0
-=======
 def _parse_session_info(data, field_count):
     i = 0
     offset = 0
     session_token = None
     session_ttl = None
->>>>>>> e6f617b3
     while i < field_count:
         field_len, field_id = struct.unpack_from("! I B", data, offset)
         field_len -= 1
@@ -202,24 +177,17 @@
 
         if field_id == _SESSION_TOKEN_FIELD_ID:
             fmt_str = "%ds" % field_len
-<<<<<<< HEAD
-            return struct.unpack_from(fmt_str, data, offset)[0]
-=======
             session_token = struct.unpack_from(fmt_str, data, offset)[0]
 
         elif field_id == _SESSION_TTL_FIELD_ID:
             fmt_str = ">I"
             session_ttl = struct.unpack_from(fmt_str, data, offset)[0]
->>>>>>> e6f617b3
 
         offset += field_len
         i += 1
 
-<<<<<<< HEAD
-    return None
-=======
     return session_token, session_ttl
->>>>>>> e6f617b3
+
 
 
 def _buffer_to_string(buf):
@@ -252,17 +220,6 @@
 def authenticate_old(sock, user, password):
     return _authenticate(sock, user, password=_hashpassword(password), password_field_id=_CREDENTIAL_FIELD_ID)
 
-<<<<<<< HEAD
-def login(sock, user, password):
-    credential = _hashpassword(password)
-    sz = len(user) + len(credential) + len(password) + 39  # 3 * 5 + 24
-    send_buf = _admin_write_header(sz, _LOGIN, 3)
-    fmt_str = "! I B %ds I B %ds I B %ds" % (len(user), len(credential), len(password))
-    struct.pack_into(fmt_str, send_buf, _HEADER_SIZE,
-                     len(user) + 1, _USER_FIELD_ID, user,
-                     len(credential) + 1, _CREDENTIAL_FIELD_ID, credential,
-                     len(password) + 1, _CLEAR_PASSWORD_FIELD_ID, password)
-=======
 def login(sock, user, password, auth_mode):
     credential = _hashpassword(password)
 
@@ -282,7 +239,6 @@
                          len(user) + 1, _USER_FIELD_ID, user,
                          len(credential) + 1, _CREDENTIAL_FIELD_ID, credential,
                          len(password) + 1, _CLEAR_PASSWORD_FIELD_ID, password)
->>>>>>> e6f617b3
 
     try:
         # OpenSSL wrapper doesn't support ctypes
@@ -297,17 +253,10 @@
 
             if result == _INVALID_COMMAND:
                 # login is invalid command, so cluster does not support ldap
-<<<<<<< HEAD
-                return None, authenticate_old(sock, user, password)
-
-            # login failed
-            return None, result
-=======
                 return authenticate_old(sock, user, password), None, 0
 
             # login failed
             return result, None, 0
->>>>>>> e6f617b3
 
         sz = int(rv[0] & 0xFFFFFFFFFFFF) - _HEADER_REMAINING
         field_count = rv[4]
@@ -315,10 +264,6 @@
             raise IOError("Login failed to retrieve session token")
 
         recv_buff = _receivedata(sock, sz)
-<<<<<<< HEAD
-        session_token = _buffer_to_string(_parse_session_token(recv_buff, field_count))
-        return session_token, 0
-=======
         session_token, session_ttl = _parse_session_info(recv_buff, field_count)
         session_token = _buffer_to_string(session_token)
 
@@ -329,7 +274,6 @@
             session_expiration = time() + session_ttl - 60
 
         return 0, session_token, session_expiration
->>>>>>> e6f617b3
 
     except Exception as ex:
         raise IOError("Error: %s" % str(ex))
