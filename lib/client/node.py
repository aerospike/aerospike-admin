--- conflicted
+++ resolved
@@ -1030,7 +1030,6 @@
 
         elif stanza == "" or stanza == "service":
             config = util.info_to_dict(self.info("get-config:"))
-<<<<<<< HEAD
         elif stanza == 'xdr' and xdr_major_version >= 5:
             xdr_config = {}
             xdr_config['dc_configs'] = {}
@@ -1054,10 +1053,6 @@
         elif stanza != 'all':
             config = util.info_to_dict(
                 self.info("get-config:context=%s" % stanza))
-=======
-        elif stanza != "all":
-            config = util.info_to_dict(self.info("get-config:context=%s" % stanza))
->>>>>>> 150230bd
         elif stanza == "all":
             config["namespace"] = self.info_get_config("namespace")
             config["service"] = self.info_get_config("service")
@@ -1120,19 +1115,7 @@
         has_time_range_col = int(has_time_range_col)
         time_range = row[0]
         updated = False
-<<<<<<< HEAD
-        for t_row in t_rows:
-            if t_row[0] == tm_range:
-                n_sum = float(row[1])
-                if n_sum > 0:
-                    o_sum = float(t_row[1])
-                    for i, t_p in enumerate(t_row[2:]):
-                        o_t = float((o_sum * t_p) / 100.00)
-                        n_t = float((n_sum * row[i + 2]) / 100.00)
-                        t_row[
-                            i + 2] = round(float(((o_t + n_t) * 100) // (o_sum + n_sum)), 2)
-                    t_row[1] = round(o_sum + n_sum, 2)
-=======
+        
         for total_row in total_rows:
             if not has_time_range_col or total_row[0] == time_range:
                 new_sum = float(row[has_time_range_col])
@@ -1156,7 +1139,7 @@
                             2,
                         )
                     total_row[has_time_range_col] = round(old_sum + new_sum, 2)
->>>>>>> 150230bd
+
                 updated = True
                 break
 
