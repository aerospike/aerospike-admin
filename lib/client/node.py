--- conflicted
+++ resolved
@@ -115,16 +115,8 @@
 
         # session token
         self.session_token = None
-<<<<<<< HEAD
-        if user is None:
-            self.try_ldap_login = False
-        else:
-            # for first time node should try ldap login
-            self.try_ldap_login = True
-=======
         self.session_expiration = 0
         self.perform_login = True
->>>>>>> e6f617b3
 
         # System Details
         self.sys_ssh_port = None
@@ -379,17 +371,6 @@
         if sock:
             return sock
 
-<<<<<<< HEAD
-        sock = ASSocket(ip, port, self.tls_name, self.user, self.password,
-                        self.ssl_context, session_token=self.session_token, timeout=self._timeout)
-
-        if sock.connect(self.try_ldap_login):
-            # after first connection we do not need to try login
-            # session_token will take care about that
-            self.try_ldap_login = False
-            self.session_token = sock.get_session_token()
-            return sock
-=======
         sock = ASSocket(ip, port, self.tls_name, self.user, self.password, self.auth_mode,
                         self.ssl_context, timeout=self._timeout)
 
@@ -399,7 +380,6 @@
             elif self.session_token is not None:
                 # login enabled.... might be session_token expired, need to perform login again
                 self.perform_login = True
->>>>>>> e6f617b3
 
         return None
 
