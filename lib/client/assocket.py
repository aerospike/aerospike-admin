--- conflicted
+++ resolved
@@ -37,11 +37,7 @@
     HAVE_PYOPENSSL = False
 
 
-<<<<<<< HEAD
 class ASSocket():
-=======
-class ASSocket(object):
->>>>>>> 6bff8c8c
 
     def __init__(self, ip, port, tls_name, user, password, auth_mode, ssl_context, timeout=5):
         self.sock = None
