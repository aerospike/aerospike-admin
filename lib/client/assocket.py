# Copyright 2013-2018 Aerospike, Inc.
#
# Licensed under the Apache License, Version 2.0 (the "License");
# you may not use this file except in compliance with the License.
# You may obtain a copy of the License at
#
# http://www.apache.org/licenses/LICENSE-2.0
#
# Unless required by applicable law or agreed to in writing, software
# distributed under the License is distributed on an "AS IS" BASIS,
# WITHOUT WARRANTIES OR CONDITIONS OF ANY KIND, either express or implied.
# See the License for the specific language governing permissions and
# limitations under the License.

import socket
import warnings

from lib.client.info import authenticate_old, authenticate_new, info, login

try:
    with warnings.catch_warnings():
        warnings.filterwarnings("ignore", category=DeprecationWarning)
        from OpenSSL import SSL
    HAVE_PYOPENSSL = True
except ImportError:
    HAVE_PYOPENSSL = False


class ASSocket:

<<<<<<< HEAD
    def __init__(self, ip, port, tls_name, user, password, ssl_context, session_token=None, timeout=5):
=======
    def __init__(self, ip, port, tls_name, user, password, auth_mode, ssl_context, timeout=5):
>>>>>>> e6f617b3
        self.sock = None
        self.ip = ip
        self.port = port
        self.tls_name = tls_name
        self.user = user
        self.password = password
        self.auth_mode = auth_mode
        self.ssl_context = ssl_context
        self.session_token = session_token
        self._timeout = timeout

    def _wrap_socket(self, sock, ctx):
        if ctx:
            if HAVE_PYOPENSSL:
                sock = SSL.Connection(ctx, sock)
            else:
                raise ImportError("No module named pyOpenSSL")

        return sock

<<<<<<< HEAD
    def _create_socket_for_addrinfo(self, addrinfo, tls_name=None, user=None,
                                    password=None, ssl_context=None, try_ldap_login=False):
=======
    def _create_socket_for_addrinfo(self, addrinfo):
>>>>>>> e6f617b3
        sock = None
        try:
            # sock_info format : (family, socktype, proto, canonname, sockaddr)
            addr_family = addrinfo[0]
            sock_addr = addrinfo[4]

            sock = socket.socket(addr_family, socket.SOCK_STREAM)
            sock.settimeout(self._timeout)

            sock = self._wrap_socket(sock, self.ssl_context)
            sock.connect(sock_addr)

            if self.ssl_context:
                try:
                    sock.set_app_data(self.tls_name)

                    # timeout on wrapper might give errors
                    sock.setblocking(1)

                    sock.do_handshake()
                except Exception as tlse:
                    print "TLS connection exception: " + str(tlse)
                    if sock:
                        sock.close()
                        sock = None
                    return None

<<<<<<< HEAD
            if user != None:
                if try_ldap_login:
                    self.session_token, rc = login(sock, user, password)
                elif self.session_token is None:
                    # old authentication
                    rc = authenticate_old(sock, user, password)
                else:
                    # new authentication with session_token
                    rc = authenticate_new(sock, user, self.session_token)
                    if rc != 0:
                        # might be session_token expired
                        self.session_token, rc = login(sock, user, password)

                if rc != 0:
                    print "Authentication failed for ", user, ": ", rc
                    sock.close()
                    return None

=======
>>>>>>> e6f617b3
        except Exception:
            sock = None
            pass

        return sock

<<<<<<< HEAD
    def _create_socket(self, host, port, tls_name=None, user=None,
                       password=None, ssl_context=None, try_ldap_login=False):
=======
    def _create_socket(self):
>>>>>>> e6f617b3

        sock = None
        for addrinfo in socket.getaddrinfo(self.ip, self.port, socket.AF_UNSPEC,
                                           socket.SOCK_STREAM):
            # for DNS it will try all possible addresses
            try:
<<<<<<< HEAD
                sock = self._create_socket_for_addrinfo(addrinfo, tls_name,
                                                        user, password, ssl_context=ssl_context,
                                                        try_ldap_login=try_ldap_login)
=======
                sock = self._create_socket_for_addrinfo(addrinfo)
>>>>>>> e6f617b3
                if sock:
                    break
            except Exception:
                pass
        return sock

<<<<<<< HEAD
    def connect(self, try_ldap_login=False):
        try:
            self.sock = self._create_socket(self.ip, self.port,
                                            tls_name=self.tls_name, user=self.user,
                                            password=self.password,
                                            ssl_context=self.ssl_context, try_ldap_login=try_ldap_login)
=======
    def login(self):
        if self.user is None:
            return True

        if not self.sock:
            return False

        rc, self.session_token, self.session_expiration = login(self.sock, self.user, self.password, self.auth_mode)

        if rc != 0:
            print "Login failed for", self.user, ":", rc
            self.sock.close()
            return False

        return True

    def authenticate(self, session_token):
        if self.user is None:
            return True

        if not self.sock:
            return False

        if session_token is None:
            # old authentication
            rc = authenticate_old(self.sock, self.user, self.password)
        else:
            # new authentication with session_token
            rc = authenticate_new(self.sock, self.user, session_token)

        if rc != 0:
            print "Authentication failed for", self.user, ":", rc
            self.sock.close()
            return False

        return True

    def connect(self):
        try:
            self.sock = self._create_socket()
>>>>>>> e6f617b3

            if not self.sock:
                return False
        except Exception:
            return False
        return True

    def is_connected(self):
        if not self.sock:
            return False

        try:
            result = self.execute("node")

            if result is None or result == -1:
                return False

        except Exception:
            return False

        return True

    def close(self):

        if self.sock:
            try:
                self.sock.close()
                self.sock = None

            except Exception:
                pass

        return

    def settimeout(self, timeout):
        self.sock.settimeout(timeout)

    def execute(self, command):
        return info(self.sock, command)

<<<<<<< HEAD
    def get_session_token(self):
        return self.session_token
=======
    def get_session_info(self):
        return self.session_token, self.session_expiration
>>>>>>> e6f617b3
<|MERGE_RESOLUTION|>--- conflicted
+++ resolved
@@ -28,11 +28,7 @@
 
 class ASSocket:
 
-<<<<<<< HEAD
-    def __init__(self, ip, port, tls_name, user, password, ssl_context, session_token=None, timeout=5):
-=======
     def __init__(self, ip, port, tls_name, user, password, auth_mode, ssl_context, timeout=5):
->>>>>>> e6f617b3
         self.sock = None
         self.ip = ip
         self.port = port
@@ -53,12 +49,7 @@
 
         return sock
 
-<<<<<<< HEAD
-    def _create_socket_for_addrinfo(self, addrinfo, tls_name=None, user=None,
-                                    password=None, ssl_context=None, try_ldap_login=False):
-=======
     def _create_socket_for_addrinfo(self, addrinfo):
->>>>>>> e6f617b3
         sock = None
         try:
             # sock_info format : (family, socktype, proto, canonname, sockaddr)
@@ -86,66 +77,26 @@
                         sock = None
                     return None
 
-<<<<<<< HEAD
-            if user != None:
-                if try_ldap_login:
-                    self.session_token, rc = login(sock, user, password)
-                elif self.session_token is None:
-                    # old authentication
-                    rc = authenticate_old(sock, user, password)
-                else:
-                    # new authentication with session_token
-                    rc = authenticate_new(sock, user, self.session_token)
-                    if rc != 0:
-                        # might be session_token expired
-                        self.session_token, rc = login(sock, user, password)
-
-                if rc != 0:
-                    print "Authentication failed for ", user, ": ", rc
-                    sock.close()
-                    return None
-
-=======
->>>>>>> e6f617b3
         except Exception:
             sock = None
             pass
 
         return sock
 
-<<<<<<< HEAD
-    def _create_socket(self, host, port, tls_name=None, user=None,
-                       password=None, ssl_context=None, try_ldap_login=False):
-=======
     def _create_socket(self):
->>>>>>> e6f617b3
 
         sock = None
         for addrinfo in socket.getaddrinfo(self.ip, self.port, socket.AF_UNSPEC,
                                            socket.SOCK_STREAM):
             # for DNS it will try all possible addresses
             try:
-<<<<<<< HEAD
-                sock = self._create_socket_for_addrinfo(addrinfo, tls_name,
-                                                        user, password, ssl_context=ssl_context,
-                                                        try_ldap_login=try_ldap_login)
-=======
                 sock = self._create_socket_for_addrinfo(addrinfo)
->>>>>>> e6f617b3
                 if sock:
                     break
             except Exception:
                 pass
         return sock
 
-<<<<<<< HEAD
-    def connect(self, try_ldap_login=False):
-        try:
-            self.sock = self._create_socket(self.ip, self.port,
-                                            tls_name=self.tls_name, user=self.user,
-                                            password=self.password,
-                                            ssl_context=self.ssl_context, try_ldap_login=try_ldap_login)
-=======
     def login(self):
         if self.user is None:
             return True
@@ -186,7 +137,6 @@
     def connect(self):
         try:
             self.sock = self._create_socket()
->>>>>>> e6f617b3
 
             if not self.sock:
                 return False
@@ -227,10 +177,5 @@
     def execute(self, command):
         return info(self.sock, command)
 
-<<<<<<< HEAD
-    def get_session_token(self):
-        return self.session_token
-=======
     def get_session_info(self):
-        return self.session_token, self.session_expiration
->>>>>>> e6f617b3
+        return self.session_token, self.session_expiration