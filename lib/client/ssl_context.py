--- conflicted
+++ resolved
@@ -1,10 +1,6 @@
 #!/bin/sh
 """:"
-<<<<<<< HEAD
 for interp in python python3 ; do
-=======
-for interp in python python3 python2 ; do
->>>>>>> 6bff8c8c
    command -v > /dev/null "$interp" && exec "$interp" "$0" "$@"
 done
 echo >&2 "No Python interpreter found!"
@@ -34,11 +30,7 @@
 import warnings
 
 from lib.client.ssl_util import dnsname_match
-<<<<<<< HEAD
 from lib.utils.util import bytes_to_str, str_to_bytes
-=======
-from lib.utils.util import is_str, bytes_to_str, str_to_bytes
->>>>>>> 6bff8c8c
 from os import listdir
 from os.path import isfile, join
 
@@ -347,13 +339,8 @@
         try:
             components = []
             for component in cert.get_subject().get_components():
-<<<<<<< HEAD
                 component_tuple = tuple(bytes_to_str(elem) for elem in component)
                 components.append(component_tuple)
-=======
-                component_string = tuple(bytes_to_str(elem) for elem in component)
-                components.append(component_string)
->>>>>>> 6bff8c8c
         except Exception as e:
             raise Exception("Failed to read certificate components: " + str(e))
 
