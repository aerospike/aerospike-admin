--- conflicted
+++ resolved
@@ -104,11 +104,7 @@
 
     def get_node_displaynames(self):
         node_names = {}
-<<<<<<< HEAD
         for node_key, node in self.nodes.items():
-=======
-        for node_key, node in list(self.nodes.items()):
->>>>>>> 6bff8c8c
             k = node.sock_name(use_fqdn=True)
             if commonutil.is_valid_ip_port(k):
                 node_names[node_key] = k
@@ -121,11 +117,7 @@
         node_names = {}
 
         if not self._same_name_nodes:
-<<<<<<< HEAD
             for node_key, node in self.nodes.items():
-=======
-            for node_key, node in list(self.nodes.items()):
->>>>>>> 6bff8c8c
                 name = node.sock_name(use_fqdn=True)
                 if name in list(node_names.values()):
                     # found same name for multiple nodes
@@ -135,11 +127,7 @@
                 node_names[node_key] = name
 
         if not node_names:
-<<<<<<< HEAD
             for node_key, node in self.nodes.items():
-=======
-            for node_key, node in list(self.nodes.items()):
->>>>>>> 6bff8c8c
                 node_names[node_key] = node.sock_name(use_fqdn=False)
 
         return node_names
@@ -300,11 +288,7 @@
                 self.nodes.pop(n)
 
     def _refresh_node_liveliness(self):
-<<<<<<< HEAD
         live_nodes = [node for node in self.nodes.values() if node.alive]
-=======
-        live_nodes = [node for node in list(self.nodes.values()) if node.alive]
->>>>>>> 6bff8c8c
         self._live_nodes.clear()
         self._live_nodes.update(
             ((node.ip, node.port, node.tls_name) for node in live_nodes))
@@ -488,11 +472,7 @@
         if self.need_to_refresh_cluster():
             self._refresh_cluster()
         ip_map = {}
-<<<<<<< HEAD
         for addr in self.aliases.keys():
-=======
-        for addr in list(self.aliases.keys()):
->>>>>>> 6bff8c8c
             try:
                 id = self.nodes.get(self.aliases[addr]).node_id
                 if id in ip_map:
