--- conflicted
+++ resolved
@@ -13,15 +13,7 @@
 # limitations under the License.
 
 import copy
-<<<<<<< HEAD
-import logging
-from re import DEBUG
-from lib.utils.util import logthis
 from distutils.version import LooseVersion
-=======
-from distutils.version import LooseVersion
-from lib.utils.util import filter_list
->>>>>>> 417e80f5
 from lib.utils import constants
 from lib.utils import common, util
 from lib.utils.common import is_new_latencies_version
@@ -379,7 +371,6 @@
             if (LooseVersion(constants.SERVER_NEW_XDR5_VERSION) <= 
                 LooseVersion(build)):
                 xdr5_nodes.append(node)
-<<<<<<< HEAD
 
         return xdr5_nodes
 
@@ -412,40 +403,6 @@
     # XDR configs < AS Server 5.0
     def get_old_xdr(self, flip=True, nodes="all"):
         xdr_configs = {}
-=======
-
-        return xdr5_nodes
-
-    # XDR configs >= AS Server 5.0
-    def get_xdr5(self, flip=True, nodes="all"):
-        # get xdr5 nodes and remote port
-        xdr_configs = {}
-        xdr5_nodes = self.get_xdr5_nodes(nodes)
-
-        if not xdr5_nodes:
-            return xdr_configs
-
-        xdr5_nodes = [address.split(':')[0] for address in xdr5_nodes]
-
-        return self.get_xdr(nodes=xdr5_nodes)
-
-    def get_old_xdr_nodes(self, nodes="all"):
-        old_xdr_nodes = []
-        builds = self.cluster.info_build_version(nodes=nodes)
-
-        for node, build in builds.items():
-            if isinstance(build, Exception):
-                continue
-            if (LooseVersion(constants.SERVER_NEW_XDR5_VERSION) > 
-                LooseVersion(build)):
-                old_xdr_nodes.append(node)
-
-        return old_xdr_nodes
-
-    # XDR configs < AS Server 5.0
-    def get_old_xdr(self, flip=True, nodes="all"):
-        xdr_configs = {}
->>>>>>> 417e80f5
         nodes = self.get_old_xdr_nodes(nodes)
 
         if not nodes:
@@ -605,25 +562,15 @@
             except Exception:
                 pass
 
-<<<<<<< HEAD
-            set_set = {ns_set[1] for ns_set in key_values.keys()}
-            try:
-                set_set = set(util.filter_list(set_set, for_mods[1:2]))
-=======
             sets = {ns_set[1] for ns_set in key_values.keys()}
             try:
                 sets = set(util.filter_list(sets, for_mods[1:2]))
->>>>>>> 417e80f5
             except Exception:
                 pass
 
             for key, values in key_values.items():
 
-<<<<<<< HEAD
-                if key[0] not in namespace_set or key[1] not in set_set:
-=======
                 if key[0] not in namespace_set or key[1] not in sets:
->>>>>>> 417e80f5
                     continue
 
                 if key not in set_stats:
