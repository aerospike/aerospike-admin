# Copyright 2013-2020 Aerospike, Inc.
#
# Licensed under the Apache License, Version 2.0 (the "License");
# you may not use this file except in compliance with the License.
# You may obtain a copy of the License at
#
# http://www.apache.org/licenses/LICENSE-2.0
#
# Unless required by applicable law or agreed to in writing, software
# distributed under the License is distributed on an "AS IS" BASIS,
# WITHOUT WARRANTIES OR CONDITIONS OF ANY KIND, either express or implied.
# See the License for the specific language governing permissions and
# limitations under the License.

import copy
from lib.utils import common, util
from lib.utils.common import is_new_latencies_version


def get_sindex_stats(cluster, nodes="all", for_mods=[]):
    stats = cluster.info_sindex(nodes=nodes)

    sindex_stats = {}
    if stats:
        for host, stat_list in stats.items():
            if not stat_list or isinstance(stat_list, Exception):
                continue

            namespace_list = [stat["ns"] for stat in stat_list]
            try:
                namespace_list = util.filter_list(namespace_list, for_mods[:1])
            except Exception:
                pass

            sindex_list = [stat["indexname"] for stat in stat_list]
            try:
                sindex_list = util.filter_list(sindex_list, for_mods[1:2])
            except Exception:
                pass

            for stat in stat_list:
                if not stat or stat["ns"] not in namespace_list:
                    continue

                ns = stat["ns"]
                set = stat["set"]
                indexname = stat["indexname"]

                if not indexname or not ns or indexname not in sindex_list:
                    continue

                sindex_key = "%s %s %s" % (ns, set, indexname)

                if sindex_key not in sindex_stats:
                    sindex_stats[sindex_key] = {}
                sindex_stats[sindex_key] = cluster.info_sindex_statistics(
                    ns, indexname, nodes=nodes)
                for node in sindex_stats[sindex_key].keys():
                    if (not sindex_stats[sindex_key][node]
                            or isinstance(sindex_stats[sindex_key][node], Exception)):
                        continue
                    for key, value in stat.items():
                        sindex_stats[sindex_key][node][key] = value
    return sindex_stats


class GetDistributionController():
    def __init__(self, cluster):
        self.modifiers = set(["with", "for"])
        self.cluster = cluster

    def do_distribution(self, histogram_name, nodes="all"):
        histogram = self.cluster.info_histogram(histogram_name, nodes=nodes)
        return common.create_histogram_output(histogram_name, histogram)

    def do_object_size(self, byte_distribution=False, bucket_count=5, nodes="all"):

        histogram_name = "objsz"

        if not byte_distribution:
            return self.do_distribution(histogram_name, nodes=nodes)

        histogram = util.Future(
            self.cluster.info_histogram, histogram_name, logarithmic=True, nodes=nodes
        ).start()
        builds = util.Future(self.cluster.info, "build", nodes=nodes).start()
        histogram = histogram.result()
        builds = builds.result()

        return common.create_histogram_output(
            histogram_name,
            histogram,
            byte_distribution=True,
            bucket_count=bucket_count,
            builds=builds,
        )

class GetLatenciesController():
    def __init__(self, cluster):
        self.cluster = cluster

    # Returns a tuple (latencies, latency) of lists that contain nodes that
    #  support latencies cmd and nodes that do not.
    def get_latencies_and_latency_nodes(self, nodes="all"):
        latencies_nodes = []
        latency_nodes = []
        builds = self.cluster.info_build_version(nodes=nodes)

        for node, build in builds.items():
            if isinstance(build, Exception):
                continue
            if is_new_latencies_version(build):
                latencies_nodes.append(node)
            else:
                latency_nodes.append(node)
        return latencies_nodes, latency_nodes

    def _copy_latency_data_to_latencies_table(
        self, latencies_table, latency_table, context
    ):
        latencies_data = util.get_nested_value_from_dict(
            latencies_table, context, None, dict
        )
        latency_data = util.get_nested_value_from_dict(
            latency_table, context, None, dict
        )

        if latencies_data is None:
            return latency_data

        # Make every new entry start out with 'N/A' for all values
        for idx in range(len(latencies_data["values"])):
            for jdx in range(len(latencies_data["values"][idx])):
                latencies_data["values"][idx][jdx] = "N/A"

        if latency_data is None:
            return

        # See if any columns in latencies_data match latency_data and copy them
        # over.
        for col_idx, col in enumerate(latencies_data["columns"]):
            if col in latency_data["columns"]:
                val_idx = latency_data["columns"].index(col)
                for vals_idx in range(len(latencies_data["values"])):
                    latencies_data["values"][vals_idx][col_idx] = latency_data[
                        "values"
                    ][vals_idx][val_idx]

    # Merges latency tables into latencies table.  This is needed because a
    # latencies table can have different columns.
    def merge_latencies_and_latency_tables(self, latencies_table, latency_table):
        if not latencies_table:
            return latency_table
        if not latency_table:
            return latencies_table

        # Make an entry in latencies_table for every entry in latency_table
        for latencies_address in latencies_table:
            if latencies_table[latencies_address]:
                for latency_address in latency_table:
                    # Create entry with same schema as latencies_table
                    latencies_table[latency_address] = copy.deepcopy(
                        latencies_table[latencies_address]
                    )
                break

        # Go through latency data and copy appropriate values over
        for latency_address in latency_table:
            latencies_entry = latencies_table[latency_address]
            for histogram_name in latencies_entry:
                histogram_data = latencies_entry[histogram_name]
                if "total" in histogram_data:
                    self._copy_latency_data_to_latencies_table(
                        latencies_table,
                        latency_table,
                        [latency_address, histogram_name, "total"],
                    )
                if "namespace" in histogram_data:
                    namespaces = histogram_data["namespace"]
                    for namespace in namespaces:
                        self._copy_latency_data_to_latencies_table(
                            latencies_table,
                            latency_table,
                            [latency_address, histogram_name, "namespace", namespace],
                        )

        return latencies_table

    def get_namespace_set(self, nodes):
        namespace_set = set()
        namespaces = self.cluster.info_namespaces(nodes=nodes)
        namespaces = list(namespaces.values())

        for namespace in namespaces:
            if isinstance(namespace, Exception):
                continue
            namespace_set.update(namespace)
        return namespace_set

    def get_all(self, nodes, buckets, exponent_increment, verbose, ns_set=None):
        latencies_nodes, latency_nodes = self.get_latencies_and_latency_nodes()
        latencies = None

        if ns_set is None:
            ns_set = self.get_namespace_set(nodes)

        # all nodes support "show latencies"
        if len(latency_nodes) == 0:
            latencies = self.cluster.info_latencies(
                nodes=nodes,
                buckets=buckets,
                exponent_increment=exponent_increment,
                verbose=verbose,
                ns_set=ns_set,
            )
        # No nodes support "show latencies"
        elif len(latencies_nodes) == 0:
            latencies = self.cluster.info_latency(nodes=latency_nodes, ns_set=ns_set)
        # Some nodes support latencies and some do not
        else:
            latency = util.Future(
                self.cluster.info_latency, nodes=latency_nodes, ns_set=ns_set
            ).start()
            latencies = util.Future(
                self.cluster.info_latencies,
                nodes=latencies_nodes,
                buckets=buckets,
                exponent_increment=exponent_increment,
                verbose=verbose,
                ns_set=ns_set,
            ).start()
            latency = latency.result()
            latencies = latencies.result()
            latencies = self.merge_latencies_and_latency_tables(latencies, latency)

        return latencies


class GetConfigController():
    def __init__(self, cluster):
        self.cluster = cluster

    def get_all(self, flip=True, nodes="all"):
        futures = [
            (
                "service",
                (util.Future(self.get_service, flip=flip, nodes=nodes).start()),
            ),
            (
                "namespace",
                (util.Future(self.get_namespace, flip=flip, nodes=nodes).start()),
            ),
            (
                "network",
                (util.Future(self.get_network, flip=flip, nodes=nodes).start()),
            ),
            ("xdr", (util.Future(self.get_xdr, flip=flip, nodes=nodes).start())),
            ("dc", (util.Future(self.get_dc, flip=flip, nodes=nodes).start())),
            (
                "cluster",
                (util.Future(self.get_cluster, flip=flip, nodes=nodes).start()),
            ),
            ("roster", (util.Future(self.get_roster, flip=flip, nodes=nodes).start())),
            ("racks", (util.Future(self.get_racks, flip=flip, nodes=nodes).start())),
        ]
        config_map = dict(((k, f.result()) for k, f in futures))

        return config_map

    def get_service(self, flip=True, nodes="all"):
        service_configs = self.cluster.info_get_config(nodes=nodes, stanza="service")
        for node in service_configs:
            if isinstance(service_configs[node], Exception):
                service_configs[node] = {}

        return service_configs

    def get_network(self, flip=True, nodes="all"):
        hb_configs = util.Future(
            self.cluster.info_get_config, nodes=nodes, stanza="network.heartbeat"
        ).start()
        info_configs = util.Future(
            self.cluster.info_get_config, nodes=nodes, stanza="network.info"
        ).start()
        nw_configs = util.Future(
            self.cluster.info_get_config, nodes=nodes, stanza="network"
        ).start()

        network_configs = {}
        hb_configs = hb_configs.result()
        for node in hb_configs:
            try:
                if isinstance(hb_configs[node], Exception):
                    network_configs[node] = {}
                else:
                    network_configs[node] = hb_configs[node]
            except Exception:
                pass

        info_configs = info_configs.result()
        for node in info_configs:
            try:
                if isinstance(info_configs[node], Exception):
                    continue
                else:
                    network_configs[node].update(info_configs[node])
            except Exception:
                pass

        nw_configs = nw_configs.result()
        for node in nw_configs:
            try:
                if isinstance(nw_configs[node], Exception):
                    continue
                else:
                    network_configs[node].update(nw_configs[node])
            except Exception:
                pass

        return network_configs

    def get_namespace(self, flip=True, nodes="all", for_mods=[]):
        namespaces = self.cluster.info_namespaces(nodes=nodes)
        namespace_set = set()

        for namespace in namespaces.values():
            if isinstance(namespace, Exception):
                continue

            namespace_set.update(namespace)

        namespace_list = util.filter_list(namespace_set, for_mods)
        ns_configs = {}

        for index, namespace in enumerate(namespace_list):
            node_configs = (
                    self.cluster.info_get_config(
                    stanza="namespace",
                    namespace=namespace,
                    namespace_id=index,
                    nodes=nodes,
                )
            )
            for node, node_config in list(node_configs.items()):
                if (
                    not node_config
                    or isinstance(node_config, Exception)
                    or not namespace in node_config
                ):
                    continue

                if node not in ns_configs:
                    ns_configs[node] = {}

                ns_configs[node][namespace] = node_config[namespace]

        if flip:
            ns_configs = util.flip_keys(ns_configs)

        return ns_configs

    def get_xdr(self, flip=True, nodes="all"):
        configs = self.cluster.info_XDR_get_config(nodes=nodes)

        xdr_configs = {}

        if configs:
            for node, config in configs.items():
                if isinstance(config, Exception):
                    continue

                xdr_configs[node] = config

        return xdr_configs

    def get_dc(self, flip=True, nodes="all"):
        configs = self.cluster.info_dc_get_config(nodes=nodes)
        for node in configs:
            if isinstance(configs[node], Exception):
                configs[node] = {}

        dc_configs = {}
        if configs:
            for node, node_config in configs.items():
                if not node_config or isinstance(node_config, Exception):
                    continue

                dc_configs[node] = node_config

            if flip:
                dc_configs = util.flip_keys(dc_configs)

        return dc_configs

    def get_cluster(self, flip=True, nodes="all"):

        configs = util.Future(
            self.cluster.info_get_config, nodes=nodes, stanza="cluster"
        ).start()

        configs = configs.result()
        cl_configs = {}
        if configs:
            for node, config in configs.items():
                if not config or isinstance(config, Exception):
                    continue

                cl_configs[node] = config

        return cl_configs

    def get_roster(self, flip=True, nodes="all"):

        configs = util.Future(self.cluster.info_roster, nodes=nodes).start()

        configs = configs.result()
        roster_configs = {}
        if configs:
            for node, config in configs.items():
                if not config or isinstance(config, Exception):
                    continue

                roster_configs[node] = config

            if flip:
                roster_configs = util.flip_keys(roster_configs)

        return roster_configs

    def get_racks(self, flip=True, nodes="all"):

        configs = util.Future(self.cluster.info_racks, nodes=nodes).start()

        configs = configs.result()
        rack_configs = {}

        if configs:
            for node, config in configs.items():
                if not config or isinstance(config, Exception):
                    continue

                rack_configs[node] = config

            if flip:
                rack_configs = util.flip_keys(rack_configs)

        return rack_configs

class GetStatisticsController():
    def __init__(self, cluster):
        self.cluster = cluster

    def get_all(self, nodes="all"):
        futures = [
            ("service", (util.Future(self.get_service, nodes=nodes).start())),
            ("namespace", (util.Future(self.get_namespace, nodes=nodes).start())),
            ("set", (util.Future(self.get_sets, nodes=nodes).start())),
            ("bin", (util.Future(self.get_bins, nodes=nodes).start())),
            ("sindex", (util.Future(self.get_sindex, nodes=nodes).start())),
            ("xdr", (util.Future(self.get_xdr, nodes=nodes).start())),
            ("dc", (util.Future(self.get_dc, nodes=nodes).start())),
        ]
        stat_map = dict(((k, f.result()) for k, f in futures))

        return stat_map

    def get_service(self, nodes="all"):
        service_stats = self.cluster.info_statistics(nodes=nodes)
        return service_stats

    def get_namespace(self, nodes="all", for_mods=[]):
        namespaces = self.cluster.info_namespaces(nodes=nodes)
        namespace_set = set()

        for namespace in namespaces.values():
            if isinstance(namespace, Exception):
                continue

            namespace_set.update(namespace)

        namespace_list = util.filter_list(namespace_set, for_mods)
        futures = [(namespace, util.Future(
            self.cluster.info_namespace_statistics, namespace, nodes=nodes).start())
                   for namespace in namespace_list]
        ns_stats = {}

        for namespace, stat_future in futures:
            ns_stats[namespace] = stat_future.result()

            for _k in list(ns_stats[namespace].keys()):
                if not ns_stats[namespace][_k]:
                    ns_stats[namespace].pop(_k)

        return ns_stats

    def get_sindex(self, nodes="all", for_mods=[]):
        sindex_stats = get_sindex_stats(self.cluster, nodes, for_mods)
        return sindex_stats

    def get_sets(self, nodes="all", for_mods=[]):
        sets = self.cluster.info_set_statistics(nodes=nodes)

        set_stats = {}
        for host_id, key_values in sets.items():
            if isinstance(key_values, Exception) or not key_values:
                continue

            namespace_list = [ns_set[0] for ns_set in key_values.keys()]
            try:
                namespace_list = util.filter_list(namespace_list, for_mods[:1])
            except Exception:
                pass

            set_list = [ns_set[1] for ns_set in key_values.keys()]
            try:
                set_list = util.filter_list(set_list, for_mods[1:2])
            except Exception:
                pass

            for key, values in key_values.items():
                if key[0] not in namespace_list or key[1] not in set_list:
                    continue

                if key not in set_stats:
                    set_stats[key] = {}
                host_vals = set_stats[key]

                if host_id not in host_vals:
                    host_vals[host_id] = {}
                hv = host_vals[host_id]
                hv.update(values)

        return set_stats

    def get_bins(self, nodes="all", for_mods=[]):
        bin_stats = self.cluster.info_bin_statistics(nodes=nodes)
        new_bin_stats = {}

        for node_id, bin_stat in bin_stats.items():
            if not bin_stat or isinstance(bin_stat, Exception):
                continue

            namespace_list = util.filter_list(bin_stat.keys(), for_mods)

            for namespace, stats in bin_stat.items():
                if namespace not in namespace_list:
                    continue
                if namespace not in new_bin_stats:
                    new_bin_stats[namespace] = {}
                ns_stats = new_bin_stats[namespace]

                if node_id not in ns_stats:
                    ns_stats[node_id] = {}
                node_stats = ns_stats[node_id]

                node_stats.update(stats)

        return new_bin_stats

    def get_xdr(self, nodes="all"):
        xdr_stats = self.cluster.info_XDR_statistics(nodes=nodes)
        return xdr_stats

    def get_dc(self, nodes="all"):
        all_dc_stats = self.cluster.info_all_dc_statistics(nodes=nodes)
        dc_stats = {}
        for host, stats in all_dc_stats.items():
            if not stats or isinstance(stats, Exception):
                continue
            for dc, stat in stats.items():
                if dc not in dc_stats:
                    dc_stats[dc] = {}

                try:
                    dc_stats[dc][host].update(stat)
                except KeyError:
                    dc_stats[dc][host] = stat
        return dc_stats

    def _check_key_for_gt(self, d={}, keys=(), v=0, is_and=False, type_check=int):
        if not keys:
            return True
        if not d:
            return False
        if not isinstance(keys, tuple):
            keys = (keys,)
        if is_and:
            if all(util.get_value_from_dict(d, k, v, type_check) > v for k in keys):
                return True
        else:
            if any(util.get_value_from_dict(d, k, v, type_check) > v for k in keys):
                return True
        return False

class GetFeaturesController():
    def __init__(self, cluster):
        self.cluster = cluster

    def get_features(self, nodes="all"):
        service_stats = util.Future(self.cluster.info_statistics, nodes=nodes).start()
        ns_stats = util.Future(
            self.cluster.info_all_namespace_statistics, nodes=nodes
        ).start()
        service_configs = util.Future(
            self.cluster.info_get_config, stanza="service", nodes=nodes
        ).start()
        ns_configs = util.Future(
            self.cluster.info_get_config, stanza="namespace", nodes=nodes
        ).start()
        cl_configs = util.Future(
            self.cluster.info_get_config, stanza="cluster", nodes=nodes
        ).start()

        service_stats = service_stats.result()
        ns_stats = ns_stats.result()
        service_configs = service_configs.result()
        ns_configs = ns_configs.result()
        cl_configs = cl_configs.result()

        return common.find_nodewise_features(
            service_stats=service_stats,
            ns_stats=ns_stats,
            service_configs=service_configs,
            ns_configs=ns_configs,
            cluster_configs=cl_configs,
        )


class GetPmapController():
    def __init__(self, cluster):
        self.cluster = cluster

    def _get_namespace_data(self, namespace_stats, cluster_keys):
        ns_info = {}

        # stats to fetch
        stats = ["dead_partitions", "unavailable_partitions"]

        for ns, nodes in namespace_stats.items():

            for node, params in nodes.items():
                if isinstance(params, Exception):
                    continue

                if cluster_keys[node] not in ns_info:
                    ns_info[cluster_keys[node]] = {}

                d = ns_info[cluster_keys[node]]
                if ns not in d:
                    d[ns] = {}

                d = d[ns]
                if node not in d:
                    d[node] = {}

                for s in stats:
                    util.set_value_in_dict(
                        d[node], s, util.get_value_from_dict(params, (s,))
                    )

        return ns_info

    def _get_pmap_data(self, pmap_info, ns_info, cluster_keys, node_ids):
        pid_range = 4096  # each namespace is divided into 4096 partition
        pmap_data = {}
        ns_available_part = {}

        # format : (index_ptr, field_name, default_index)
        # required fields present in all versions
        required_fields = [
            ("namespace_index", "namespace", 0),
            ("partition_index", "partition", 1),
            ("state_index", "state", 2),
            ("replica_index", "replica", 3),
        ]

        # fields present in version < 3.15.0
        optional_old_fields = [
            ("origin_index", "origin", 4),
            ("target_index", "target", 5),
        ]

        # fields present in version >= 3.15.0
        optional_new_fields = [("working_master_index", "working_master", None)]

        for _node, partitions in pmap_info.iteritems():
            node_pmap = dict()
            ck = cluster_keys[_node]
            node_id = node_ids[_node]

            if isinstance(partitions, Exception):
                continue

            f_indices = {}

            # Setting default indices in partition fields for server < 3.8.4
            for t in required_fields + optional_old_fields + optional_new_fields:
                f_indices[t[0]] = t[2]

            # First row might be header, we need to check and set indices if its header row
            index_set = False

<<<<<<< HEAD
            for item in partitions.split(";"):
                fields = item.split(":")
=======
            for item in partitions.split(';'):
                fields = item.split(':')
                field_set = set(fields)
>>>>>>> 36eb9e1a

                if not index_set:
                    # pmap format contains headers from server 3.8.4 onwards
                    index_set = True

                    if all(i[1] in field_set for i in required_fields):
                        for t in required_fields:
                            f_indices[t[0]] = fields.index(t[1])

                        if all(i[1] in field_set for i in optional_old_fields):
                            for t in optional_old_fields:
                                f_indices[t[0]] = fields.index(t[1])
                        elif all(i[1] in field_set for i in optional_new_fields):
                            for t in optional_new_fields:
                                f_indices[t[0]] = fields.index(t[1])

                        continue

<<<<<<< HEAD
                ns, pid, state, replica = (
                    fields[f_indices["namespace_index"]],
                    int(fields[f_indices["partition_index"]]),
                    fields[f_indices["state_index"]],
                    int(fields[f_indices["replica_index"]]),
                )
=======
                ns = fields[f_indices["namespace_index"]]
                pid = int(fields[f_indices["partition_index"]])
                state = fields[f_indices["state_index"]]
                replica = int(fields[f_indices["replica_index"]])
>>>>>>> 36eb9e1a

                if f_indices["working_master_index"]:
                    working_master = fields[f_indices["working_master_index"]]
                    origin = target = None
                else:
<<<<<<< HEAD
                    origin, target = (
                        fields[f_indices["origin_index"]],
                        fields[f_indices["target_index"]],
                    )
                    working_master = None

                if pid not in range(pid_range):
                    print("For {0} found partition-ID {1} which is beyond legal partitions(0...4096)".format(ns, pid))
                    continue

                if ns not in node_pmap:
                    node_pmap[ns] = {
                        "master_partition_count": 0,
                        "prole_partition_count": 0,
                    }
=======
                    origin = fields[f_indices["origin_index"]]
                    target = fields[f_indices["target_index"]]
                    working_master = None

                if pid not in xrange(pid_range):
                    print "For {0} found partition-ID {1} which is beyond legal partitions(0...4096)".format(ns, pid)
                    continue

                if ns not in node_pmap:
                    node_pmap[ns] = {'master_partition_count': 0,
                                     'prole_partition_count': 0}
>>>>>>> 36eb9e1a

                if ck not in ns_available_part:
                    ns_available_part[ck] = {}

                if ns not in ns_available_part[ck]:
                    ns_available_part[ck][ns] = {}
                    ns_available_part[ck][ns]["available_partition_count"] = 0

                if working_master:
                    if node_id == working_master:
                        # Working master
                        node_pmap[ns]["master_partition_count"] += 1

                    elif replica == 0 or state == "S" or state == "D":
                        # Eventual master or replicas
                        node_pmap[ns]["prole_partition_count"] += 1

                elif replica == 0:
                    if origin == "0":
                        # Working master (Final and proper master)
                        node_pmap[ns]["master_partition_count"] += 1

                    else:
                        # Eventual master
                        node_pmap[ns]["prole_partition_count"] += 1

                else:
                    if target == "0":
                        if state == "S" or state == "D":
                            node_pmap[ns]["prole_partition_count"] += 1

                    else:
                        # Working master (Acting master)
                        node_pmap[ns]["master_partition_count"] += 1

            pmap_data[_node] = node_pmap

        for _node, _ns_data in pmap_data.iteritems():
            ck = cluster_keys[_node]
<<<<<<< HEAD
            
            for ns, params in _ns_data.items():
=======
            for ns, params in _ns_data.iteritems():
>>>>>>> 36eb9e1a
                params['cluster_key'] = ck

                try:
                    params.update(ns_info[ck][ns][_node])
                except Exception:
                    pass

        return pmap_data

    def get_pmap(self, nodes="all"):
        getter = GetStatisticsController(self.cluster)
<<<<<<< HEAD
        node_ids = util.Future(self.cluster.info, "node", nodes=nodes).start()
        pmap_info = util.Future(
            self.cluster.info, "partition-info", nodes=nodes
        ).start()
        service_stats = util.Future(getter.get_service, nodes=nodes).start()
        namespace_stats = util.Future(getter.get_namespace, nodes=nodes).start()

        node_ids = node_ids.result()
        pmap_info = pmap_info.result()
        service_stats = service_stats.result()
        namespace_stats = namespace_stats.result()
=======
        service_stats = util.Future(getter.get_service, nodes=nodes).start()
        namespace_stats = util.Future(getter.get_namespace, nodes=nodes).start()
        node_ids = util.Future(self.cluster.info, 'node', nodes=nodes).start()
        pmap_info = util.Future(self.cluster.info, 'partition-info', nodes=nodes).start()

        service_stats = service_stats.result()
>>>>>>> 36eb9e1a

        cluster_keys = {}
        for node in service_stats.keys():
            if not service_stats[node] or isinstance(service_stats[node], Exception):
                cluster_keys[node] = "N/E"
            else:
                cluster_keys[node] = util.get_value_from_dict(
                    service_stats[node], ("cluster_key"), default_value="N/E"
                )

        namespace_stats = namespace_stats.result()
        ns_info = self._get_namespace_data(namespace_stats, cluster_keys)
        node_ids = node_ids.result()
        pmap_info = pmap_info.result()

        pmap_data = self._get_pmap_data(pmap_info, ns_info, cluster_keys, node_ids)

        return pmap_data<|MERGE_RESOLUTION|>--- conflicted
+++ resolved
@@ -700,51 +700,37 @@
             # First row might be header, we need to check and set indices if its header row
             index_set = False
 
-<<<<<<< HEAD
             for item in partitions.split(";"):
                 fields = item.split(":")
-=======
-            for item in partitions.split(';'):
-                fields = item.split(':')
-                field_set = set(fields)
->>>>>>> 36eb9e1a
 
                 if not index_set:
                     # pmap format contains headers from server 3.8.4 onwards
                     index_set = True
 
-                    if all(i[1] in field_set for i in required_fields):
+                    if all(i[1] in fields for i in required_fields):
                         for t in required_fields:
                             f_indices[t[0]] = fields.index(t[1])
 
-                        if all(i[1] in field_set for i in optional_old_fields):
+                        if all(i[1] in fields for i in optional_old_fields):
                             for t in optional_old_fields:
                                 f_indices[t[0]] = fields.index(t[1])
-                        elif all(i[1] in field_set for i in optional_new_fields):
+                        elif all(i[1] in fields for i in optional_new_fields):
                             for t in optional_new_fields:
                                 f_indices[t[0]] = fields.index(t[1])
 
                         continue
 
-<<<<<<< HEAD
                 ns, pid, state, replica = (
                     fields[f_indices["namespace_index"]],
                     int(fields[f_indices["partition_index"]]),
                     fields[f_indices["state_index"]],
                     int(fields[f_indices["replica_index"]]),
                 )
-=======
-                ns = fields[f_indices["namespace_index"]]
-                pid = int(fields[f_indices["partition_index"]])
-                state = fields[f_indices["state_index"]]
-                replica = int(fields[f_indices["replica_index"]])
->>>>>>> 36eb9e1a
 
                 if f_indices["working_master_index"]:
                     working_master = fields[f_indices["working_master_index"]]
                     origin = target = None
                 else:
-<<<<<<< HEAD
                     origin, target = (
                         fields[f_indices["origin_index"]],
                         fields[f_indices["target_index"]],
@@ -760,19 +746,6 @@
                         "master_partition_count": 0,
                         "prole_partition_count": 0,
                     }
-=======
-                    origin = fields[f_indices["origin_index"]]
-                    target = fields[f_indices["target_index"]]
-                    working_master = None
-
-                if pid not in xrange(pid_range):
-                    print "For {0} found partition-ID {1} which is beyond legal partitions(0...4096)".format(ns, pid)
-                    continue
-
-                if ns not in node_pmap:
-                    node_pmap[ns] = {'master_partition_count': 0,
-                                     'prole_partition_count': 0}
->>>>>>> 36eb9e1a
 
                 if ck not in ns_available_part:
                     ns_available_part[ck] = {}
@@ -812,12 +785,8 @@
 
         for _node, _ns_data in pmap_data.iteritems():
             ck = cluster_keys[_node]
-<<<<<<< HEAD
             
             for ns, params in _ns_data.items():
-=======
-            for ns, params in _ns_data.iteritems():
->>>>>>> 36eb9e1a
                 params['cluster_key'] = ck
 
                 try:
@@ -829,7 +798,6 @@
 
     def get_pmap(self, nodes="all"):
         getter = GetStatisticsController(self.cluster)
-<<<<<<< HEAD
         node_ids = util.Future(self.cluster.info, "node", nodes=nodes).start()
         pmap_info = util.Future(
             self.cluster.info, "partition-info", nodes=nodes
@@ -841,14 +809,6 @@
         pmap_info = pmap_info.result()
         service_stats = service_stats.result()
         namespace_stats = namespace_stats.result()
-=======
-        service_stats = util.Future(getter.get_service, nodes=nodes).start()
-        namespace_stats = util.Future(getter.get_namespace, nodes=nodes).start()
-        node_ids = util.Future(self.cluster.info, 'node', nodes=nodes).start()
-        pmap_info = util.Future(self.cluster.info, 'partition-info', nodes=nodes).start()
-
-        service_stats = service_stats.result()
->>>>>>> 36eb9e1a
 
         cluster_keys = {}
         for node in service_stats.keys():
