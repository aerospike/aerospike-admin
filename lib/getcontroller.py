--- conflicted
+++ resolved
@@ -12,14 +12,7 @@
 # See the License for the specific language governing permissions and
 # limitations under the License.
 
-<<<<<<< HEAD
-=======
-from __future__ import print_function
-from builtins import range
-from builtins import object
-
 import copy
->>>>>>> 150230bd
 from lib.utils import common, util
 from lib.utils.common import is_new_latencies_version
 
@@ -61,31 +54,17 @@
                 if sindex_key not in sindex_stats:
                     sindex_stats[sindex_key] = {}
                 sindex_stats[sindex_key] = cluster.info_sindex_statistics(
-<<<<<<< HEAD
                     ns, indexname, nodes=nodes)
                 for node in sindex_stats[sindex_key].keys():
                     if (not sindex_stats[sindex_key][node]
                             or isinstance(sindex_stats[sindex_key][node], Exception)):
-=======
-                    ns, indexname, nodes=nodes
-                )
-                for node in list(sindex_stats[sindex_key].keys()):
-                    if not sindex_stats[sindex_key][node] or isinstance(
-                        sindex_stats[sindex_key][node], Exception
-                    ):
->>>>>>> 150230bd
                         continue
                     for key, value in stat.items():
                         sindex_stats[sindex_key][node][key] = value
     return sindex_stats
 
 
-<<<<<<< HEAD
-class GetDistributionController():
-
-=======
 class GetDistributionController(object):
->>>>>>> 150230bd
     def __init__(self, cluster):
         self.modifiers = set(["with", "for"])
         self.cluster = cluster
@@ -115,11 +94,6 @@
             bucket_count=bucket_count,
             builds=builds,
         )
-
-<<<<<<< HEAD
-class GetLatencyController():
-=======
->>>>>>> 150230bd
 
 class GetLatenciesController(object):
     def __init__(self, cluster):
@@ -217,21 +191,6 @@
         namespaces = self.cluster.info_namespaces(nodes=nodes)
         namespaces = list(namespaces.values())
 
-<<<<<<< HEAD
-        for node_id, hist_data in latency.items():
-            if isinstance(hist_data, Exception):
-                continue
-            for hist_name, data in hist_data.items():
-                if hist_name not in hist_latency:
-                    hist_latency[hist_name] = {node_id: data}
-                else:
-                    hist_latency[hist_name][node_id] = data
-        return hist_latency
-
-
-class GetConfigController():
-
-=======
         for namespace in namespaces:
             if isinstance(namespace, Exception):
                 continue
@@ -278,7 +237,6 @@
 
 
 class GetConfigController(object):
->>>>>>> 150230bd
     def __init__(self, cluster):
         self.cluster = cluster
 
@@ -361,14 +319,9 @@
 
         return network_configs
 
-<<<<<<< HEAD
-    def get_namespace(self, flip=True, nodes='all', for_mods=[]):
-        namespaces = util.Future(self.cluster.info_namespaces, nodes=nodes).start().result()
-=======
     def get_namespace(self, flip=True, nodes="all", for_mods=[]):
         namespaces = self.cluster.info_namespaces(nodes=nodes)
         namespaces = list(namespaces.values())
->>>>>>> 150230bd
         namespace_set = set()
 
         for namespace in namespaces.values():
@@ -381,11 +334,6 @@
         ns_configs = {}
 
         for index, namespace in enumerate(namespace_list):
-<<<<<<< HEAD
-            node_configs = util.Future(self.cluster.info_get_config, stanza='namespace', namespace=namespace, namespace_id=index, nodes=nodes).start().result()
-            for node, node_config in node_configs.items():
-                if not node_config or isinstance(node_config, Exception) or not namespace in node_config:
-=======
             node_configs = (
                 util.Future(
                     self.cluster.info_get_config,
@@ -403,7 +351,6 @@
                     or isinstance(node_config, Exception)
                     or not namespace in node_config
                 ):
->>>>>>> 150230bd
                     continue
 
                 if node not in ns_configs:
@@ -503,13 +450,7 @@
 
         return rack_configs
 
-
-<<<<<<< HEAD
-class GetStatisticsController():
-
-=======
 class GetStatisticsController(object):
->>>>>>> 150230bd
     def __init__(self, cluster):
         self.cluster = cluster
 
@@ -541,23 +482,10 @@
 
             namespace_set.update(namespace)
 
-<<<<<<< HEAD
         namespace_list = util.filter_list(namespace_set, for_mods)
         futures = [(namespace, util.Future(
             self.cluster.info_namespace_statistics, namespace, nodes=nodes).start())
                    for namespace in namespace_list]
-=======
-        namespace_list = util.filter_list(list(namespace_set), for_mods)
-        futures = [
-            (
-                namespace,
-                util.Future(
-                    self.cluster.info_namespace_statistics, namespace, nodes=nodes
-                ).start(),
-            )
-            for namespace in namespace_list
-        ]
->>>>>>> 150230bd
         ns_stats = {}
 
         for namespace, stat_future in futures:
@@ -668,13 +596,7 @@
                 return True
         return False
 
-
-<<<<<<< HEAD
-class GetFeaturesController():
-
-=======
 class GetFeaturesController(object):
->>>>>>> 150230bd
     def __init__(self, cluster):
         self.cluster = cluster
 
@@ -708,12 +630,7 @@
         )
 
 
-<<<<<<< HEAD
-class GetPmapController():
-
-=======
 class GetPmapController(object):
->>>>>>> 150230bd
     def __init__(self, cluster):
         self.cluster = cluster
 
@@ -829,17 +746,8 @@
                     )
                     working_master = None
 
-<<<<<<< HEAD
                 if pid not in range(pid_range):
                     print("For {0} found partition-ID {1} which is beyond legal partitions(0...4096)".format(ns, pid))
-=======
-                if pid not in list(range(pid_range)):
-                    print(
-                        "For {0} found partition-ID {1} which is beyond legal partitions(0...4096)".format(
-                            ns, pid
-                        )
-                    )
->>>>>>> 150230bd
                     continue
 
                 if ns not in node_pmap:
@@ -886,13 +794,9 @@
 
         for _node, _ns_data in pmap_data.items():
             ck = cluster_keys[_node]
-<<<<<<< HEAD
+            
             for ns, params in _ns_data.items():
                 params['cluster_key'] = ck
-=======
-            for ns, params in list(_ns_data.items()):
-                params["cluster_key"] = ck
->>>>>>> 150230bd
 
                 try:
                     params.update(ns_info[ck][ns][_node])
