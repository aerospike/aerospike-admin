--- conflicted
+++ resolved
@@ -21,19 +21,12 @@
     - name: Install dependencies
       run: |
         python -m pip install --upgrade pip
-<<<<<<< HEAD
-        pip install pytest coverage mock unittest2
-        if [ -f requirements.txt ]; then pip install -r requirements.txt; fi
-    - name: Test with unittest2
-      run: |
-        coverage run -m pytest test/unit
-=======
         python -m pip install pipenv
         pipenv install --dev
     - name: Test with unittest2
       run: |
-        pipenv run bash -c "coverage run -m unittest2 discover -s test/unit -t ."
->>>>>>> bc06bc38
+        coverage run -m pytest test/unit
+        pipenv run bash -c "coverage run -m pytest test/unit"
     - name: Upload coverage to Codecov
       uses: codecov/codecov-action@v1
       with:
