--- conflicted
+++ resolved
@@ -1,77 +1,196 @@
 #!/usr/bin/env bash
 set -xeuo pipefail
 
-# Required functions:
-# install_deps_debian11
-# install_deps_debian12
-# install_deps_debian13
-# install_deps_ubuntu20.04
-# install_deps_ubuntu22.04
-# install_deps_ubuntu24.04
-# install_deps_el8
-# install_deps_el9
-# install_deps_el10
-# install_deps_amzn2023
-
-function install_fpm() {
-  gem install fpm -v 1.17.0
-}
-
-function install_deps_debian11() {
-  apt -y install ruby-rubygems make rpm git snapd curl binutils
-  #Install your dependencies
-  install_fpm
-}
+export PYTHON_VERSION="3.10.18"
+export ASDF_VERSION="v0.18.0"
+export GOLANG_VERSION="1.24.6"
+
+DEBIAN_12_DEPS="libreadline8 libreadline-dev ruby-rubygems make rpm git snapd curl binutils rsync libssl3 libssl-dev lzma lzma-dev libffi-dev build-essential gcc g++"
+DEBIAN_13_DEPS="libreadline8 libreadline-dev ruby-rubygems make rpm git snapd curl binutils rsync libssl3 libssl-dev lzma liblzma-dev libffi-dev libsqlite3-dev build-essential gcc g++ zlib1g-dev libbz2-dev libreadline-dev libncursesw5-dev libnss3-dev uuid-dev tk-dev xz-utils"
+UBUNTU_2004_DEPS="libreadline8 libreadline-dev ruby make rpm git snapd curl binutils rsync libssl1.1 libssl-dev lzma lzma-dev libffi-dev build-essential gcc g++"
+UBUNTU_2204_DEPS="libreadline8 libreadline-dev ruby-rubygems make rpm git snapd curl binutils rsync libssl3 libssl-dev lzma lzma-dev libffi-dev build-essential gcc g++"
+UBUNTU_2404_DEPS="libreadline8 libreadline-dev ruby-rubygems make rpm git snapd curl binutils rsync libssl3 libssl-dev lzma lzma-dev libffi-dev build-essential gcc g++"
+EL8_DEPS="ruby rubygems redhat-rpm-config  rpm-build make git rsync gcc gcc-c++ make automake zlib zlib-devel libffi-devel openssl-devel bzip2-devel xz-devel xz xz-libs sqlite sqlite-devel sqlite-libs"
+EL9_DEPS="ruby rpmdevtools make git rsync gcc g++ make automake zlib zlib-devel libffi-devel openssl-devel bzip2-devel xz-devel xz xz-libs sqlite sqlite-devel sqlite-libs"
+EL10_DEPS="ruby rpmdevtools make git rsync gcc g++ make automake zlib zlib-devel libffi-devel openssl-devel bzip2-devel xz-devel xz xz-libs sqlite sqlite-devel sqlite-libs"
+AMZN2023_DEPS="readline-devel ruby rpmdevtools make git rsync gcc g++ make automake zlib zlib-devel libffi-devel openssl-devel bzip2-devel xz-devel xz xz-libs sqlite sqlite-devel sqlite-libs"
 
 function install_deps_debian12() {
-  apt -y install ruby-rubygems make rpm git snapd curl binutils
-  #Install your dependencies
-  install_fpm
+  apt -y install $DEBIAN_12_DEPS
+  if [ "$(uname -m)" = "x86_64" ]; then
+      curl -L https://go.dev/dl/go"$GOLANG_VERSION".linux-amd64.tar.gz -o /tmp/go"$GOLANG_VERSION".linux-amd64.tar.gz
+      mkdir -p /opt/golang && tar -zxvf /tmp/go"$GOLANG_VERSION".linux-amd64.tar.gz -C /opt/golang
+  elif [ "$(uname -m)" = "aarch64" ]; then
+      curl -L https://go.dev/dl/go"$GOLANG_VERSION".linux-arm64.tar.gz -o /tmp/go"$GOLANG_VERSION".linux-arm64.tar.gz
+      mkdir -p /opt/golang && tar -zxvf /tmp/go"$GOLANG_VERSION".linux-arm64.tar.gz -C /opt/golang
+  else
+      echo "unknown arch $(uname -m)"
+      exit 1
+  fi
+  /opt/golang/go/bin/go install github.com/asdf-vm/asdf/cmd/asdf@$ASDF_VERSION
+  install /root/go/bin/asdf /usr/local/bin/asdf
+  asdf plugin add python https://github.com/asdf-community/asdf-python.git
+  asdf install python $PYTHON_VERSION
+  asdf set python $PYTHON_VERSION
+  echo "python $PYTHON_VERSION" > /.tool-versions
+  echo "python $PYTHON_VERSION" > /root/.tool-versions
+  asdf exec python -m pip install --break-system-packages pipenv
+  install /root/.asdf/installs/python/$PYTHON_VERSION/bin/python /usr/bin/python
+  install /root/.asdf/installs/python/$PYTHON_VERSION/bin/python /usr/bin/python3
+  install /root/.asdf/installs/python/$PYTHON_VERSION/bin/pipenv /usr/bin/pipenv
+  install /root/.asdf/installs/python/$PYTHON_VERSION/bin/pip /usr/bin/pip
+  install /root/.asdf/installs/python/$PYTHON_VERSION/bin/pip3 /usr/bin/pip3
+  gem install fpm -v 1.17.0
 }
 
 function install_deps_debian13() {
-  apt -y install ruby-rubygems make rpm git snapd curl binutils
-  #Install your dependencies
-  install_fpm
+  apt -y install $DEBIAN_13_DEPS
+  if [ "$(uname -m)" = "x86_64" ]; then
+      curl -L https://go.dev/dl/go"$GOLANG_VERSION".linux-amd64.tar.gz -o /tmp/go"$GOLANG_VERSION".linux-amd64.tar.gz
+      mkdir -p /opt/golang && tar -zxvf /tmp/go"$GOLANG_VERSION".linux-amd64.tar.gz -C /opt/golang
+  elif [ "$(uname -m)" = "aarch64" ]; then
+      curl -L https://go.dev/dl/go"$GOLANG_VERSION".linux-arm64.tar.gz -o /tmp/go"$GOLANG_VERSION".linux-arm64.tar.gz
+      mkdir -p /opt/golang && tar -zxvf /tmp/go"$GOLANG_VERSION".linux-arm64.tar.gz -C /opt/golang
+  else
+      echo "unknown arch $(uname -m)"
+      exit 1
+  fi
+  /opt/golang/go/bin/go install github.com/asdf-vm/asdf/cmd/asdf@$ASDF_VERSION
+  install /root/go/bin/asdf /usr/local/bin/asdf
+  asdf plugin add python https://github.com/asdf-community/asdf-python.git
+  asdf install python $PYTHON_VERSION
+  asdf set python $PYTHON_VERSION
+  echo "python $PYTHON_VERSION" > /.tool-versions
+  echo "python $PYTHON_VERSION" > /root/.tool-versions
+  asdf exec python -m pip install --break-system-packages pipenv
+  install /root/.asdf/installs/python/$PYTHON_VERSION/bin/python /usr/bin/python
+  install /root/.asdf/installs/python/$PYTHON_VERSION/bin/python /usr/bin/python3
+  install /root/.asdf/installs/python/$PYTHON_VERSION/bin/pipenv /usr/bin/pipenv
+  install /root/.asdf/installs/python/$PYTHON_VERSION/bin/pip /usr/bin/pip
+  install /root/.asdf/installs/python/$PYTHON_VERSION/bin/pip3 /usr/bin/pip3
+
+
+  gem install fpm -v 1.17.0
 }
 
 function install_deps_ubuntu20.04() {
-  apt -y install ruby make rpm git snapd curl binutils
-  #Install your dependencies
-  install_fpm
+  apt -y install $UBUNTU_2004_DEPS
+  if [ "$(uname -m)" = "x86_64" ]; then
+      curl -L https://go.dev/dl/go"$GOLANG_VERSION".linux-amd64.tar.gz -o /tmp/go"$GOLANG_VERSION".linux-amd64.tar.gz
+      mkdir -p /opt/golang && tar -zxvf /tmp/go"$GOLANG_VERSION".linux-amd64.tar.gz -C /opt/golang
+  elif [ "$(uname -m)" = "aarch64" ]; then
+      curl -L https://go.dev/dl/go"$GOLANG_VERSION".linux-arm64.tar.gz -o /tmp/go"$GOLANG_VERSION".linux-arm64.tar.gz
+      mkdir -p /opt/golang && tar -zxvf /tmp/go"$GOLANG_VERSION".linux-arm64.tar.gz -C /opt/golang
+  else
+      echo "unknown arch $(uname -m)"
+      exit 1
+  fi
+  /opt/golang/go/bin/go install github.com/asdf-vm/asdf/cmd/asdf@$ASDF_VERSION
+  install /root/go/bin/asdf /usr/local/bin/asdf
+  asdf plugin add python https://github.com/asdf-community/asdf-python.git
+  asdf install python $PYTHON_VERSION
+  asdf set python $PYTHON_VERSION
+  echo "python $PYTHON_VERSION" > /.tool-versions
+  echo "python $PYTHON_VERSION" > /root/.tool-versions
+  asdf exec python -m pip install pipenv
+  install /root/.asdf/installs/python/$PYTHON_VERSION/bin/python /usr/bin/python
+  install /root/.asdf/installs/python/$PYTHON_VERSION/bin/python /usr/bin/python3
+  install /root/.asdf/installs/python/$PYTHON_VERSION/bin/pipenv /usr/bin/pipenv
+  install /root/.asdf/installs/python/$PYTHON_VERSION/bin/pip /usr/bin/pip
+  install /root/.asdf/installs/python/$PYTHON_VERSION/bin/pip3 /usr/bin/pip3
+  gem install fpm -v 1.17.0
 }
 
 function install_deps_ubuntu22.04() {
-  apt -y install ruby-rubygems make rpm git snapd curl binutils
-  #Install your dependencies
-  install_fpm
+  apt -y install $UBUNTU_2204_DEPS
+  if [ "$(uname -m)" = "x86_64" ]; then
+      curl -L https://go.dev/dl/go"$GOLANG_VERSION".linux-amd64.tar.gz -o /tmp/go"$GOLANG_VERSION".linux-amd64.tar.gz
+      mkdir -p /opt/golang && tar -zxvf /tmp/go"$GOLANG_VERSION".linux-amd64.tar.gz -C /opt/golang
+  elif [ "$(uname -m)" = "aarch64" ]; then
+      curl -L https://go.dev/dl/go"$GOLANG_VERSION".linux-arm64.tar.gz -o /tmp/go"$GOLANG_VERSION".linux-arm64.tar.gz
+      mkdir -p /opt/golang && tar -zxvf /tmp/go"$GOLANG_VERSION".linux-arm64.tar.gz -C /opt/golang
+  else
+      echo "unknown arch $(uname -m)"
+      exit 1
+  fi
+  /opt/golang/go/bin/go install github.com/asdf-vm/asdf/cmd/asdf@$ASDF_VERSION
+  install /root/go/bin/asdf /usr/local/bin/asdf
+  asdf plugin add python https://github.com/asdf-community/asdf-python.git
+  asdf install python $PYTHON_VERSION
+  asdf set python $PYTHON_VERSION
+  echo "python $PYTHON_VERSION" > /.tool-versions
+  echo "python $PYTHON_VERSION" > /root/.tool-versions
+  asdf exec python -m pip install pipenv
+  install /root/.asdf/installs/python/$PYTHON_VERSION/bin/python /usr/bin/python
+  install /root/.asdf/installs/python/$PYTHON_VERSION/bin/python /usr/bin/python3
+  install /root/.asdf/installs/python/$PYTHON_VERSION/bin/pipenv /usr/bin/pipenv
+  install /root/.asdf/installs/python/$PYTHON_VERSION/bin/pip /usr/bin/pip
+  install /root/.asdf/installs/python/$PYTHON_VERSION/bin/pip3 /usr/bin/pip3
+  gem install fpm -v 1.17.0
 }
 
 function install_deps_ubuntu24.04() {
-  apt -y install ruby-rubygems make rpm git snapd curl binutils
-  #Install your dependencies
-  install_fpm
+  apt -y install $UBUNTU_2404_DEPS
+  if [ "$(uname -m)" = "x86_64" ]; then
+      curl -L https://go.dev/dl/go"$GOLANG_VERSION".linux-amd64.tar.gz -o /tmp/go"$GOLANG_VERSION".linux-amd64.tar.gz
+      mkdir -p /opt/golang && tar -zxvf /tmp/go"$GOLANG_VERSION".linux-amd64.tar.gz -C /opt/golang
+  elif [ "$(uname -m)" = "aarch64" ]; then
+      curl -L https://go.dev/dl/go"$GOLANG_VERSION".linux-arm64.tar.gz -o /tmp/go"$GOLANG_VERSION".linux-arm64.tar.gz
+      mkdir -p /opt/golang && tar -zxvf /tmp/go"$GOLANG_VERSION".linux-arm64.tar.gz -C /opt/golang
+  else
+      echo "unknown arch $(uname -m)"
+      exit 1
+  fi
+
+  /opt/golang/go/bin/go install github.com/asdf-vm/asdf/cmd/asdf@$ASDF_VERSION
+  install /root/go/bin/asdf /usr/local/bin/asdf
+  asdf plugin add python https://github.com/asdf-community/asdf-python.git
+  asdf install python $PYTHON_VERSION
+  asdf set python $PYTHON_VERSION
+  echo "python $PYTHON_VERSION" > /.tool-versions
+  echo "python $PYTHON_VERSION" > /root/.tool-versions
+  asdf exec python -m pip install --break-system-packages pipenv
+  install /root/.asdf/installs/python/$PYTHON_VERSION/bin/python /usr/bin/python
+  install /root/.asdf/installs/python/$PYTHON_VERSION/bin/python /usr/bin/python3
+  install /root/.asdf/installs/python/$PYTHON_VERSION/bin/pipenv /usr/bin/pipenv
+  install /root/.asdf/installs/python/$PYTHON_VERSION/bin/pip /usr/bin/pip
+  install /root/.asdf/installs/python/$PYTHON_VERSION/bin/pip3 /usr/bin/pip3
+  gem install fpm -v 1.17.0
 }
 
 function install_deps_el8() {
   dnf module enable -y ruby:2.7
-  dnf -y install ruby ruby-devel redhat-rpm-config rubygems rpm-build make git
-  #Install your dependencies
-  install_fpm
+  yum install -y "https://download.rockylinux.org/pub/rocky/8.10/Devel/$(uname -m)/os/Packages/r/readline-devel-7.0-10.el8.$(uname -m).rpm"
+  dnf -y install $EL8_DEPS
+  gem install --no-document fpm 
+  if [ "$(uname -m)" = "x86_64" ]; then
+      curl -L https://go.dev/dl/go"$GOLANG_VERSION".linux-amd64.tar.gz -o /tmp/go"$GOLANG_VERSION".linux-amd64.tar.gz
+      mkdir -p /opt/golang && tar -zxvf /tmp/go"$GOLANG_VERSION".linux-amd64.tar.gz -C /opt/golang
+  elif [ "$(uname -m)" = "aarch64" ]; then
+      curl -L https://go.dev/dl/go"$GOLANG_VERSION".linux-arm64.tar.gz -o /tmp/go"$GOLANG_VERSION".linux-arm64.tar.gz
+      mkdir -p /opt/golang && tar -zxvf /tmp/go"$GOLANG_VERSION".linux-arm64.tar.gz -C /opt/golang
+  else
+      echo "unknown arch $(uname -m)"
+      exit 1
+  fi
+  /opt/golang/go/bin/go install github.com/asdf-vm/asdf/cmd/asdf@$ASDF_VERSION
+  install /root/go/bin/asdf /usr/local/bin/asdf
+  asdf plugin add python https://github.com/asdf-community/asdf-python.git
+  asdf install python $PYTHON_VERSION
+  asdf set python $PYTHON_VERSION
+  echo "python $PYTHON_VERSION" > /.tool-versions
+  echo "python $PYTHON_VERSION" > /root/.tool-versions
+  asdf exec python -m pip install pipenv
+  install /root/.asdf/installs/python/$PYTHON_VERSION/bin/python /usr/bin/python
+  install /root/.asdf/installs/python/$PYTHON_VERSION/bin/python /usr/bin/python3
+  install /root/.asdf/installs/python/$PYTHON_VERSION/bin/pipenv /usr/bin/pipenv
+  install /root/.asdf/installs/python/$PYTHON_VERSION/bin/pip /usr/bin/pip
+  install /root/.asdf/installs/python/$PYTHON_VERSION/bin/pip3 /usr/bin/pip3
+
+  gem install fpm -v 1.17.0
 }
 
 function install_deps_el9() {
-<<<<<<< HEAD
-  dnf -y install ruby rpmdevtools make git
-  #Install your dependencies
-  install_fpm
-}
-
-function install_deps_el10() {
-  dnf -y install ruby rpmdevtools make git
-  #Install your dependencies
-  install_fpm
-=======
   yum install -y "https://dl.rockylinux.org/vault/rocky/9.6/devel/$(uname -m)/os/Packages/r/readline-devel-8.1-4.el9.$(uname -m).rpm"
   dnf -y install $EL9_DEPS
 
@@ -128,11 +247,32 @@
   install /root/.asdf/installs/python/$PYTHON_VERSION/bin/pip /usr/bin/pip
   install /root/.asdf/installs/python/$PYTHON_VERSION/bin/pip3 /usr/bin/pip3
   gem install fpm
->>>>>>> 02a94337
 }
 
 function install_deps_amzn2023() {
-  dnf -y install ruby rpmdevtools make git
-  #Install your dependencies
-  install_fpm
+  dnf -y install $AMZN2023_DEPS
+  if [ "$(uname -m)" = "x86_64" ]; then
+      curl -L https://go.dev/dl/go"$GOLANG_VERSION".linux-amd64.tar.gz -o /tmp/go"$GOLANG_VERSION".linux-amd64.tar.gz
+      mkdir -p /opt/golang && tar -zxvf /tmp/go"$GOLANG_VERSION".linux-amd64.tar.gz -C /opt/golang
+  elif [ "$(uname -m)" = "aarch64" ]; then
+      curl -L https://go.dev/dl/go"$GOLANG_VERSION".linux-arm64.tar.gz -o /tmp/go"$GOLANG_VERSION".linux-arm64.tar.gz
+      mkdir -p /opt/golang && tar -zxvf /tmp/go"$GOLANG_VERSION".linux-arm64.tar.gz -C /opt/golang
+  else
+      echo "unknown arch $(uname -m)"
+      exit 1
+  fi
+  /opt/golang/go/bin/go install github.com/asdf-vm/asdf/cmd/asdf@$ASDF_VERSION
+  install /root/go/bin/asdf /usr/local/bin/asdf
+  asdf plugin add python https://github.com/asdf-community/asdf-python.git
+  asdf install python $PYTHON_VERSION
+  asdf set python $PYTHON_VERSION
+  echo "python $PYTHON_VERSION" > /.tool-versions
+  echo "python $PYTHON_VERSION" > /root/.tool-versions
+  asdf exec python -m pip install --break-system-packages pipenv
+  install /root/.asdf/installs/python/$PYTHON_VERSION/bin/python /usr/bin/python
+  install /root/.asdf/installs/python/$PYTHON_VERSION/bin/python /usr/bin/python3
+  install /root/.asdf/installs/python/$PYTHON_VERSION/bin/pipenv /usr/bin/pipenv
+  install /root/.asdf/installs/python/$PYTHON_VERSION/bin/pip /usr/bin/pip
+  install /root/.asdf/installs/python/$PYTHON_VERSION/bin/pip3 /usr/bin/pip3
+  gem install fpm -v 1.17.0
 }